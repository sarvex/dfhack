--- conflicted
+++ resolved
@@ -56,13 +56,11 @@
 # interface for the liquids plugin
 keybinding add Alt-L@dwarfmode/LookAround gui/liquids
 
-<<<<<<< HEAD
+# machine power sensitive pressure plate construction
+keybinding add Ctrl-Shift-M@dwarfmode/Build/Position/Trap gui/power-meter
+
 # interface for universal game master's editor
 keybinding add Alt-Shift-E gui/gm-editor
-=======
-# machine power sensitive pressure plate construction
-keybinding add Ctrl-Shift-M@dwarfmode/Build/Position/Trap gui/power-meter
->>>>>>> e925d8f4
 
 ###################
 # UI logic tweaks #
