--- conflicted
+++ resolved
@@ -183,11 +183,7 @@
 enable automaterial
 
 # Other interface improvement tools
-<<<<<<< HEAD
-enable dwarfmonitor mousequery autotrade buildingplan resume zone
-=======
-#enable dwarfmonitor mousequery automelt autotrade buildingplan resume zone
->>>>>>> e76b8c4b
+enable dwarfmonitor mousequery automelt autotrade buildingplan resume zone
 
 # allow the fortress bookkeeper to queue jobs through the manager
 stockflow enable
