/*
https://github.com/peterix/dfhack
Copyright (c) 2009-2011 Petr Mrázek (peterix@gmail.com)

This software is provided 'as-is', without any express or implied
warranty. In no event will the authors be held liable for any
damages arising from the use of this software.

Permission is granted to anyone to use this software for any
purpose, including commercial applications, and to alter it and
redistribute it freely, subject to the following restrictions:

1. The origin of this software must not be misrepresented; you must
not claim that you wrote the original software. If you use this
software in a product, an acknowledgment in the product documentation
would be appreciated but is not required.

2. Altered source versions must be plainly marked as such, and
must not be misrepresented as being the original software.

3. This notice may not be removed or altered from any source
distribution.
*/

#include "Internal.h"

#include <string>
#include <vector>
#include <map>
#include <set>
#include <cstdio>
#include <cstring>
#include <iterator>
#include <sstream>
using namespace std;

#include "Error.h"
#include "MemAccess.h"
#include "Core.h"
#include "DataDefs.h"
#include "Console.h"
#include "Module.h"
#include "VersionInfoFactory.h"
#include "VersionInfo.h"
#include "PluginManager.h"
#include "ModuleFactory.h"
#include "modules/Gui.h"
#include "modules/World.h"
#include "modules/Graphic.h"
#include "modules/Windows.h"
#include "RemoteServer.h"
#include "LuaTools.h"

#include "MiscUtils.h"

using namespace DFHack;

#include "df/ui.h"
#include "df/world.h"
#include "df/world_data.h"
#include "df/interfacest.h"
#include "df/viewscreen_dwarfmodest.h"
#include <df/graphic.h>

#include <stdio.h>
#include <iomanip>
#include <stdlib.h>
#include <fstream>
#include "tinythread.h"

#include "SDL_events.h"

using namespace tthread;
using namespace df::enums;
using df::global::init;
using df::global::world;

// FIXME: A lot of code in one file, all doing different things... there's something fishy about it.

static bool parseKeySpec(std::string keyspec, int *psym, int *pmod, std::string *pfocus = NULL);

struct Core::Cond
{
    Cond()
    {
        predicate = false;
        wakeup = new tthread::condition_variable();
    }
    ~Cond()
    {
        delete wakeup;
    }
    bool Lock(tthread::mutex * m)
    {
        while(!predicate)
        {
            wakeup->wait(*m);
        }
        predicate = false;
        return true;
    }
    bool Unlock()
    {
        predicate = true;
        wakeup->notify_one();
        return true;
    }
    tthread::condition_variable * wakeup;
    bool predicate;
};

struct Core::Private
{
    tthread::mutex AccessMutex;
    tthread::mutex StackMutex;
    std::stack<Core::Cond*> suspended_tools;
    Core::Cond core_cond;
    thread::id df_suspend_thread;
    int df_suspend_depth;

    Private() {
        df_suspend_depth = 0;
    }
};

void Core::cheap_tokenise(string const& input, vector<string> &output)
{
    string *cur = NULL;

    for (size_t i = 0; i < input.size(); i++) {
        unsigned char c = input[i];
        if (isspace(c)) {
            cur = NULL;
        } else {
            if (!cur) {
                output.push_back("");
                cur = &output.back();
            }

            if (c == '"') {
                for (i++; i < input.size(); i++) {
                    c = input[i];
                    if (c == '"')
                        break;
                    else if (c == '\\') {
                        if (++i < input.size())
                            cur->push_back(input[i]);
                    }
                    else
                        cur->push_back(c);
                }
            } else {
                cur->push_back(c);
            }
        }
    }
}

struct IODATA
{
    Core * core;
    PluginManager * plug_mgr;
};

// A thread function... for handling hotkeys. This is needed because
// all the plugin commands are expected to be run from foreign threads.
// Running them from one of the main DF threads will result in deadlock!
void fHKthread(void * iodata)
{
    Core * core = ((IODATA*) iodata)->core;
    PluginManager * plug_mgr = ((IODATA*) iodata)->plug_mgr;
    if(plug_mgr == 0 || core == 0)
    {
        cerr << "Hotkey thread has croaked." << endl;
        return;
    }
    while(1)
    {
        std::string stuff = core->getHotkeyCmd(); // waits on mutex!
        if(!stuff.empty())
        {
            color_ostream_proxy out(core->getConsole());

            auto rv = core->runCommand(out, stuff);

            if (rv == CR_NOT_IMPLEMENTED)
                out.printerr("Invalid hotkey command: '%s'\n", stuff.c_str());
        }
    }
}

struct sortable
{
    bool recolor;
    string name;
    string description;
    //FIXME: Nuke when MSVC stops failing at being C++11 compliant
    sortable(bool recolor_,const string& name_,const string & description_): recolor(recolor_), name(name_), description(description_){};
    bool operator <(const sortable & rhs) const
    {
        if( name < rhs.name )
            return true;
        return false;
    };
};

static std::string getScriptHelp(std::string path, std::string helpprefix)
{
    ifstream script(path.c_str());

    if (script.good())
    {
        std::string help;
        if (getline(script, help) &&
            help.substr(0,helpprefix.length()) == helpprefix)
            return help.substr(helpprefix.length());
    }

    return "No help available.";
}

static std::map<string,string> listScripts(PluginManager *plug_mgr, std::string path)
{
    std::vector<string> files;
    getdir(path, files);

    std::map<string,string> pset;
    for (size_t i = 0; i < files.size(); i++)
    {
        if (hasEnding(files[i], ".lua"))
        {
            std::string help = getScriptHelp(path + files[i], "-- ");

            pset[files[i].substr(0, files[i].size()-4)] = help;
        }
        else if (plug_mgr->eval_ruby && hasEnding(files[i], ".rb"))
        {
            std::string help = getScriptHelp(path + files[i], "# ");

            pset[files[i].substr(0, files[i].size()-3)] = help;
        }
    }
    return pset;
}

static bool fileExists(std::string path)
{
    ifstream script(path.c_str());
    return script.good();
}

namespace {
    struct ScriptArgs {
        const string *pcmd;
        vector<string> *pargs;
    };
}

static bool init_run_script(color_ostream &out, lua_State *state, void *info)
{
    auto args = (ScriptArgs*)info;
    if (!lua_checkstack(state, args->pargs->size()+10))
        return false;
    Lua::PushDFHack(state);
    lua_getfield(state, -1, "run_script");
    lua_remove(state, -2);
    lua_pushstring(state, args->pcmd->c_str());
    for (size_t i = 0; i < args->pargs->size(); i++)
        lua_pushstring(state, (*args->pargs)[i].c_str());
    return true;
}

static command_result runLuaScript(color_ostream &out, std::string name, vector<string> &args)
{
    ScriptArgs data;
    data.pcmd = &name;
    data.pargs = &args;

    bool ok = Lua::RunCoreQueryLoop(out, Lua::Core::State, init_run_script, &data);

    return ok ? CR_OK : CR_FAILURE;
}

static command_result runRubyScript(color_ostream &out, PluginManager *plug_mgr, std::string name, vector<string> &args)
{
    std::string rbcmd = "$script_args = [";
    for (size_t i = 0; i < args.size(); i++)
        rbcmd += "'" + args[i] + "', ";
    rbcmd += "]\n";

    rbcmd += "load './hack/scripts/" + name + ".rb'";

    return plug_mgr->eval_ruby(out, rbcmd.c_str());
}

command_result Core::runCommand(color_ostream &out, const std::string &command)
{
    if (!command.empty())
    {
        vector <string> parts;
        Core::cheap_tokenise(command,parts);
        if(parts.size() == 0)
            return CR_NOT_IMPLEMENTED;

        string first = parts[0];
        parts.erase(parts.begin());

        if (first[0] == '#')
            return CR_OK;

        cerr << "Invoking: " << command << endl;
        return runCommand(out, first, parts);
    }
    else
        return CR_NOT_IMPLEMENTED;
}

command_result Core::runCommand(color_ostream &con, const std::string &first, vector<string> &parts)
{
    if (!first.empty())
    {
        // let's see what we actually got
        if(first=="help" || first == "?" || first == "man")
        {
            if(!parts.size())
            {
                if (con.is_console())
                {
                    con.print("This is the DFHack console. You can type commands in and manage DFHack plugins from it.\n"
                              "Some basic editing capabilities are included (single-line text editing).\n"
                              "The console also has a command history - you can navigate it with Up and Down keys.\n"
                              "On Windows, you may have to resize your console window. The appropriate menu is accessible\n"
                              "by clicking on the program icon in the top bar of the window.\n\n");
                }
                con.print("Basic commands:\n"
                          "  help|?|man            - This text.\n"
                          "  help COMMAND          - Usage help for the given command.\n"
                          "  ls|dir [PLUGIN]       - List available commands. Optionally for single plugin.\n"
                          "  cls                   - Clear the console.\n"
                          "  fpause                - Force DF to pause.\n"
                          "  die                   - Force DF to close immediately\n"
                          "  keybinding            - Modify bindings of commands to keys\n"
                          "Plugin management (useful for developers):\n"
                          "  plug [PLUGIN|v]       - List plugin state and description.\n"
                          "  load PLUGIN|all       - Load a plugin by name or load all possible plugins.\n"
                          "  unload PLUGIN|all     - Unload a plugin or all loaded plugins.\n"
                          "  reload PLUGIN|all     - Reload a plugin or all loaded plugins.\n"
                         );
            }
            else if (parts.size() == 1)
            {
                Plugin *plug = plug_mgr->getPluginByCommand(parts[0]);
                if (plug) {
                    for (size_t j = 0; j < plug->size();j++)
                    {
                        const PluginCommand & pcmd = (plug->operator[](j));
                        if (pcmd.name != parts[0])
                            continue;

                        if (pcmd.isHotkeyCommand())
                            con.color(Console::COLOR_CYAN);
                        con.print("%s: %s\n",pcmd.name.c_str(), pcmd.description.c_str());
                        con.reset_color();
                        if (!pcmd.usage.empty())
                            con << "Usage:\n" << pcmd.usage << flush;
                        return CR_OK;
                    }
                }
                auto filename = getHackPath() + "scripts/" + parts[0];
                if (fileExists(filename + ".lua"))
<<<<<<< HEAD
                {
                    string help = getScriptHelp(filename + ".lua", "-- ");
                    con.print("%s: %s\n", parts[0].c_str(), help.c_str());
                    return CR_OK;
                }
                if (plug_mgr->eval_ruby && fileExists(filename + ".rb"))
                {
=======
                {
                    string help = getScriptHelp(filename + ".lua", "-- ");
                    con.print("%s: %s\n", parts[0].c_str(), help.c_str());
                    return CR_OK;
                }
                if (plug_mgr->eval_ruby && fileExists(filename + ".rb"))
                {
>>>>>>> 8f8f2538
                    string help = getScriptHelp(filename + ".rb", "# ");
                    con.print("%s: %s\n", parts[0].c_str(), help.c_str());
                    return CR_OK;
                }
                con.printerr("Unknown command: %s\n", parts[0].c_str());
            }
            else
            {
                con.printerr("not implemented yet\n");
            }
        }
        else if( first == "load" )
        {
            if(parts.size())
            {
                string & plugname = parts[0];
                if(plugname == "all")
                {
                    for(size_t i = 0; i < plug_mgr->size();i++)
                    {
                        Plugin * plug = (plug_mgr->operator[](i));
                        plug->load(con);
                    }
                }
                else
                {
                    Plugin * plug = plug_mgr->getPluginByName(plugname);
                    if(!plug)
                    {
                        con.printerr("No such plugin\n");
                    }
                    else
                    {
                        plug->load(con);
                    }
                }
            }
        }
        else if( first == "reload" )
        {
            if(parts.size())
            {
                string & plugname = parts[0];
                if(plugname == "all")
                {
                    for(size_t i = 0; i < plug_mgr->size();i++)
                    {
                        Plugin * plug = (plug_mgr->operator[](i));
                        plug->reload(con);
                    }
                }
                else
                {
                    Plugin * plug = plug_mgr->getPluginByName(plugname);
                    if(!plug)
                    {
                        con.printerr("No such plugin\n");
                    }
                    else
                    {
                        plug->reload(con);
                    }
                }
            }
        }
        else if( first == "unload" )
        {
            if(parts.size())
            {
                string & plugname = parts[0];
                if(plugname == "all")
                {
                    for(size_t i = 0; i < plug_mgr->size();i++)
                    {
                        Plugin * plug = (plug_mgr->operator[](i));
                        plug->unload(con);
                    }
                }
                else
                {
                    Plugin * plug = plug_mgr->getPluginByName(plugname);
                    if(!plug)
                    {
                        con.printerr("No such plugin\n");
                    }
                    else
                    {
                        plug->unload(con);
                    }
                }
            }
        }
        else if(first == "ls" || first == "dir")
        {
            if(parts.size())
            {
                string & plugname = parts[0];
                const Plugin * plug = plug_mgr->getPluginByName(plugname);
                if(!plug)
                {
                    con.printerr("There's no plugin called %s!\n",plugname.c_str());
                }
                else for (size_t j = 0; j < plug->size();j++)
                {
                    const PluginCommand & pcmd = (plug->operator[](j));
                    if (pcmd.isHotkeyCommand())
                        con.color(Console::COLOR_CYAN);
                    con.print("  %-22s - %s\n",pcmd.name.c_str(), pcmd.description.c_str());
                    con.reset_color();
                }
            }
            else
            {
                con.print(
                "builtin:\n"
                "  help|?|man            - This text or help specific to a plugin.\n"
                "  ls [PLUGIN]           - List available commands. Optionally for single plugin.\n"
                "  cls                   - Clear the console.\n"
                "  fpause                - Force DF to pause.\n"
                "  die                   - Force DF to close immediately\n"
                "  keybinding            - Modify bindings of commands to keys\n"
                "  script FILENAME       - Run the commands specified in a file.\n"
                "  plug [PLUGIN|v]       - List plugin state and detailed description.\n"
                "  load PLUGIN|all       - Load a plugin by name or load all possible plugins.\n"
                "  unload PLUGIN|all     - Unload a plugin or all loaded plugins.\n"
                "  reload PLUGIN|all     - Reload a plugin or all loaded plugins.\n"
                "\n"
                "plugins:\n"
                );
                std::set <sortable> out;
                for(size_t i = 0; i < plug_mgr->size();i++)
                {
                    const Plugin * plug = (plug_mgr->operator[](i));
                    if(!plug->size())
                        continue;
                    for (size_t j = 0; j < plug->size();j++)
                    {
                        const PluginCommand & pcmd = (plug->operator[](j));
                        out.insert(sortable(pcmd.isHotkeyCommand(),pcmd.name,pcmd.description));
                    }
                }
                for(auto iter = out.begin();iter != out.end();iter++)
                {
                    if ((*iter).recolor)
                        con.color(Console::COLOR_CYAN);
                    con.print("  %-22s- %s\n",(*iter).name.c_str(), (*iter).description.c_str());
                    con.reset_color();
                }
                auto scripts = listScripts(plug_mgr, getHackPath() + "scripts/");
                if (!scripts.empty())
                {
                    con.print("\nscripts:\n");
                    for (auto iter = scripts.begin(); iter != scripts.end(); ++iter)
                        con.print("  %-22s- %s\n", iter->first.c_str(), iter->second.c_str());
                }
            }
        }
        else if(first == "plug")
        {
            for(size_t i = 0; i < plug_mgr->size();i++)
            {
                const Plugin * plug = (plug_mgr->operator[](i));
                if(!plug->size())
                    continue;
                con.print("%s\n", plug->getName().c_str());
            }
        }
        else if(first == "keybinding")
        {
            if (parts.size() >= 3 && (parts[0] == "set" || parts[0] == "add"))
            {
                std::string keystr = parts[1];
                if (parts[0] == "set")
                    ClearKeyBindings(keystr);
                for (int i = parts.size()-1; i >= 2; i--) 
                {
                    if (!AddKeyBinding(keystr, parts[i])) {
                        con.printerr("Invalid key spec: %s\n", keystr.c_str());
                        break;
                    }
                }
            }
            else if (parts.size() >= 2 && parts[0] == "clear")
            {
                for (size_t i = 1; i < parts.size(); i++)
                {
                    if (!ClearKeyBindings(parts[i])) {
                        con.printerr("Invalid key spec: %s\n", parts[i].c_str());
                        break;
                    }
                }
            }
            else if (parts.size() == 2 && parts[0] == "list")
            {
                std::vector<std::string> list = ListKeyBindings(parts[1]);
                if (list.empty())
                    con << "No bindings." << endl;
                for (size_t i = 0; i < list.size(); i++)
                    con << "  " << list[i] << endl;
            }
            else
            {
                con << "Usage:" << endl
                    << "  keybinding list <key>" << endl
                    << "  keybinding clear <key>[@context]..." << endl
                    << "  keybinding set <key>[@context] \"cmdline\" \"cmdline\"..." << endl
                    << "  keybinding add <key>[@context] \"cmdline\" \"cmdline\"..." << endl
                    << "Later adds, and earlier items within one command have priority." << endl
                    << "Supported keys: [Ctrl-][Alt-][Shift-](A-Z, or F1-F9, or Enter)." << endl
                    << "Context may be used to limit the scope of the binding, by" << endl
                    << "requiring the current context to have a certain prefix." << endl
                    << "Current UI context is: "
                    << Gui::getFocusString(Core::getTopViewscreen()) << endl;
            }
        }
        else if(first == "fpause")
        {
            World * w = getWorld();
            w->SetPauseState(true);
            con.print("The game was forced to pause!\n");
        }
        else if(first == "cls")
        {
            if (con.is_console())
                ((Console&)con).clear();
            else
            {
                con.printerr("No console to clear.\n");
                return CR_NEEDS_CONSOLE;
            }
        }
        else if(first == "die")
        {
            _exit(666);
        }
        else if(first == "script")
        {
            if(parts.size() == 1)
            {
                loadScriptFile(con, parts[0], false);
            }
            else
            {
                con << "Usage:" << endl
                    << "  script <filename>" << endl;
                return CR_WRONG_USAGE;
            }
        }
        else
        {
            command_result res = plug_mgr->InvokeCommand(con, first, parts);
            if(res == CR_NOT_IMPLEMENTED)
            {
                auto filename = getHackPath() + "scripts/" + first;
                if (fileExists(filename + ".lua"))
                    res = runLuaScript(con, first, parts);
                else if (plug_mgr->eval_ruby && fileExists(filename + ".rb"))
                    res = runRubyScript(con, plug_mgr, first, parts);
                else
                    con.printerr("%s is not a recognized command.\n", first.c_str());
            }
            else if (res == CR_NEEDS_CONSOLE)
                con.printerr("%s needs interactive console to work.\n", first.c_str());
            return res;
        }

        return CR_OK;
    }

    return CR_NOT_IMPLEMENTED;
}

bool Core::loadScriptFile(color_ostream &out, string fname, bool silent)
{
    if(!silent)
        out << "Loading script at " << fname << std::endl;
    ifstream script(fname.c_str());
    if (script.good())
    {
        string command;
        while (getline(script, command))
        {
            if (!command.empty())
                runCommand(out, command);
        }
        return true;
    }
    else
    {
        if(!silent)
            out.printerr("Error loading script\n");
        return false;
    }
}

// A thread function... for the interactive console.
void fIOthread(void * iodata)
{
    IODATA * iod = ((IODATA*) iodata);
    Core * core = iod->core;
    PluginManager * plug_mgr = ((IODATA*) iodata)->plug_mgr;

    CommandHistory main_history;
    main_history.load("dfhack.history");

    Console & con = core->getConsole();
    if(plug_mgr == 0 || core == 0)
    {
        con.printerr("Something horrible happened in Core's constructor...\n");
        return;
    }

    core->loadScriptFile(con, "dfhack.init", true);

    con.print("DFHack is ready. Have a nice day!\n"
              "Type in '?' or 'help' for general help, 'ls' to see all commands.\n");

    int clueless_counter = 0;
    while (true)
    {
        string command = "";
        int ret = con.lineedit("[DFHack]# ",command, main_history);
        fprintf(stderr,"Command: [%s]\n",command.c_str());
        if(ret == -2)
        {
            cerr << "Console is shutting down properly." << endl;
            return;
        }
        else if(ret == -1)
        {
            cerr << "Console caught an unspecified error." << endl;
            continue;
        }
        else if(ret)
        {
            // a proper, non-empty command was entered
			fprintf(stderr,"Adding command to history\n");
            main_history.add(command);
			fprintf(stderr,"Saving history\n");
            main_history.save("dfhack.history");
        }
        
		fprintf(stderr,"Running command\n");

        auto rv = core->runCommand(con, command);

        if (rv == CR_NOT_IMPLEMENTED)
            clueless_counter++;

        if(clueless_counter == 3)
        {
            con.print("Do 'help' or '?' for the list of available commands.\n");
            clueless_counter = 0;
        }
    }
}

Core::Core()
{
    d = new Private();

    // init the console. This must be always the first step!
    plug_mgr = 0;
    vif = 0;
    p = 0;
    errorstate = false;
    vinfo = 0;
    started = false;
    memset(&(s_mods), 0, sizeof(s_mods));

    // set up hotkey capture
    hotkey_set = false;
    HotkeyMutex = 0;
    HotkeyCond = 0;
    misc_data_mutex=0;
    last_world_data_ptr = NULL;
    last_local_map_ptr = NULL;
    last_pause_state = false;
    top_viewscreen = NULL;
    screen_window = NULL;
    server = NULL;

    color_ostream::log_errors_to_stderr = true;
};

void Core::fatal (std::string output, bool deactivate)
{
    stringstream out;
    out << output ;
    if(deactivate)
        out << "DFHack will now deactivate.\n";
    if(con.isInited())
    {
        con.printerr("%s", out.str().c_str());
    }
    fprintf(stderr, "%s\n", out.str().c_str());
#ifndef LINUX_BUILD
    out << "Check file stderr.log for details\n";
    MessageBox(0,out.str().c_str(),"DFHack error!", MB_OK | MB_ICONERROR);
#endif
}

std::string Core::getHackPath()
{
#ifdef LINUX_BUILD
    return p->getPath() + "/hack/";
#else
    return p->getPath() + "\\hack\\";
#endif
}

bool Core::Init()
{
    if(started)
        return true;
    if(errorstate)
        return false;

    // find out what we are...
    #ifdef LINUX_BUILD
        const char * path = "hack/symbols.xml";
    #else
        const char * path = "hack\\symbols.xml";
    #endif
    vif = new DFHack::VersionInfoFactory();
    cerr << "Identifying DF version.\n";
    try
    {
        vif->loadFile(path);
    }
    catch(Error::All & err)
    {
        std::stringstream out;
        out << "Error while reading symbols.xml:\n";
        out << err.what() << std::endl;
        delete vif;
        vif = NULL;
        errorstate = true;
        fatal(out.str(), true);
        return false;
    }
    p = new DFHack::Process(vif);
    vinfo = p->getDescriptor();

    if(!vinfo || !p->isIdentified())
    {
        fatal ("Not a known DF version.\n", true);
        errorstate = true;
        delete p;
        p = NULL;
        return false;
    }
    cerr << "Version: " << vinfo->getVersion() << endl;

    // Init global object pointers
    df::global::InitGlobals();

    cerr << "Initializing Console.\n";
    // init the console.
    bool is_text_mode = false;
    if(init && init->display.flag.is_set(init_display_flags::TEXT))
    {
        is_text_mode = true;
        con.init(true);
        cerr << "Console is not available. Use dfhack-run to send commands.\n";
    }
    else if(con.init(false))
        cerr << "Console is running.\n";
    else
        fatal ("Console has failed to initialize!\n", false);
/*
    // dump offsets to a file
    std::ofstream dump("offsets.log");
    if(!dump.fail())
    {
        //dump << vinfo->PrintOffsets();
        dump.close();
    }
    */
    // initialize data defs
    virtual_identity::Init(this);

    // initialize common lua context
    Lua::Core::Init(con);

    // create mutex for syncing with interactive tasks
    misc_data_mutex=new mutex();
    cerr << "Initializing Plugins.\n";
    // create plugin manager
    plug_mgr = new PluginManager(this);
    IODATA *temp = new IODATA;
    temp->core = this;
    temp->plug_mgr = plug_mgr;
    if (!is_text_mode)
    {
        cerr << "Starting IO thread.\n";
        // create IO thread
        thread * IO = new thread(fIOthread, (void *) temp);
    }
    cerr << "Starting DF input capture thread.\n";
    // set up hotkey capture
    HotkeyMutex = new mutex();
    HotkeyCond = new condition_variable();
    thread * HK = new thread(fHKthread, (void *) temp);
    screen_window = new Windows::top_level_window();
    screen_window->addChild(new Windows::dfhack_dummy(5,10));
    started = true;

    cerr << "Starting the TCP listener.\n";
    server = new ServerMain();
    if (!server->listen(RemoteClient::GetDefaultPort()))
        cerr << "TCP listen failed.\n";

    cerr << "DFHack is running.\n";
    return true;
}
/// sets the current hotkey command
bool Core::setHotkeyCmd( std::string cmd )
{
    // access command
    HotkeyMutex->lock();
    {
        hotkey_set = true;
        hotkey_cmd = cmd;
        HotkeyCond->notify_all();
    }
    HotkeyMutex->unlock();
    return true;
}
/// removes the hotkey command and gives it to the caller thread
std::string Core::getHotkeyCmd( void )
{
    string returner;
    HotkeyMutex->lock();
    while ( ! hotkey_set )
    {
        HotkeyCond->wait(*HotkeyMutex);
    }
    hotkey_set = false;
    returner = hotkey_cmd;
    hotkey_cmd.clear();
    HotkeyMutex->unlock();
    return returner;
}

void Core::print(const char *format, ...)
{
    color_ostream_proxy proxy(getInstance().con);

    va_list args;
    va_start(args,format);
    proxy.vprint(format,args);
    va_end(args);
}

void Core::printerr(const char *format, ...)
{
    color_ostream_proxy proxy(getInstance().con);

    va_list args;
    va_start(args,format);
    proxy.vprinterr(format,args);
    va_end(args);
}

void Core::RegisterData( void *p, std::string key )
{
    misc_data_mutex->lock();
    misc_data_map[key] = p;
    misc_data_mutex->unlock();
}

void *Core::GetData( std::string key )
{
    misc_data_mutex->lock();
    std::map<std::string,void*>::iterator it=misc_data_map.find(key);

    if ( it != misc_data_map.end() )
    {
        void *p=it->second;
        misc_data_mutex->unlock();
        return p;
    }
    else
    {
        misc_data_mutex->unlock();
        return 0;// or throw an error.
    }
}

bool Core::isSuspended(void)
{
    lock_guard<mutex> lock(d->AccessMutex);

    return (d->df_suspend_depth > 0 && d->df_suspend_thread == this_thread::get_id());
}

void Core::Suspend()
{
    auto tid = this_thread::get_id();

    // If recursive, just increment the count
    {
        lock_guard<mutex> lock(d->AccessMutex);

        if (d->df_suspend_depth > 0 && d->df_suspend_thread == tid)
        {
            d->df_suspend_depth++;
            return;
        }
    }

    // put the condition on a stack
    Core::Cond *nc = new Core::Cond();

    {
        lock_guard<mutex> lock2(d->StackMutex);

        d->suspended_tools.push(nc);
    }

    // wait until Core::Update() wakes up the tool
    {
        lock_guard<mutex> lock(d->AccessMutex);

        nc->Lock(&d->AccessMutex);

        assert(d->df_suspend_depth == 0);
        d->df_suspend_thread = tid;
        d->df_suspend_depth = 1;
    }
}

void Core::Resume()
{
    auto tid = this_thread::get_id();
    lock_guard<mutex> lock(d->AccessMutex);

    assert(d->df_suspend_depth > 0 && d->df_suspend_thread == tid);

    if (--d->df_suspend_depth == 0)
        d->core_cond.Unlock();
}

int Core::TileUpdate()
{
    if(!started)
        return false;
    screen_window->paint();
    return true;
}

// should always be from simulation thread!
int Core::Update()
{
    if(errorstate)
        return -1;

    // Pretend this thread has suspended the core in the usual way
    {
        lock_guard<mutex> lock(d->AccessMutex);

        assert(d->df_suspend_depth == 0);
        d->df_suspend_thread = this_thread::get_id();
        d->df_suspend_depth = 1000;
    }

    // Initialize the core
    bool first_update = false;

    if(!started)
    {
        first_update = true;
        Init();
        if(errorstate)
            return -1;
        Lua::Core::Reset(con, "core init");
    }

    color_ostream_proxy out(con);

    Lua::Core::Reset(out, "DF code execution");

    if (first_update)
        onStateChange(out, SC_CORE_INITIALIZED);

    // detect if the game was loaded or unloaded in the meantime
    void *new_wdata = NULL;
    void *new_mapdata = NULL;
    if (df::global::world)
    {
        df::world_data *wdata = df::global::world->world_data;
        // when the game is unloaded, world_data isn't deleted, but its contents are
        if (wdata && !wdata->sites.empty())
            new_wdata = wdata;
        new_mapdata = df::global::world->map.block_index;
    }

    // if the world changes
    if (new_wdata != last_world_data_ptr)
    {
        // we check for map change too
        bool had_map = isMapLoaded();
        last_world_data_ptr = new_wdata;
        last_local_map_ptr = new_mapdata;

        getWorld()->ClearPersistentCache();

        // and if the world is going away, we report the map change first
        if(had_map)
            onStateChange(out, SC_MAP_UNLOADED);
        // and if the world is appearing, we report map change after that
        onStateChange(out, new_wdata ? SC_WORLD_LOADED : SC_WORLD_UNLOADED);
        if(isMapLoaded())
            onStateChange(out, SC_MAP_LOADED);
    }
    // otherwise just check for map change...
    else if (new_mapdata != last_local_map_ptr)
    {
        bool had_map = isMapLoaded();
        last_local_map_ptr = new_mapdata;

        if (isMapLoaded() != had_map)
        {
            getWorld()->ClearPersistentCache();
            onStateChange(out, new_mapdata ? SC_MAP_LOADED : SC_MAP_UNLOADED);
        }
    }

    // detect if the viewscreen changed
    if (df::global::gview) 
    {
        df::viewscreen *screen = &df::global::gview->view;
        while (screen->child)
            screen = screen->child;
        if (screen != top_viewscreen) 
        {
            top_viewscreen = screen;
            onStateChange(out, SC_VIEWSCREEN_CHANGED);
        }
    }

    if (df::global::pause_state)
    {
        if (*df::global::pause_state != last_pause_state)
        {
            onStateChange(out, last_pause_state ? SC_UNPAUSED : SC_PAUSED);
            last_pause_state = *df::global::pause_state;
        }
    }

    // Execute per-frame handlers
    onUpdate(out);

    // Release the fake suspend lock
    {
        lock_guard<mutex> lock(d->AccessMutex);

        assert(d->df_suspend_depth == 1000);
        d->df_suspend_depth = 0;
    }

    out << std::flush;

    // wake waiting tools
    // do not allow more tools to join in while we process stuff here
    lock_guard<mutex> lock_stack(d->StackMutex);

    while (!d->suspended_tools.empty())
    {
        Core::Cond * nc = d->suspended_tools.top();
        d->suspended_tools.pop();

        lock_guard<mutex> lock(d->AccessMutex);
        // wake tool
        nc->Unlock();
        // wait for tool to wake us
        d->core_cond.Lock(&d->AccessMutex);
        // verify
        assert(d->df_suspend_depth == 0);
        // destroy condition
        delete nc;
        // check lua stack depth
        Lua::Core::Reset(con, "suspend");
    }

    return 0;
};

extern bool buildings_do_onupdate;
void buildings_onStateChange(color_ostream &out, state_change_event event);
void buildings_onUpdate(color_ostream &out);

static int buildings_timer = 0;

void Core::onUpdate(color_ostream &out)
{
    // convert building reagents
    if (buildings_do_onupdate && (++buildings_timer & 1))
        buildings_onUpdate(out);

    // notify all the plugins that a game tick is finished
    plug_mgr->OnUpdate(out);

    // process timers in lua
    Lua::Core::onUpdate(out);
}

void Core::onStateChange(color_ostream &out, state_change_event event)
{
    buildings_onStateChange(out, event);

    plug_mgr->OnStateChange(out, event);

    Lua::Core::onStateChange(out, event);
}

// FIXME: needs to terminate the IO threads and properly dismantle all the machinery involved.
int Core::Shutdown ( void )
{
    if(errorstate)
        return true;
    errorstate = 1;
    if(plug_mgr)
    {
        delete plug_mgr;
        plug_mgr = 0;
    }
    // invalidate all modules
    for(size_t i = 0 ; i < allModules.size(); i++)
    {
        delete allModules[i];
    }
    allModules.clear();
    memset(&(s_mods), 0, sizeof(s_mods));
    con.shutdown();
    return -1;
}

// FIXME: this is HORRIBLY broken
// from ncurses
#define KEY_F0      0410        /* Function keys.  Space for 64 */
#define KEY_F(n)    (KEY_F0+(n))    /* Value of function key n */

bool Core::ncurses_wgetch(int in, int & out)
{
    if(!started)
    {
        out = in;
        return true;
    }
    if(in >= KEY_F(1) && in <= KEY_F(8))
    {
        int idx = in - KEY_F(1);
        // FIXME: copypasta, push into a method!
        if(df::global::ui && df::global::gview)
        {
            df::viewscreen * ws = Gui::GetCurrentScreen();
            if (strict_virtual_cast<df::viewscreen_dwarfmodest>(ws) &&
                df::global::ui->main.mode != ui_sidebar_mode::Hotkeys &&
                df::global::ui->main.hotkeys[idx].cmd == df::ui_hotkey::T_cmd::None)
            {
                setHotkeyCmd(df::global::ui->main.hotkeys[idx].name);
                return false;
            }
            else
            {
                out = in;
                return true;
            }
        }
    }
    out = in;
    return true;
}

int UnicodeAwareSym(const SDL::KeyboardEvent& ke)
{
    // Assume keyboard layouts don't change the order of numbers:
    if( '0' <= ke.ksym.sym && ke.ksym.sym <= '9') return ke.ksym.sym;
    if(SDL::K_F1 <= ke.ksym.sym && ke.ksym.sym <= SDL::K_F12) return ke.ksym.sym;

    // These keys are mapped to the same control codes as Ctrl-?
    switch (ke.ksym.sym)
    {
        case SDL::K_RETURN:
        case SDL::K_KP_ENTER:
        case SDL::K_TAB:
        case SDL::K_ESCAPE:
        case SDL::K_DELETE:
            return ke.ksym.sym;
        default:
            break;
    }

    int unicode = ke.ksym.unicode;

    // convert Ctrl characters to their 0x40-0x5F counterparts:
    if (unicode < ' ')
    {
        unicode += 'A' - 1;
    }

    // convert A-Z to their a-z counterparts:
    if('A' < unicode && unicode < 'Z')
    {
        unicode += 'a' - 'A';
    }

    // convert various other punctuation marks:
    if('\"' == unicode) unicode = '\'';
    if('+' == unicode) unicode = '=';
    if(':' == unicode) unicode = ';';
    if('<' == unicode) unicode = ',';
    if('>' == unicode) unicode = '.';
    if('?' == unicode) unicode = '/';
    if('{' == unicode) unicode = '[';
    if('|' == unicode) unicode = '\\';
    if('}' == unicode) unicode = ']';
    if('~' == unicode) unicode = '`';

    return unicode;
}


//MEMO: return false if event is consumed
int Core::DFH_SDL_Event(SDL::Event* ev)
{
    // do NOT process events before we are ready.
    if(!started) return true;
    if(!ev)
        return true;
    if(ev && (ev->type == SDL::ET_KEYDOWN || ev->type == SDL::ET_KEYUP))
    {
        auto ke = (SDL::KeyboardEvent *)ev;

        if(ke->state == SDL::BTN_PRESSED && !hotkey_states[ke->ksym.sym])
        {
            hotkey_states[ke->ksym.sym] = true;

            int mod = 0;
            if (ke->ksym.mod & SDL::KMOD_SHIFT) mod |= 1;
            if (ke->ksym.mod & SDL::KMOD_CTRL) mod |= 2;
            if (ke->ksym.mod & SDL::KMOD_ALT) mod |= 4;

            // Use unicode so Windows gives the correct value for the
            // user's Input Language
            if((ke->ksym.unicode & 0xff80) == 0)
            {
                int key = UnicodeAwareSym(*ke);
                SelectHotkey(key, mod);
            }
            else
            {
                // Pretend non-ascii characters don't happen:
                SelectHotkey(ke->ksym.sym, mod);
            }
        }
        else if(ke->state == SDL::BTN_RELEASED)
        {
            hotkey_states[ke->ksym.sym] = false;
        }
    }
    return true;
    // do stuff with the events...
}

bool Core::SelectHotkey(int sym, int modifiers)
{
    // Find the topmost viewscreen
    if (!df::global::gview || !df::global::ui)
        return false;

    df::viewscreen *screen = &df::global::gview->view;
    while (screen->child)
        screen = screen->child;

    if (sym == SDL::K_KP_ENTER)
        sym = SDL::K_RETURN;

    std::string cmd;

    {
        tthread::lock_guard<tthread::mutex> lock(*HotkeyMutex);

        // Check the internal keybindings
        std::vector<KeyBinding> &bindings = key_bindings[sym];
        for (int i = bindings.size()-1; i >= 0; --i) {
            if (bindings[i].modifiers != modifiers)
                continue;
            if (!bindings[i].focus.empty() &&
                !prefix_matches(bindings[i].focus, Gui::getFocusString(screen)))
                continue;
            if (!plug_mgr->CanInvokeHotkey(bindings[i].command[0], screen))
                continue;
            cmd = bindings[i].cmdline;
            break;
        }

        if (cmd.empty()) {
            // Check the hotkey keybindings
            int idx = sym - SDL::K_F1;
            if(idx >= 0 && idx < 8)
            {
                if (modifiers & 1)
                    idx += 8;

                if (strict_virtual_cast<df::viewscreen_dwarfmodest>(screen) &&
                    df::global::ui->main.mode != ui_sidebar_mode::Hotkeys &&
                    df::global::ui->main.hotkeys[idx].cmd == df::ui_hotkey::T_cmd::None)
                {
                    cmd = df::global::ui->main.hotkeys[idx].name;
                }
            }
        }
    }

    if (!cmd.empty()) {
        setHotkeyCmd(cmd);
        return true;
    }
    else
        return false;
}

static bool parseKeySpec(std::string keyspec, int *psym, int *pmod, std::string *pfocus)
{
    *pmod = 0;

    if (pfocus)
    {
        *pfocus = "";

        size_t idx = keyspec.find('@');
        if (idx != std::string::npos)
        {
            *pfocus = keyspec.substr(idx+1);
            keyspec = keyspec.substr(0, idx);
        }
    }

    // ugh, ugly
    for (;;) {
        if (keyspec.size() > 6 && keyspec.substr(0, 6) == "Shift-") {
            *pmod |= 1;
            keyspec = keyspec.substr(6);
        } else if (keyspec.size() > 5 && keyspec.substr(0, 5) == "Ctrl-") {
            *pmod |= 2;
            keyspec = keyspec.substr(5);
        } else if (keyspec.size() > 4 && keyspec.substr(0, 4) == "Alt-") {
            *pmod |= 4;
            keyspec = keyspec.substr(4);
        } else 
            break;
    }

    if (keyspec.size() == 1 && keyspec[0] >= 'A' && keyspec[0] <= 'Z') {
        *psym = SDL::K_a + (keyspec[0]-'A');
        return true;
    } else if (keyspec.size() == 2 && keyspec[0] == 'F' && keyspec[1] >= '1' && keyspec[1] <= '9') {
        *psym = SDL::K_F1 + (keyspec[1]-'1');
        return true;
    } else if (keyspec == "Enter") {
        *psym = SDL::K_RETURN;
        return true;
    } else
        return false;
}

bool Core::ClearKeyBindings(std::string keyspec)
{
    int sym, mod;
    std::string focus;
    if (!parseKeySpec(keyspec, &sym, &mod, &focus))
        return false;

    tthread::lock_guard<tthread::mutex> lock(*HotkeyMutex);

    std::vector<KeyBinding> &bindings = key_bindings[sym];
    for (int i = bindings.size()-1; i >= 0; --i) {
        if (bindings[i].modifiers == mod && prefix_matches(focus, bindings[i].focus))
            bindings.erase(bindings.begin()+i);
    }

    return true;
}

bool Core::AddKeyBinding(std::string keyspec, std::string cmdline)
{
    int sym;
    KeyBinding binding;
    if (!parseKeySpec(keyspec, &sym, &binding.modifiers, &binding.focus))
        return false;

    cheap_tokenise(cmdline, binding.command);
    if (binding.command.empty())
        return false;

    tthread::lock_guard<tthread::mutex> lock(*HotkeyMutex);

    // Don't add duplicates
    std::vector<KeyBinding> &bindings = key_bindings[sym];
    for (int i = bindings.size()-1; i >= 0; --i) {
        if (bindings[i].modifiers == binding.modifiers &&
            bindings[i].cmdline == cmdline &&
            bindings[i].focus == binding.focus)
            return true;
    }

    binding.cmdline = cmdline;
    bindings.push_back(binding);
    return true;
}

std::vector<std::string> Core::ListKeyBindings(std::string keyspec)
{
    int sym, mod;
    std::vector<std::string> rv;
    if (!parseKeySpec(keyspec, &sym, &mod))
        return rv;

    tthread::lock_guard<tthread::mutex> lock(*HotkeyMutex);

    std::vector<KeyBinding> &bindings = key_bindings[sym];
    for (int i = bindings.size()-1; i >= 0; --i) {
        if (bindings[i].modifiers == mod)
        {
            std::string cmd = bindings[i].cmdline;
            if (!bindings[i].focus.empty())
                cmd = "@" + bindings[i].focus + ": " + cmd;
            rv.push_back(cmd);
        }
    }

    return rv;
}

////////////////
// ClassNamCheck
////////////////

// Since there is no Process.cpp, put ClassNamCheck stuff in Core.cpp

static std::set<std::string> known_class_names;
static std::map<std::string, void*> known_vptrs;

ClassNameCheck::ClassNameCheck(std::string _name) : name(_name), vptr(0)
{
    known_class_names.insert(name);
}

ClassNameCheck &ClassNameCheck::operator= (const ClassNameCheck &b)
{
    name = b.name; vptr = b.vptr; return *this;
}

bool ClassNameCheck::operator() (Process *p, void * ptr) const {
    if (vptr == 0 && p->readClassName(ptr) == name)
    {
        vptr = ptr;
        known_vptrs[name] = ptr;
    }
    return (vptr && vptr == ptr);
}

void ClassNameCheck::getKnownClassNames(std::vector<std::string> &names)
{
    std::set<std::string>::iterator it = known_class_names.begin();

    for (; it != known_class_names.end(); it++)
        names.push_back(*it);
}

/*******************************************************************************
                                M O D U L E S
*******************************************************************************/

#define MODULE_GETTER(TYPE) \
TYPE * Core::get##TYPE() \
{ \
    if(errorstate) return NULL;\
    if(!s_mods.p##TYPE)\
    {\
        Module * mod = create##TYPE();\
        s_mods.p##TYPE = (TYPE *) mod;\
        allModules.push_back(mod);\
    }\
    return s_mods.p##TYPE;\
}

MODULE_GETTER(World);
MODULE_GETTER(Materials);
MODULE_GETTER(Notes);
MODULE_GETTER(Graphic);<|MERGE_RESOLUTION|>--- conflicted
+++ resolved
@@ -368,7 +368,6 @@
                 }
                 auto filename = getHackPath() + "scripts/" + parts[0];
                 if (fileExists(filename + ".lua"))
-<<<<<<< HEAD
                 {
                     string help = getScriptHelp(filename + ".lua", "-- ");
                     con.print("%s: %s\n", parts[0].c_str(), help.c_str());
@@ -376,15 +375,6 @@
                 }
                 if (plug_mgr->eval_ruby && fileExists(filename + ".rb"))
                 {
-=======
-                {
-                    string help = getScriptHelp(filename + ".lua", "-- ");
-                    con.print("%s: %s\n", parts[0].c_str(), help.c_str());
-                    return CR_OK;
-                }
-                if (plug_mgr->eval_ruby && fileExists(filename + ".rb"))
-                {
->>>>>>> 8f8f2538
                     string help = getScriptHelp(filename + ".rb", "# ");
                     con.print("%s: %s\n", parts[0].c_str(), help.c_str());
                     return CR_OK;
