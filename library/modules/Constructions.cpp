--- conflicted
+++ resolved
@@ -51,11 +51,6 @@
     return world->constructions.size();
 }
 
-<<<<<<< HEAD
-bool Constructions::copyConstruction(const int32_t index, t_construction &out)
-{
-    if (index < 0 || index >= getCount())
-=======
 df::construction * Constructions::getConstruction(const int32_t index)
 {
     if (index < 0 || index >= getCount())
@@ -66,7 +61,6 @@
 bool Constructions::copyConstruction(const int32_t index, t_construction &out)
 {
     if (index < 0 || index >= getCount())
->>>>>>> 1d7ed144
         return false;
 
     out.origin = world->constructions[index];
