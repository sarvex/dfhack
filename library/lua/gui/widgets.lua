-- Simple widgets for screens

local _ENV = mkmodule('gui.widgets')

local gui = require('gui')
local utils = require('utils')

local dscreen = dfhack.screen

local function show_view(view,vis)
    if view then
        view.visible = vis
    end
end

local function getval(obj)
    if type(obj) == 'function' then
        return obj()
    else
        return obj
    end
end

local function map_opttab(tab,idx)
    if tab then
        return tab[idx]
    else
        return idx
    end
end

STANDARDSCROLL = {
    STANDARDSCROLL_UP = -1,
    STANDARDSCROLL_DOWN = 1,
    STANDARDSCROLL_PAGEUP = '-page',
    STANDARDSCROLL_PAGEDOWN = '+page',
}

SECONDSCROLL = {
    SECONDSCROLL_UP = -1,
    SECONDSCROLL_DOWN = 1,
    SECONDSCROLL_PAGEUP = '-page',
    SECONDSCROLL_PAGEDOWN = '+page',
}

------------
-- Widget --
------------

Widget = defclass(Widget, gui.View)

Widget.ATTRS {
    frame = DEFAULT_NIL,
    frame_inset = DEFAULT_NIL,
    frame_background = DEFAULT_NIL,
}

function Widget:computeFrame(parent_rect)
    local sw, sh = parent_rect.width, parent_rect.height
    return gui.compute_frame_body(sw, sh, self.frame, self.frame_inset)
end

function Widget:onRenderFrame(dc, rect)
    if self.frame_background then
        dc:fill(rect, self.frame_background)
    end
end

-----------
-- Panel --
-----------

Panel = defclass(Panel, Widget)

Panel.ATTRS {
    on_render = DEFAULT_NIL,
    on_layout = DEFAULT_NIL,
    autoarrange_subviews = false, -- whether to automatically lay out subviews
    autoarrange_gap = 0, -- how many blank lines to insert between widgets
}

function Panel:init(args)
    self:addviews(args.subviews)
end

function Panel:onRenderBody(dc)
    if self.on_render then self.on_render(dc) end
end

function Panel:postComputeFrame(body)
    if self.on_layout then self.on_layout(body) end
end

-- if self.autoarrange_subviews is true, lay out visible subviews vertically,
-- adding gaps between widgets according to self.autoarrange_gap.
function Panel:postUpdateLayout()
    if not self.autoarrange_subviews then return end

    local gap = self.autoarrange_gap
    local y = 0
    for _,subview in ipairs(self.subviews) do
        if not subview.frame then goto continue end
        subview.frame.t = y
        if subview.visible then
            y = y + (subview.frame.h or 0) + gap
        end
        ::continue::
    end
    self.frame_rect.height = y

    -- let widgets adjust to their new positions
    self:updateSubviewLayout()
end

-------------------
-- ResizingPanel --
-------------------

ResizingPanel = defclass(ResizingPanel, Panel)

-- adjust our frame dimensions according to positions and sizes of our subviews
function ResizingPanel:postUpdateLayout(frame_body)
    local w, h = 0, 0
    for _,s in ipairs(self.subviews) do
        if s.visible then
            w = math.max(w, (s.frame and s.frame.l or 0) +
                            (s.frame and s.frame.w or frame_body.width))
            h = math.max(h, (s.frame and s.frame.t or 0) +
                            (s.frame and s.frame.h or frame_body.height))
        end
    end
    if not self.frame then self.frame = {} end
    self.frame.w, self.frame.h = w, h
end

-----------
-- Pages --
-----------

Pages = defclass(Pages, Panel)

function Pages:init(args)
    for _,v in ipairs(self.subviews) do
        v.visible = false
    end
    self:setSelected(args.selected or 1)
end

function Pages:setSelected(idx)
    if type(idx) ~= 'number' then
        local key = idx
        if type(idx) == 'string' then
            key = self.subviews[key]
        end
        idx = utils.linear_index(self.subviews, key)
        if not idx then
            error('Unknown page: '..key)
        end
    end

    show_view(self.subviews[self.selected], false)
    self.selected = math.min(math.max(1, idx), #self.subviews)
    show_view(self.subviews[self.selected], true)
end

function Pages:getSelected()
    return self.selected, self.subviews[self.selected]
end

function Pages:getSelectedPage()
    return self.subviews[self.selected]
end

----------------
-- Edit field --
----------------

EditField = defclass(EditField, Widget)

EditField.ATTRS{
    label_text = DEFAULT_NIL,
    text = '',
    text_pen = DEFAULT_NIL,
    on_char = DEFAULT_NIL,
    on_change = DEFAULT_NIL,
    on_submit = DEFAULT_NIL,
    on_submit2 = DEFAULT_NIL,
    key = DEFAULT_NIL,
    key_sep = DEFAULT_NIL,
    modal = false,
}

function EditField:preinit(init_table)
    init_table.frame = init_table.frame or {}
    init_table.frame.h = init_table.frame.h or 1
end

function EditField:init()
    local function on_activate()
        self.saved_text = self.text
        self:setFocus(true)
    end

    self.start_pos = 1
    self.cursor = #self.text + 1

    self:addviews{HotkeyLabel{frame={t=0,l=0},
                              key=self.key,
                              key_sep=self.key_sep,
                              label=self.label_text,
                              on_activate=self.key and on_activate or nil}}
end

function EditField:getPreferredFocusState()
    return not self.key
end

function EditField:setCursor(cursor)
    if not cursor or cursor > #self.text then
        self.cursor = #self.text + 1
        return
    end
    self.cursor = math.max(1, cursor)
end

function EditField:setText(text, cursor)
    self.text = text
    self:setCursor(cursor)
end

function EditField:postUpdateLayout()
    self.text_offset = self.subviews[1]:getTextWidth()
end

function EditField:onRenderBody(dc)
    dc:pen(self.text_pen or COLOR_LIGHTCYAN):fill(0,0,dc.width-1,0)

    local cursor_char = '_'
    if not self.active or not self.focus or gui.blink_visible(300) then
        cursor_char = (self.cursor > #self.text) and ' ' or
                                        self.text:sub(self.cursor, self.cursor)
    end
    local txt = self.text:sub(1, self.cursor - 1) .. cursor_char ..
                                                self.text:sub(self.cursor + 1)
    local max_width = dc.width - self.text_offset
    self.start_pos = 1
    if #txt > max_width then
        -- get the substring in the vicinity of the cursor
        max_width = max_width - 2
        local half_width = math.floor(max_width/2)
        local start_pos = math.max(1, self.cursor-half_width)
        local end_pos = math.min(#txt, self.cursor+half_width-1)
        if self.cursor + half_width > #txt then
            start_pos = #txt - (max_width - 1)
        end
        if self.cursor - half_width <= 1 then
            end_pos = max_width + 1
        end
        self.start_pos = start_pos > 1 and start_pos - 1 or start_pos
        txt = ('%s%s%s'):format(start_pos == 1 and '' or string.char(27),
                                txt:sub(start_pos, end_pos),
                                end_pos == #txt and '' or string.char(26))
    end
    dc:advance(self.text_offset):string(txt)
end

function EditField:onInput(keys)
    if not self.focus then
        -- only react to our hotkey
        return self:inputToSubviews(keys)
    end

    if self.key and keys.LEAVESCREEN then
        local old = self.text
        self:setText(self.saved_text)
        if self.on_change and old ~= self.saved_text then
            self.on_change(self.text, old)
        end
        self:setFocus(false)
        return true
    end

    if keys.SELECT then
        if self.key then
            self:setFocus(false)
        end
        if self.on_submit then
            self.on_submit(self.text)
            return true
        end
        return not not self.key
    elseif keys.SEC_SELECT then
        if self.key then
            self:setFocus(false)
        end
        if self.on_submit2 then
            self.on_submit2(self.text)
            return true
        end
        return not not self.key
    elseif keys._MOUSE_L then
        local mouse_x, mouse_y = self:getMousePos()
        if mouse_x then
            self:setCursor(self.start_pos + mouse_x)
            return true
        end
    elseif keys.CURSOR_LEFT then
        self:setCursor(self.cursor - 1)
        return true
<<<<<<< HEAD
    elseif keys.A_MOVE_W_DOWN then -- Ctrl-Left (prev word start)
        local _, prev_word_start = self.text:sub(1, self.cursor-1):
                                                    find('.*[^%w_%-]+[%w_%-]')
        self:setCursor(prev_word_start or 1)
=======
    elseif keys.A_MOVE_W_DOWN then -- Ctrl-Left (end of prev word)
        local _, prev_word_end = self.text:sub(1, self.cursor-1):
                                                    find('.*[%w_%-][^%w_%-]')
        self:setCursor(prev_word_end or 1)
>>>>>>> 1c0d586d
        return true
    elseif keys.A_CARE_MOVE_W then -- Alt-Left (home)
        self:setCursor(1)
        return true
    elseif keys.CURSOR_RIGHT then
        self:setCursor(self.cursor + 1)
        return true
<<<<<<< HEAD
    elseif keys.A_MOVE_E_DOWN then -- Ctrl-Right (next word end)
        local _, next_word_end = self.text:find('[%w_%-]+[^%w_%-]', self.cursor)
        self:setCursor(next_word_end)
=======
    elseif keys.A_MOVE_E_DOWN then -- Ctrl-Right (beginning of next word)
        local _,next_word_start = self.text:find('[^%w_%-][%w_%-]', self.cursor)
        self:setCursor(next_word_start)
>>>>>>> 1c0d586d
        return true
    elseif keys.A_CARE_MOVE_E then -- Alt-Right (end)
        self:setCursor()
        return true
    elseif keys._STRING then
        local old = self.text
        if keys._STRING == 0 then
            -- handle backspace
            local del_pos = self.cursor - 1
            if del_pos > 0 then
                self:setText(old:sub(1, del_pos-1) .. old:sub(del_pos+1),
                             del_pos)
            end
        else
            local cv = string.char(keys._STRING)
            if not self.on_char or self.on_char(cv, old) then
                self:setText(old:sub(1,self.cursor-1)..cv..old:sub(self.cursor),
                             self.cursor + 1)
            end
        end
        if self.on_change and self.text ~= old then
            self.on_change(self.text, old)
        end
        return true
    end

    -- if we're modal, then unconditionally eat all the input
    return self.modal
end

-----------
-- Label --
-----------

function parse_label_text(obj)
    local text = obj.text or {}
    if type(text) ~= 'table' then
        text = { text }
    end
    local curline = nil
    local out = { }
    local active = nil
    local idtab = nil
    for _,v in ipairs(text) do
        local vv
        if type(v) == 'string' then
            vv = v:split(NEWLINE)
        else
            vv = { v }
        end

        for i = 1,#vv do
            local cv = vv[i]
            if i > 1 then
                if not curline then
                    table.insert(out, {})
                end
                curline = nil
            end
            if cv ~= '' then
                if not curline then
                    curline = {}
                    table.insert(out, curline)
                end

                if type(cv) == 'string' then
                    table.insert(curline, { text = cv })
                else
                    table.insert(curline, cv)

                    if cv.on_activate then
                        active = active or {}
                        table.insert(active, cv)
                    end

                    if cv.id then
                        idtab = idtab or {}
                        idtab[cv.id] = cv
                    end
                end
            end
        end
    end
    obj.text_lines = out
    obj.text_active = active
    obj.text_ids = idtab
end

local function is_disabled(token)
    return (token.disabled ~= nil and getval(token.disabled)) or
           (token.enabled ~= nil and not getval(token.enabled))
end

function render_text(obj,dc,x0,y0,pen,dpen,disabled)
    local width = 0
    for iline = dc and obj.start_line_num or 1, #obj.text_lines do
        local x, line = 0, obj.text_lines[iline]
        if dc then
            local offset = (obj.start_line_num or 1) - 1
            local y = y0 + iline - offset - 1
            -- skip text outside of the containing frame
            if y > dc.height - 1 then break end
            dc:seek(x+x0, y)
        end
        for _,token in ipairs(line) do
            token.line = iline
            token.x1 = x

            if token.gap then
                x = x + token.gap
                if dc then
                    dc:advance(token.gap)
                end
            end

            if token.tile then
                x = x + 1
                if dc then
                    dc:char(nil, token.tile)
                end
            end

            if token.text or token.key then
                local text = ''..(getval(token.text) or '')
                local keypen = dfhack.pen.parse(token.key_pen or COLOR_LIGHTGREEN)

                if dc then
                    local tpen = getval(token.pen)
                    if disabled or is_disabled(token) then
                        dc:pen(getval(token.dpen) or tpen or dpen)
                        if keypen.fg ~= COLOR_BLACK then
                            keypen.bold = false
                        end
                    else
                        dc:pen(tpen or pen)
                    end
                end

                local width = getval(token.width)
                local padstr
                if width then
                    x = x + width
                    if #text > width then
                        text = string.sub(text,1,width)
                    else
                        if token.pad_char then
                            padstr = string.rep(token.pad_char,width-#text)
                        end
                        if dc and token.rjustify then
                            if padstr then dc:string(padstr) else dc:advance(width-#text) end
                        end
                    end
                else
                    x = x + #text
                end

                if token.key then
                    local keystr = gui.getKeyDisplay(token.key)
                    local sep = token.key_sep or ''

                    x = x + #keystr

                    if sep:startswith('()') then
                        if dc then
                            dc:string(text)
                            dc:string(' ('):string(keystr,keypen)
                            dc:string(sep:sub(2))
                        end
                        x = x + 1 + #sep
                    else
                        if dc then
                            dc:string(keystr,keypen):string(sep):string(text)
                        end
                        x = x + #sep
                    end
                else
                    if dc then
                        dc:string(text)
                    end
                end

                if width and dc and not token.rjustify then
                    if padstr then dc:string(padstr) else dc:advance(width-#text) end
                end
            end

            token.x2 = x
        end
        width = math.max(width, x)
    end
    obj.text_width = width
end

function check_text_keys(self, keys)
    if self.text_active then
        for _,item in ipairs(self.text_active) do
            if item.key and keys[item.key] and not is_disabled(item) then
                item.on_activate()
                return true
            end
        end
    end
end

Label = defclass(Label, Widget)

Label.ATTRS{
    text_pen = COLOR_WHITE,
    text_dpen = COLOR_DARKGREY, -- disabled
    text_hpen = DEFAULT_NIL, -- highlight - default is text_pen with reversed brightness
    disabled = DEFAULT_NIL,
    enabled = DEFAULT_NIL,
    auto_height = true,
    auto_width = false,
    on_click = DEFAULT_NIL,
    on_rclick = DEFAULT_NIL,
    --
    scroll_keys = STANDARDSCROLL,
    show_scroll_icons = DEFAULT_NIL, -- DEFAULT_NIL, 'right', 'left', false
    up_arrow_icon = string.char(24),
    down_arrow_icon = string.char(25),
    scroll_icon_pen = COLOR_LIGHTCYAN,
}

function Label:init(args)
    -- use existing saved text if no explicit text was specified. this avoids
    -- overwriting pre-formatted text that subclasses may have already set
    self:setText(args.text or self.text)
    if not self.text_hpen then
        self.text_hpen = ((tonumber(self.text_pen) or tonumber(self.text_pen.fg) or 0) + 8) % 16
    end
end

function Label:setText(text)
    self.start_line_num = 1
    self.text = text
    parse_label_text(self)

    if self.auto_height then
        self.frame = self.frame or {}
        self.frame.h = self:getTextHeight()
    end
end

function Label:update_scroll_inset()
    if self.show_scroll_icons == nil then
        self._show_scroll_icons = self:getTextHeight() > self.frame_body.height and 'right' or false
    else
        self._show_scroll_icons = self.show_scroll_icons
    end
    if self._show_scroll_icons then
        -- here self._show_scroll_icons can only be either
        -- 'left' or any true value which we interpret as right
        local l,t,r,b = gui.parse_inset(self.frame_inset)
        if self._show_scroll_icons == 'left' and l <= 0 then
            l = 1
        elseif r <= 0 then
            r = 1
        end
        self.frame_inset = {l=l,t=t,r=r,b=b}
    end
end

function Label:render_scroll_icons(dc, x, y1, y2)
    if self.start_line_num ~= 1 then
        dc:seek(x, y1):char(self.up_arrow_icon, self.scroll_icon_pen)
    end
    local last_visible_line = self.start_line_num + self.frame_body.height - 1
    if last_visible_line < self:getTextHeight() then
        dc:seek(x, y2):char(self.down_arrow_icon, self.scroll_icon_pen)
    end
end

function Label:computeFrame(parent_rect)
    local frame_rect,body_rect = Label.super.computeFrame(self, parent_rect)

    self.frame_rect = frame_rect
    self.frame_body = parent_rect:viewport(body_rect or frame_rect)

    self:update_scroll_inset() -- frame_body is now set

    -- recalc with updated frame_inset
    return Label.super.computeFrame(self, parent_rect)
end

function Label:preUpdateLayout()
    if self.auto_width then
        self.frame = self.frame or {}
        self.frame.w = self:getTextWidth()
    end
end

function Label:itemById(id)
    if self.text_ids then
        return self.text_ids[id]
    end
end

function Label:getTextHeight()
    return #self.text_lines
end

function Label:getTextWidth()
    render_text(self)
    return self.text_width
end

function Label:onRenderBody(dc)
    local text_pen = self.text_pen
    if self:getMousePos() and (self.on_click or self.on_rclick) then
        text_pen = self.text_hpen
    end
    render_text(self,dc,0,0,text_pen,self.text_dpen,is_disabled(self))
end

function Label:onRenderFrame(dc, rect)
    if self._show_scroll_icons
    and self:getTextHeight() > self.frame_body.height
    then
        local x = self._show_scroll_icons == 'left'
                and self.frame_body.x1-dc.x1-1
                or  self.frame_body.x2-dc.x1+1
        self:render_scroll_icons(dc,
            x,
            self.frame_body.y1-dc.y1,
            self.frame_body.y2-dc.y1
        )
    end
end

function Label:scroll(nlines)
    if type(nlines) == 'string' then
        if nlines == '+page' then
            nlines = self.frame_body.height
        elseif nlines == '-page' then
            nlines = -self.frame_body.height
        elseif nlines == '+halfpage' then
            nlines = math.ceil(self.frame_body.height/2)
        elseif nlines == '-halfpage' then
            nlines = -math.ceil(self.frame_body.height/2)
        else
            error(('unhandled scroll keyword: "%s"'):format(nlines))
        end
    end
    local n = self.start_line_num + nlines
    n = math.min(n, self:getTextHeight() - self.frame_body.height + 1)
    n = math.max(n, 1)
    self.start_line_num = n
end

function Label:onInput(keys)
    if is_disabled(self) then return false end
    if keys._MOUSE_L_DOWN and self:getMousePos() and self.on_click then
        self:on_click()
    end
    if keys._MOUSE_R_DOWN and self:getMousePos() and self.on_rclick then
        self:on_rclick()
    end
    for k,v in pairs(self.scroll_keys) do
        if keys[k] then
            self:scroll(v)
        end
    end
    return check_text_keys(self, keys)
end

------------------
-- WrappedLabel --
------------------

WrappedLabel = defclass(WrappedLabel, Label)

WrappedLabel.ATTRS{
    text_to_wrap=DEFAULT_NIL,
    indent=0,
}

function WrappedLabel:getWrappedText(width)
    -- 0 width can happen if the parent has 0 width
    if not self.text_to_wrap or width <= 0 then return nil end
    local text_to_wrap = getval(self.text_to_wrap)
    if type(text_to_wrap) == 'table' then
        text_to_wrap = table.concat(text_to_wrap, NEWLINE)
    end
    return text_to_wrap:wrap(width - self.indent)
end

-- we can't set the text in init() since we may not yet have a frame that we
-- can get wrapping bounds from.
function WrappedLabel:postComputeFrame()
    local wrapped_text = self:getWrappedText(self.frame_body.width)
    if not wrapped_text then return end
    local text = {}
    for _,line in ipairs(wrapped_text:split(NEWLINE)) do
        table.insert(text, {gap=self.indent, text=line})
        -- a trailing newline will get ignored so we don't have to manually trim
        table.insert(text, NEWLINE)
    end
    self:setText(text)
end

------------------
-- TooltipLabel --
------------------

TooltipLabel = defclass(TooltipLabel, WrappedLabel)

TooltipLabel.ATTRS{
    show_tooltip=DEFAULT_NIL,
    indent=2,
    text_pen=COLOR_GREY,
}

function TooltipLabel:preUpdateLayout()
    self.visible = getval(self.show_tooltip)
end

-----------------
-- HotkeyLabel --
-----------------

HotkeyLabel = defclass(HotkeyLabel, Label)

HotkeyLabel.ATTRS{
    key=DEFAULT_NIL,
    key_sep=': ',
    label=DEFAULT_NIL,
    on_activate=DEFAULT_NIL,
}

function HotkeyLabel:init()
    self:setText{{key=self.key, key_sep=self.key_sep, text=self.label,
                  on_activate=self.on_activate}}
end

function HotkeyLabel:onInput(keys)
    if HotkeyLabel.super.onInput(self, keys) then
        return true
    elseif keys._MOUSE_L and self:getMousePos() then
        self.on_activate()
        return true
    end
<<<<<<< HEAD

=======
>>>>>>> 1c0d586d
end

----------------------
-- CycleHotkeyLabel --
----------------------

CycleHotkeyLabel = defclass(CycleHotkeyLabel, Label)

CycleHotkeyLabel.ATTRS{
    key=DEFAULT_NIL,
    label=DEFAULT_NIL,
    label_width=DEFAULT_NIL,
    options=DEFAULT_NIL,
    initial_option=1,
    on_change=DEFAULT_NIL,
}

function CycleHotkeyLabel:init()
    -- initialize option_idx
    for i in ipairs(self.options) do
        if self.initial_option == self:getOptionValue(i) then
            self.option_idx = i
            break
        end
    end
    if not self.option_idx then
        if self.options[self.initial_option] then
            self.option_idx = self.initial_option
        end
    end
    if not self.option_idx then
        error(('cannot find option with value or index: "%s"')
              :format(self.initial_option))
    end

    self:setText{
        {key=self.key, key_sep=': ', text=self.label, width=self.label_width,
         on_activate=self:callback('cycle')},
        '  ',
        {text=self:callback('getOptionLabel')},
    }
end

function CycleHotkeyLabel:cycle()
    local old_option_idx = self.option_idx
    if self.option_idx == #self.options then
        self.option_idx = 1
    else
        self.option_idx = self.option_idx + 1
    end
    if self.on_change then
        self.on_change(self:getOptionValue(),
                       self:getOptionValue(old_option_idx))
    end
end

function CycleHotkeyLabel:getOptionLabel(option_idx)
    option_idx = option_idx or self.option_idx
    local option = self.options[option_idx]
    if type(option) == 'table' then
        return option.label
    end
    return option
end

function CycleHotkeyLabel:getOptionValue(option_idx)
    option_idx = option_idx or self.option_idx
    local option = self.options[option_idx]
    if type(option) == 'table' then
        return option.value
    end
    return option
end

function CycleHotkeyLabel:onInput(keys)
    if CycleHotkeyLabel.super.onInput(self, keys) then
        return true
    elseif keys._MOUSE_L and self:getMousePos() then
        self:cycle()
        return true
    end
end

-----------------------
-- ToggleHotkeyLabel --
-----------------------

ToggleHotkeyLabel = defclass(ToggleHotkeyLabel, CycleHotkeyLabel)
ToggleHotkeyLabel.ATTRS{
    options={{label='On', value=true},
             {label='Off', value=false}},
}

----------
-- List --
----------

List = defclass(List, Widget)

List.ATTRS{
    text_pen = COLOR_CYAN,
    cursor_pen = COLOR_LIGHTCYAN,
    inactive_pen = DEFAULT_NIL,
    on_select = DEFAULT_NIL,
    on_submit = DEFAULT_NIL,
    on_submit2 = DEFAULT_NIL,
    row_height = 1,
    scroll_keys = STANDARDSCROLL,
    icon_width = DEFAULT_NIL,
}

function List:init(info)
    self.page_top = 1
    self.page_size = 1

    if info.choices then
        self:setChoices(info.choices, info.selected)
    else
        self.choices = {}
        self.selected = 1
    end
end

function List:setChoices(choices, selected)
    self.choices = {}

    for i,v in ipairs(choices or {}) do
        local l = utils.clone(v);
        if type(v) ~= 'table' then
            l = { text = v }
        else
            l.text = v.text or v.caption or v[1]
        end
        parse_label_text(l)
        self.choices[i] = l
    end

    self:setSelected(selected)
end

function List:setSelected(selected)
    self.selected = selected or self.selected or 1
    self:moveCursor(0, true)
    return self.selected
end

function List:getChoices()
    return self.choices
end

function List:getSelected()
    if #self.choices > 0 then
        return self.selected, self.choices[self.selected]
    end
end

function List:getContentWidth()
    local width = 0
    for i,v in ipairs(self.choices) do
        render_text(v)
        local roww = v.text_width
        if v.key then
            roww = roww + 3 + #gui.getKeyDisplay(v.key)
        end
        width = math.max(width, roww)
    end
    return width + (self.icon_width or 0)
end

function List:getContentHeight()
    return #self.choices * self.row_height
end

function List:postComputeFrame(body)
    self.page_size = math.max(1, math.floor(body.height / self.row_height))
    self:moveCursor(0)
end

function List:moveCursor(delta, force_cb)
    local page = math.max(1, self.page_size)
    local cnt = #self.choices

    if cnt < 1 then
        self.page_top = 1
        self.selected = 1
        if force_cb and self.on_select then
            self.on_select(nil,nil)
        end
        return
    end

    local off = self.selected+delta-1
    local ds = math.abs(delta)

    if ds > 1 then
        if off >= cnt+ds-1 then
            off = 0
        else
            off = math.min(cnt-1, off)
        end
        if off <= -ds then
            off = cnt-1
        else
            off = math.max(0, off)
        end
    end

    self.selected = 1 + off % cnt
    self.page_top = 1 + page * math.floor((self.selected-1) / page)

    if (force_cb or delta ~= 0) and self.on_select then
        self.on_select(self:getSelected())
    end
end

function List:onRenderBody(dc)
    local choices = self.choices
    local top = self.page_top
    local iend = math.min(#choices, top+self.page_size-1)
    local iw = self.icon_width

    local function paint_icon(icon, obj)
        if type(icon) ~= 'string' then
            dc:char(nil,icon)
        else
            if current then
                dc:string(icon, obj.icon_pen or self.icon_pen or cur_pen)
            else
                dc:string(icon, obj.icon_pen or self.icon_pen or cur_dpen)
            end
        end
    end

    for i = top,iend do
        local obj = choices[i]
        local current = (i == self.selected)
        local cur_pen = self.cursor_pen
        local cur_dpen = self.text_pen
        local active_pen = current and cur_pen or cur_dpen

        if not self.active then
            cur_pen = self.inactive_pen or self.cursor_pen
        end

        local y = (i - top)*self.row_height
        local icon = getval(obj.icon)

        if iw and icon then
            dc:seek(0, y):pen(active_pen)
            paint_icon(icon, obj)
        end

        render_text(obj, dc, iw or 0, y, cur_pen, cur_dpen, not current)

        local ip = dc.width

        if obj.key then
            local keystr = gui.getKeyDisplay(obj.key)
            ip = ip-2-#keystr
            dc:seek(ip,y):pen(self.text_pen)
            dc:string('('):string(keystr,COLOR_LIGHTGREEN):string(')')
        end

        if icon and not iw then
            dc:seek(ip-1,y):pen(active_pen)
            paint_icon(icon, obj)
        end
    end
end

function List:submit()
    if self.on_submit and #self.choices > 0 then
        self.on_submit(self:getSelected())
    end
end

function List:submit2()
    if self.on_submit2 and #self.choices > 0 then
        self.on_submit2(self:getSelected())
    end
end

function List:onInput(keys)
    if self.on_submit and keys.SELECT then
        self:submit()
        return true
    elseif self.on_submit2 and keys.SEC_SELECT then
        self:submit2()
        return true
    elseif keys._MOUSE_L then
        local _, mouse_y = self:getMousePos()
        if mouse_y and #self.choices > 0 and
                mouse_y < (#self.choices-self.page_top+1) * self.row_height then
            local idx = self.page_top + math.floor(mouse_y/self.row_height)
            self:setSelected(idx)
            self:submit()
            return true
        end
    else
        for k,v in pairs(self.scroll_keys) do
            if keys[k] then
                if v == '+page' then
                    v = self.page_size
                elseif v == '-page' then
                    v = -self.page_size
                end

                self:moveCursor(v)
                return true
            end
        end

        for i,v in ipairs(self.choices) do
            if v.key and keys[v.key] then
                self:setSelected(i)
                self:submit()
                return true
            end
        end

        local current = self.choices[self.selected]
        if current then
            return check_text_keys(current, keys)
        end
    end
end

-------------------
-- Filtered List --
-------------------

FilteredList = defclass(FilteredList, Widget)

FilteredList.ATTRS {
    edit_below = false,
    edit_key = DEFAULT_NIL,
}

function FilteredList:init(info)
    self.edit = EditField{
        text_pen = info.edit_pen or info.cursor_pen,
        frame = { l = info.icon_width, t = 0, h = 1 },
        on_change = self:callback('onFilterChange'),
        on_char = self:callback('onFilterChar'),
        key = self.edit_key,
    }
    self.list = List{
        frame = { t = 2 },
        text_pen = info.text_pen,
        cursor_pen = info.cursor_pen,
        inactive_pen = info.inactive_pen,
        icon_pen = info.icon_pen,
        row_height = info.row_height,
        scroll_keys = info.scroll_keys,
        icon_width = info.icon_width,
    }
    if self.edit_below then
        self.edit.frame = { l = info.icon_width, b = 0, h = 1 }
        self.list.frame = { t = 0, b = 2 }
    end
    if info.on_select then
        self.list.on_select = function()
            return info.on_select(self:getSelected())
        end
    end
    if info.on_submit then
        self.list.on_submit = function()
            return info.on_submit(self:getSelected())
        end
    end
    if info.on_submit2 then
        self.list.on_submit2 = function()
            return info.on_submit2(self:getSelected())
        end
    end
    self.not_found = Label{
        visible = true,
        text = info.not_found_label or 'No matches',
        text_pen = COLOR_LIGHTRED,
        frame = { l = info.icon_width, t = self.list.frame.t },
    }
    self:addviews{ self.edit, self.list, self.not_found }
    if info.choices then
        self:setChoices(info.choices, info.selected)
    else
        self.choices = {}
    end
end

function FilteredList:getChoices()
    return self.choices
end

function FilteredList:getVisibleChoices()
    return self.list.choices
end

function FilteredList:setChoices(choices, pos)
    choices = choices or {}
    self.edit:setText('')
    self.list:setChoices(choices, pos)
    self.choices = self.list.choices
    self.not_found.visible = (#choices == 0)
end

function FilteredList:submit()
    return self.list:submit()
end

function FilteredList:submit2()
    return self.list:submit2()
end

function FilteredList:canSubmit()
    return not self.not_found.visible
end

function FilteredList:getSelected()
    local i,v = self.list:getSelected()
    if i then
        return map_opttab(self.choice_index, i), v
    end
end

function FilteredList:getContentWidth()
    return self.list:getContentWidth()
end

function FilteredList:getContentHeight()
    return self.list:getContentHeight() + 2
end

function FilteredList:getFilter()
    return self.edit.text, self.list.choices
end

function FilteredList:setFilter(filter, pos)
    local choices = self.choices
    local cidx = nil

    filter = filter or ''
    self.edit:setText(filter)

    if filter ~= '' then
        local tokens = filter:split()
        local ipos = pos

        choices = {}
        cidx = {}
        pos = nil

        for i,v in ipairs(self.choices) do
            local ok = true
            local search_key = v.search_key or v.text
            for _,key in ipairs(tokens) do
                key = key:escape_pattern()
                -- start matches at non-space or non-punctuation. this allows
                -- punctuation itself to be matched if that is useful (e.g.
                -- filenames or parameter names)
                if key ~= '' and
                        not search_key:match('%f[^%p\x00]'..key) and
                        not search_key:match('%f[^%s\x00]'..key) then
                    ok = false
                    break
                end
            end
            if ok then
                table.insert(choices, v)
                cidx[#choices] = i
                if ipos == i then
                    pos = #choices
                end
            end
        end
    end

    self.choice_index = cidx
    self.list:setChoices(choices, pos)
    self.not_found.visible = (#choices == 0)
end

function FilteredList:onFilterChange(text)
    self:setFilter(text)
end

function FilteredList:onFilterChar(char, text)
    if char == ' ' then
        return string.match(text, '%S$')
    end
    return true
end

return _ENV<|MERGE_RESOLUTION|>--- conflicted
+++ resolved
@@ -307,17 +307,10 @@
     elseif keys.CURSOR_LEFT then
         self:setCursor(self.cursor - 1)
         return true
-<<<<<<< HEAD
-    elseif keys.A_MOVE_W_DOWN then -- Ctrl-Left (prev word start)
-        local _, prev_word_start = self.text:sub(1, self.cursor-1):
-                                                    find('.*[^%w_%-]+[%w_%-]')
-        self:setCursor(prev_word_start or 1)
-=======
     elseif keys.A_MOVE_W_DOWN then -- Ctrl-Left (end of prev word)
         local _, prev_word_end = self.text:sub(1, self.cursor-1):
                                                     find('.*[%w_%-][^%w_%-]')
         self:setCursor(prev_word_end or 1)
->>>>>>> 1c0d586d
         return true
     elseif keys.A_CARE_MOVE_W then -- Alt-Left (home)
         self:setCursor(1)
@@ -325,15 +318,9 @@
     elseif keys.CURSOR_RIGHT then
         self:setCursor(self.cursor + 1)
         return true
-<<<<<<< HEAD
-    elseif keys.A_MOVE_E_DOWN then -- Ctrl-Right (next word end)
-        local _, next_word_end = self.text:find('[%w_%-]+[^%w_%-]', self.cursor)
-        self:setCursor(next_word_end)
-=======
     elseif keys.A_MOVE_E_DOWN then -- Ctrl-Right (beginning of next word)
         local _,next_word_start = self.text:find('[^%w_%-][%w_%-]', self.cursor)
         self:setCursor(next_word_start)
->>>>>>> 1c0d586d
         return true
     elseif keys.A_CARE_MOVE_E then -- Alt-Right (end)
         self:setCursor()
@@ -776,10 +763,6 @@
         self.on_activate()
         return true
     end
-<<<<<<< HEAD
-
-=======
->>>>>>> 1c0d586d
 end
 
 ----------------------
