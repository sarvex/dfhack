--- conflicted
+++ resolved
@@ -122,372 +122,6 @@
     return false;
 }
 
-<<<<<<< HEAD
-NormalProcess::~NormalProcess()
-{
-    if(d->attached)
-    {
-        detach();
-    }
-    // destroy our copy of the memory descriptor
-    if(d->my_descriptor)
-        delete d->my_descriptor;
-    delete d;
-}
-
-VersionInfo * NormalProcess::getDescriptor()
-{
-    return d->my_descriptor;
-}
-
-int NormalProcess::getPID()
-{
-    return d->my_pid;
-}
-
-//FIXME: implement
-bool NormalProcess::getThreadIDs(vector<uint32_t> & threads )
-{
-    return false;
-}
-
-//FIXME: cross-reference with ELF segment entries?
-void NormalProcess::getMemRanges( vector<t_memrange> & ranges )
-{
-    char buffer[1024];
-    char permissions[5]; // r/-, w/-, x/-, p/s, 0
-
-    sprintf(buffer, "/proc/%lu/maps", d->my_pid);
-    FILE *mapFile = ::fopen(buffer, "r");
-    uint64_t offset, device1, device2, node;
-
-    while (fgets(buffer, 1024, mapFile))
-    {
-        t_memrange temp;
-        temp.name[0] = 0;
-        sscanf(buffer, "%llx-%llx %s %llx %2llu:%2llu %llu %s",
-               &temp.start,
-               &temp.end,
-               (char*)&permissions,
-               &offset, &device1, &device2, &node,
-               (char*)&temp.name);
-        temp.read = permissions[0] == 'r';
-        temp.write = permissions[1] == 'w';
-        temp.execute = permissions[2] == 'x';
-        temp.valid = true;
-        ranges.push_back(temp);
-    }
-}
-
-bool NormalProcess::asyncSuspend()
-{
-    return suspend();
-}
-
-bool NormalProcess::suspend()
-{
-    int status;
-    if(!d->attached)
-        return false;
-    if(d->suspended)
-        return true;
-    if (kill(d->my_handle, SIGSTOP) == -1)
-    {
-        // no, we got an error
-        perror("kill SIGSTOP error");
-        return false;
-    }
-    while(true)
-    {
-        // we wait on the pid
-        pid_t w = waitpid(d->my_handle, &status, 0);
-        if (w == -1)
-        {
-            // child died
-            perror("DF exited during suspend call");
-            return false;
-        }
-        // stopped -> let's continue
-        if (WIFSTOPPED(status))
-        {
-            break;
-        }
-    }
-    d->suspended = true;
-    return true;
-}
-
-bool NormalProcess::forceresume()
-{
-    return resume();
-}
-
-bool NormalProcess::resume()
-{
-    if(!d->attached)
-        return false;
-    if(!d->suspended)
-        return true;
-    if (ptrace(PTRACE_CONT, d->my_handle, NULL, NULL) == -1)
-    {
-        // no, we got an error
-        perror("ptrace resume error");
-        return false;
-    }
-    d->suspended = false;
-    return true;
-}
-
-
-bool NormalProcess::attach()
-{
-    int status;
-    if(d->attached)
-    {
-        if(!d->suspended)
-            return suspend();
-        return true;
-    }
-    // can we attach?
-    if (ptrace(PTRACE_ATTACH , d->my_handle, NULL, NULL) == -1)
-    {
-        // no, we got an error
-        perror("ptrace attach error");
-        cerr << "attach failed on pid " << d->my_handle << endl;
-        return false;
-    }
-    while(true)
-    {
-        // we wait on the pid
-        pid_t w = waitpid(d->my_handle, &status, 0);
-        if (w == -1)
-        {
-            // child died
-            perror("wait inside attach()");
-            return false;
-        }
-        // stopped -> let's continue
-        if (WIFSTOPPED(status))
-        {
-            break;
-        }
-    }
-    d->suspended = true;
-
-    int proc_pid_mem = open(d->memFile.c_str(),O_RDONLY);
-    if(proc_pid_mem == -1)
-    {
-        ptrace(PTRACE_DETACH, d->my_handle, NULL, NULL);
-        cerr << "couldn't open /proc/" << d->my_handle << "/mem" << endl;
-        perror("open(memFile.c_str(),O_RDONLY)");
-        return false;
-    }
-    else
-    {
-        d->attached = true;
-
-        d->memFileHandle = proc_pid_mem;
-        return true; // we are attached
-    }
-}
-
-bool NormalProcess::detach()
-{
-    if(!d->attached) return true;
-    if(!d->suspended) suspend();
-    int result = 0;
-    // close /proc/PID/mem
-    result = close(d->memFileHandle);
-    if(result == -1)
-    {
-        cerr << "couldn't close /proc/"<< d->my_handle <<"/mem" << endl;
-        perror("mem file close");
-        return false;
-    }
-    else
-    {
-        // detach
-        result = ptrace(PTRACE_DETACH, d->my_handle, NULL, NULL);
-        if(result == -1)
-        {
-            cerr << "couldn't detach from process pid" << d->my_handle << endl;
-            perror("ptrace detach");
-            return false;
-        }
-        else
-        {
-            d->attached = false;
-            return true;
-        }
-    }
-}
-
-
-// danger: uses recursion!
-void NormalProcess::read (const uint32_t offset, const uint32_t size, uint8_t *target)
-{
-    if(size == 0) return;
-
-    ssize_t result;
-    result = pread(d->memFileHandle, target,size,offset);
-    if(result != size)
-    {
-        if(result == -1)
-        {
-            cerr << "pread failed: can't read 0x" << hex << size << " bytes at address 0x" << offset << endl;
-            cerr << "errno: " << errno << endl;
-            errno = 0;
-            throw Error::MemoryAccessDenied();
-        }
-        else
-        {
-            this->read(offset + result, size - result, target + result);
-        }
-    }
-}
-
-void NormalProcess::readByte (const uint32_t offset, uint8_t &val )
-{
-    read(offset, 1, &val);
-}
-
-void NormalProcess::readWord (const uint32_t offset, uint16_t &val)
-{
-    read(offset, 2, (uint8_t *) &val);
-}
-
-void NormalProcess::readDWord (const uint32_t offset, uint32_t &val)
-{
-    read(offset, 4, (uint8_t *) &val);
-}
-
-void NormalProcess::readFloat (const uint32_t offset, float &val)
-{
-    read(offset, 4, (uint8_t *) &val);
-}
-
-void NormalProcess::readQuad (const uint32_t offset, uint64_t &val)
-{
-    read(offset, 8, (uint8_t *) &val);
-}
-/*
- * WRITING
- */
-
-void NormalProcess::writeQuad (uint32_t offset, const uint64_t data)
-{
-    #ifdef HAVE_64_BIT
-        ptrace(PTRACE_POKEDATA,d->my_handle, offset, data);
-    #else
-        ptrace(PTRACE_POKEDATA,d->my_handle, offset, (uint32_t) data);
-        ptrace(PTRACE_POKEDATA,d->my_handle, offset+4, (uint32_t) (data >> 32));
-    #endif
-}
-
-void NormalProcess::writeDWord (uint32_t offset, uint32_t data)
-{
-    #ifdef HAVE_64_BIT
-        uint64_t orig = Process::readQuad(offset);
-        orig &= 0xFFFFFFFF00000000;
-        orig |= data;
-        ptrace(PTRACE_POKEDATA,d->my_handle, offset, orig);
-    #else
-        ptrace(PTRACE_POKEDATA,d->my_handle, offset, data);
-    #endif
-}
-
-// using these is expensive.
-void NormalProcess::writeWord (uint32_t offset, uint16_t data)
-{
-    #ifdef HAVE_64_BIT
-        uint64_t orig = Process::readQuad(offset);
-        orig &= 0xFFFFFFFFFFFF0000;
-        orig |= data;
-        ptrace(PTRACE_POKEDATA,d->my_handle, offset, orig);
-    #else
-        uint32_t orig = Process::readDWord(offset);
-        orig &= 0xFFFF0000;
-        orig |= data;
-        ptrace(PTRACE_POKEDATA,d->my_handle, offset, orig);
-    #endif
-}
-
-void NormalProcess::writeByte (uint32_t offset, uint8_t data)
-{
-    #ifdef HAVE_64_BIT
-        uint64_t orig = Process::readQuad(offset);
-        orig &= 0xFFFFFFFFFFFFFF00;
-        orig |= data;
-        ptrace(PTRACE_POKEDATA,d->my_handle, offset, orig);
-    #else
-        uint32_t orig = Process::readDWord(offset);
-        orig &= 0xFFFFFF00;
-        orig |= data;
-        ptrace(PTRACE_POKEDATA,d->my_handle, offset, orig);
-    #endif
-}
-
-// blah. I hate the kernel devs for crippling /proc/PID/mem. THIS IS RIDICULOUS
-void NormalProcess::write (uint32_t offset, uint32_t size, uint8_t *source)
-{
-    uint32_t indexptr = 0;
-    while (size > 0)
-    {
-        #ifdef HAVE_64_BIT
-            // quad!
-            if(size >= 8)
-            {
-                writeQuad(offset, *(uint64_t *) (source + indexptr));
-                offset +=8;
-                indexptr +=8;
-                size -=8;
-            }
-            else
-        #endif
-        // default: we push 4 bytes
-        if(size >= 4)
-        {
-            writeDWord(offset, *(uint32_t *) (source + indexptr));
-            offset +=4;
-            indexptr +=4;
-            size -=4;
-        }
-        // last is either three or 2 bytes
-        else if(size >= 2)
-        {
-            writeWord(offset, *(uint16_t *) (source + indexptr));
-            offset +=2;
-            indexptr +=2;
-            size -=2;
-        }
-        // finishing move
-        else if(size == 1)
-        {
-            writeByte(offset, *(uint8_t *) (source + indexptr));
-            return;
-        }
-    }
-}
-
-const std::string NormalProcess::readCString (uint32_t offset)
-{
-    std::string temp;
-    char temp_c[256];
-    int counter = 0;
-    char r;
-    do
-    {
-        r = Process::readByte(offset+counter);
-        temp_c[counter] = r;
-        counter++;
-    } while (r && counter < 255);
-    temp_c[counter] = 0;
-    temp = temp_c;
-    return temp;
-}
-=======
->>>>>>> 63ab8672
-
 struct _Rep_base
 {
     uint32_t       _M_length;
