--- conflicted
+++ resolved
@@ -58,14 +58,9 @@
 
 /cmakeall.bat
 
-<<<<<<< HEAD
-# swap files for vim
-*.swp
-=======
 # vim files
 *.swp
 .vimrc
 
 # ctags file
-tags
->>>>>>> 5c827bea
+tags