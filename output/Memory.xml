<?xml version="1.0"?>
<!-- USE A FIXED WIDTH FONT! -->
<DFExtractor>
    <MemoryDescriptors>
        <Entry version="meta-2010" os="all" id="meta-2010">
            <Offset name="keep_me_happy">0x0</Offset>
            ====================================================================
                                        T R A I T S
            ====================================================================
            <Trait name="Nervousness"
            level_5="Is a nervous wreck"
            level_4="Is always tense and jittery"
            level_3="Is often nervous"
            level_2="Has a calm demeanor"
            level_1="Has a very calm demeanor"
            level_0="Has an incredibly calm demeanor">0</Trait>
            <Trait name="Rage"
            level_5="In a constant state of internal rage"
            level_4="Very quick to anger"
            level_3="Quick to anger"
            level_2="Slow to anger"
            level_1="Very slow to anger"
            level_0="Never becomes angry">1</Trait>
            <Trait name="Depression"
            level_5="Frequently depressed"
            level_4="Often sad and dejected"
            level_3="Often feels discouraged"
            level_2="Rarely feels discouraged"
            level_1="Almost never feels discouraged"
            level_0="Never feels discouraged">2</Trait>
            <Trait name="Neurosis"
            level_5="Socially crippled by thoughts that everyone is watching and judging"
            level_4="Concerned about rejection and ridicule"
            level_3="Self-conscious"
            level_2="Comfortable in social situations"
            level_1="Very comfortable in social situations"
            level_0="Absolutely unfazed by the opinions of others">3</Trait>
            <Trait name="Urge"
            level_5="Is ruled by irresistible cravings and urges"
            level_4="Feels strong urges and seeks short-term rewards"
            level_3="Occassionally overindulges"
            level_2="Doesn't often experience strong cravings or urges"
            level_1="Only rarely feels strong cravings or urges"
            level_0="Never feels tempted to overindulge in anything">4</Trait>
            <Trait name="Stress"
            level_5="Becomes completely helpless in stressful situations"
            level_4="Cracks easily under pressure"
            level_3="Doesn't handle stress well"
            level_2="Can handle stress"
            level_1="Confident under pressure"
            level_0="Impervious to the effects of stress">5</Trait>
            <Trait name="Friendly"
            level_5="Genuinely likes others, openly expresses positive feelings"
            level_4="Makes friends quickly"
            level_3="Very friendly"
            level_2="Somewhat reserved"
            level_1="Very distant and reserved"
            level_0="Does not actively seek friendships, incredibly distant and reserved">6</Trait>
            <Trait name="Company"
            level_5="Truly treasures the company of others"
            level_4="Enjoys being in crowds"
            level_3="Enjoys the company of others"
            level_2="Tends to avoid crowds"
            level_1="Prefers to be alone"
            level_0="Considers time alone much more important than associating with others">7</Trait>
            <Trait name="Leadership"
            level_5="Loves to take charge and direct activities"
            level_4="Very assertive"
            level_3="Assertive"
            level_2="Unassertive"
            level_1="Prefers that others handle the leadership roles"
            level_0="Never speaks out or attempts to direct activities">8</Trait>
            <Trait name="Activeness"
            level_5="Constantly active and energetic"
            level_4="Very energetic and active"
            level_3="Very active"
            level_2="Relaxed"
            level_1="Lives life at a leisurely pace"
            level_0="Can't be bothered with frantic, fast-paced living">9</Trait>
            <Trait name="Thrillseeking"
            level_5="Lives for risk and excitement"
            level_4="A risk-taker and a thrill-seeker"
            level_3="Loves a good thrill"
            level_2="Is not a risk-taker"
            level_1="Doesn't need thrills or risks in life"
            level_0="Entirely adverse to risk and excitement">10</Trait>
            <Trait name="Optimism"
            level_5="Often feels filled with joy"
            level_4="Can be very happy and optimistic"
            level_3="Often cheerful"
            level_2="Rarely happy or enthusiastic"
            level_1="A pessimist"
            level_0="Never optimistic or enthusiastic about anything">11</Trait>
            <Trait name="Imagination"
            level_5="Bored by reality and has a wonderful imagination"
            level_4="Incredibly creative"
            level_3="Has a fertile imagination"
            level_2="Isn't given to flights of fancy"
            level_1="Grounded in reality"
            level_0="Interested only in facts and the real world">12</Trait>
            <Trait name="Artistic"
            level_5="Can easily become absorbed in art and the beauty of the natural world"
            level_4="Greatly appreciates art and natural beauty"
            level_3="Appreciates art and natural beauty"
            level_2="Does not have a great aesthetic sensitivity"
            level_1="Not interested in art"
            level_0="Completely uninterested in art">13</Trait>
            <Trait name="Emotion"
            level_5="Has a profound understanding of own emotions"
            level_4="Has a great awareness of own emotions"
            level_3="Has a good awareness of own emotions"
            level_2="Tends not to openly express emotions"
            level_1="Mostly unaware of own emotions and rarely expresses them"
            level_0="Does not display own emotions and has no awareness of them">14</Trait>
            <Trait name="Adventure"
            level_5="Highly adventurous and loves fresh experiences"
            level_4="Eager for new experiences"
            level_3="Likes to try new things"
            level_2="Prefers familiar routines"
            level_1="Uncomfortable with change"
            level_0="Resistant to change">15</Trait>
            <Trait name="Thinking"
            level_5="Entranced by riddles and puzzles; loves to debate issues and ideas"
            level_4="Loves new and fresh ideas"
            level_3="Open-minded to new ideas"
            level_2="Dislikes intellectual discussions"
            level_1="Regards intellectual exercises as a waste of energy"
            level_0="Completely uninterested in ideas and debates over intellectual issues">16</Trait>
            <Trait name="Rebelliousness"
            level_5="Revels in chaos and disorder"
            level_4="Loves to defy convention"
            level_3="Put off by authority and tradition"
            level_2="Admires tradition"
            level_1="Prefers stability and security to ambiguity and disorder"
            level_0="An ardent believer in convention and traditional society">17</Trait>
            <Trait name="Trusting"
            level_5="Naturally trustful of everybody"
            level_4="Very trusting"
            level_3="Trusting"
            level_2="Slow to trust others"
            level_1="Does not trust others"
            level_0="Sees others as selfish and conniving">18</Trait>
            <Trait name="Honesty"
            level_5="Incredibly frank and candid in dealings with others"
            level_4="Very straightforward with others"
            level_3="Candid and sincere in dealings with others"
            level_2="Guarded in relationships with others"
            level_1="Not straightforward when dealing with others"
            level_0="Believes that some deception is necessary in relationships with others">19</Trait>
            <Trait name="Helpfulness"
            level_5="Truly fulfilled by assisting those in need"
            level_4="Finds helping others very rewarding"
            level_3="Finds helping others rewarding"
            level_2="Does not go out of own way to help others"
            level_1="Dislikes helping others"
            level_0="Views helping others as an imposition on own needs">20</Trait>
            <Trait name="Compromising"
            level_5="Sacrifices own needs to get along with others"
            level_4="Dislikes confrontations"
            level_3="Willing to compromise with others"
            level_2="Doesn't like to compromise with others"
            level_1="Would rather intimidate others than compromise with them"
            level_0="Would never deny own needs just to compromise with somebody else">21</Trait>
            <Trait name="Modesty"
            level_5="Would never claim to be better than somebody else"
            level_4="Finds immodesty distasteful"
            level_3="Modest"
            level_2="Immodest"
            level_1="Very willing to compare self favorably with others"
            level_0="Would never shy away from an opportunity to say they are better than somebody else">22</Trait>
            <Trait name="Compassion"
            level_5="Incredibly compassionate and feels the pain of others"
            level_4="Easily moved to pity"
            level_3="Compassionate"
            level_2="Not easily moved to pity"
            level_1="Not affected by the suffering of others"
            level_0="Would never let an objective judgement be tempered by mercy or pity">23</Trait>
            <Trait name="Confidence"
            level_5="Incredibly confident"
            level_4="Very confident"
            level_3="Confident"
            level_2="Lacks confidence"
            level_1="Does not feel effective in life"
            level_0="Always feels as if they are not in control of own life">24</Trait>
            <Trait name="Organization"
            level_5="Loves to make lists and keep schedules"
            level_4="Tries to live a well-organized life"
            level_3="Organized"
            level_2="Disorganized"
            level_1="Very disorganized"
            level_0="Completely disorganized">25</Trait>
            <Trait name="Lawfulness"
            level_5="Has a profound sense of duty and obligation"
            level_4="Has a strong sense of duty"
            level_3="Has a sense of duty"
            level_2="Finds rules confining"
            level_1="Dislikes contracts and regulations"
            level_0="Hates rules, contracts and other confining elements in own life">26</Trait>
            <Trait name="Excellence"
            level_5="Constantly strives for perfection"
            level_4="Thinks it is incredibly important to strive for excellence"
            level_3="Strives for excellence"
            level_2="Doesn't go out of own way to do more work than necessary"
            level_1="Very rarely does more work than necessary"
            level_0="Does the bare minimum necessary to accomplish the task at hand">27</Trait>
            <Trait name="Perseverance"
            level_5="Will persist in the face of any difficulty until the task is complete"
            level_4="Possesses great willpower"
            level_3="Is self-disciplined"
            level_2="Is occasionally given to procrastination"
            level_1="Has very little self-discipline"
            level_0="Rarely completes tasks and is often overcome by distractions">28</Trait>
            <Trait name="Cautiousness"
            level_5="Thinks through every alternative and their consequences before acting"
            level_4="Extremely cautious"
            level_3="Takes time when making decisions"
            level_2="Often does the first thing that comes to mind"
            level_1="Acts impulsively"
            level_0="Always acts without considering alternatives or thinking through possibilities">29</Trait>
            ====================================================================
                                   P R O F E S S I O N S
            ====================================================================
            TODO: Parse this and turn it into Profession tags.
            Cross-reference with Memory-40d.xml
            <Profession can_assign_labors="true" is_military="false" name="MINER">0</Profession>
            <Profession can_assign_labors="true" is_military="false" name="WOODWORKER">1</Profession>
            <Profession can_assign_labors="true" is_military="false" name="CARPENTER">2</Profession>
            <Profession can_assign_labors="true" is_military="false" name="BOWYER">3</Profession>
            <Profession can_assign_labors="true" is_military="false" name="WOODCUTTER">4</Profession>
            <Profession can_assign_labors="true" is_military="false" name="STONEWORKER">5</Profession>
            <Profession can_assign_labors="true" is_military="false" name="ENGRAVER">6</Profession>
            <Profession can_assign_labors="true" is_military="false" name="MASON">7</Profession>
            <Profession can_assign_labors="true" is_military="false" name="RANGER">8</Profession>
            <Profession can_assign_labors="true" is_military="false" name="ANIMAL_CARETAKER">9</Profession>
            <Profession can_assign_labors="true" is_military="false" name="ANIMAL_TRAINER">10</Profession>
            <Profession can_assign_labors="true" is_military="false" name="HUNTER">11</Profession>
            <Profession can_assign_labors="true" is_military="false" name="TRAPPER">12</Profession>
            <Profession can_assign_labors="true" is_military="false" name="ANIMAL_DISSECTOR">13</Profession>
            <Profession can_assign_labors="true" is_military="false" name="METALSMITH">14</Profession>
            <Profession can_assign_labors="true" is_military="false" name="FURNACE_OPERATOR">15</Profession>
            <Profession can_assign_labors="true" is_military="false" name="WEAPONSMITH">16</Profession>
            <Profession can_assign_labors="true" is_military="false" name="ARMORER">17</Profession>
            <Profession can_assign_labors="true" is_military="false" name="BLACKSMITH">18</Profession>
            <Profession can_assign_labors="true" is_military="false" name="METALCRAFTER">19</Profession>
            <Profession can_assign_labors="true" is_military="false" name="JEWELER">20</Profession>
            <Profession can_assign_labors="true" is_military="false" name="GEM_CUTTER">21</Profession>
            <Profession can_assign_labors="true" is_military="false" name="GEM_SETTER">22</Profession>
            <Profession can_assign_labors="true" is_military="false" name="CRAFTSMAN">23</Profession>
            <Profession can_assign_labors="true" is_military="false" name="WOODCRAFTER">24</Profession>
            <Profession can_assign_labors="true" is_military="false" name="STONECRAFTER">25</Profession>
            <Profession can_assign_labors="true" is_military="false" name="LEATHERWORKER">26</Profession>
            <Profession can_assign_labors="true" is_military="false" name="BONE_CARVER">27</Profession>
            <Profession can_assign_labors="true" is_military="false" name="WEAVER">28</Profession>
            <Profession can_assign_labors="true" is_military="false" name="CLOTHIER">29</Profession>
            <Profession can_assign_labors="true" is_military="false" name="GLASSMAKER">30</Profession>
            <Profession can_assign_labors="true" is_military="false" name="STRAND_EXTRACTOR">31</Profession>
            <Profession can_assign_labors="true" is_military="false" name="FISHERY_WORKER">32</Profession>
            <Profession can_assign_labors="true" is_military="false" name="FISHERMAN">33</Profession>
            <Profession can_assign_labors="true" is_military="false" name="FISH_DISSECTOR">34</Profession>
            <Profession can_assign_labors="true" is_military="false" name="FISH_CLEANER">35</Profession>
            <Profession can_assign_labors="true" is_military="false" name="FARMER">36</Profession>
            <Profession can_assign_labors="true" is_military="false" name="CHEESE_MAKER">37</Profession>
            <Profession can_assign_labors="true" is_military="false" name="MILKER">38</Profession>
            <Profession can_assign_labors="true" is_military="false" name="COOK">39</Profession>
            <Profession can_assign_labors="true" is_military="false" name="THRESHER">40</Profession>
            <Profession can_assign_labors="true" is_military="false" name="MILLER">41</Profession>
            <Profession can_assign_labors="true" is_military="false" name="BUTCHER">42</Profession>
            <Profession can_assign_labors="true" is_military="false" name="TANNER">43</Profession>
            <Profession can_assign_labors="true" is_military="false" name="DYER">44</Profession>
            <Profession can_assign_labors="true" is_military="false" name="PLANTER">45</Profession>
            <Profession can_assign_labors="true" is_military="false" name="HERBALIST">46</Profession>
            <Profession can_assign_labors="true" is_military="false" name="BREWER">47</Profession>
            <Profession can_assign_labors="true" is_military="false" name="SOAP_MAKER">48</Profession>
            <Profession can_assign_labors="true" is_military="false" name="POTASH_MAKER">49</Profession>
            <Profession can_assign_labors="true" is_military="false" name="LYE_MAKER">50</Profession>
            <Profession can_assign_labors="true" is_military="false" name="WOOD_BURNER">51</Profession>
            <Profession can_assign_labors="true" is_military="false" name="ENGINEER">52</Profession>
            <Profession can_assign_labors="true" is_military="false" name="MECHANIC">53</Profession>
            <Profession can_assign_labors="true" is_military="false" name="SIEGE_ENGINEER">54</Profession>
            <Profession can_assign_labors="true" is_military="false" name="SIEGE_OPERATOR">55</Profession>
            <Profession can_assign_labors="true" is_military="false" name="PUMP_OPERATOR">56</Profession>
            <Profession can_assign_labors="true" is_military="false" name="CLERK">57</Profession>
            <Profession can_assign_labors="true" is_military="false" name="ADMINISTRATOR">58</Profession>
            <Profession can_assign_labors="true" is_military="false" name="TRADER">59</Profession>
            <Profession can_assign_labors="true" is_military="false" name="ARCHITECT">60</Profession>
            <Profession can_assign_labors="true" is_military="false" name="ALCHEMIST">61</Profession>
            <Profession can_assign_labors="true" is_military="false" name="DOCTOR">62</Profession>
            <Profession can_assign_labors="true" is_military="false" name="DIAGNOSER">63</Profession>
            <Profession can_assign_labors="true" is_military="false" name="BONE_SETTER">64</Profession>
            <Profession can_assign_labors="true" is_military="false" name="SUTURER">65</Profession>
            <Profession can_assign_labors="true" is_military="false" name="SURGEON">66</Profession>
            <Profession can_assign_labors="true" is_military="false" name="MERCHANT">67</Profession>
            <Profession can_assign_labors="true" is_military="true" name="HAMMERMAN">68</Profession>
            <Profession can_assign_labors="true" is_military="true" name="MASTER_HAMMERMAN">69</Profession>
            <Profession can_assign_labors="true" is_military="true" name="SPEARMAN">70</Profession>
            <Profession can_assign_labors="true" is_military="true" name="MASTER_SPEARMAN">71</Profession>
            <Profession can_assign_labors="true" is_military="true" name="CROSSBOWMAN">72</Profession>
            <Profession can_assign_labors="true" is_military="true" name="MASTER_CROSSBOWMAN">73</Profession>
            <Profession can_assign_labors="true" is_military="true" name="WRESTLER">74</Profession>
            <Profession can_assign_labors="true" is_military="true" name="MASTER_WRESTLER">75</Profession>
            <Profession can_assign_labors="true" is_military="true" name="AXEMAN">76</Profession>
            <Profession can_assign_labors="true" is_military="true" name="MASTER_AXEMAN">77</Profession>
            <Profession can_assign_labors="true" is_military="true" name="SWORDSMAN">78</Profession>
            <Profession can_assign_labors="true" is_military="true" name="MASTER_SWORDSMAN">79</Profession>
            <Profession can_assign_labors="true" is_military="true" name="MACEMAN">80</Profession>
            <Profession can_assign_labors="true" is_military="true" name="MASTER_MACEMAN">81</Profession>
            <Profession can_assign_labors="true" is_military="true" name="PIKEMAN">82</Profession>
            <Profession can_assign_labors="true" is_military="true" name="MASTER_PIKEMAN">83</Profession>
            <Profession can_assign_labors="true" is_military="true" name="BOWMAN">84</Profession>
            <Profession can_assign_labors="true" is_military="true" name="MASTER_BOWMAN">85</Profession>
            <Profession can_assign_labors="true" is_military="true" name="BLOWGUNMAN">86</Profession>
            <Profession can_assign_labors="true" is_military="true" name="MASTER_BLOWGUNMAN">87</Profession>
            <Profession can_assign_labors="true" is_military="true" name="RECRUIT">90</Profession>
            <Profession can_assign_labors="true" is_military="false" name="TRAINED_HUNTER">91</Profession>
            <Profession can_assign_labors="true" is_military="false" name="TRAINED_WAR">92</Profession>
            <Profession can_assign_labors="true" is_military="false" name="MASTER_THIEF">93</Profession>
            <Profession can_assign_labors="true" is_military="false" name="THIEF">94</Profession>
            <Profession can_assign_labors="true" is_military="false" name="STANDARD">95</Profession>
            <Profession can_assign_labors="true" is_military="false" name="CHILD">96</Profession>
            <Profession can_assign_labors="true" is_military="false" name="BABY">97</Profession>
            <Profession can_assign_labors="true" is_military="false" name="DRUNK">98</Profession>
            <Profession can_assign_labors="true" is_military="true" name="LASHER">88</Profession>
            <Profession can_assign_labors="true" is_military="true" name="MASTER_LASHER">89</Profession>
            <Profession can_assign_labors="true" is_military="false" name="None">90</Profession>
            ====================================================================
                                          J O B S
            ====================================================================
            TODO: Parse this and turn it into Job tags
            <!--
[dwarf_jobs]
size=212
0/name = "Carve Fortification"
0/type = DIG
1/name = "Detail Wall"
1/type = TROWEL
2/name = "Detail Floor"
2/type = TROWEL
3/name = "Dig"
3/type = DIG
4/name = "Carve Upward Staircase"
4/type = DIG
5/name = "Carve Downward Staircase"
5/type = DIG
6/name = "Carve Up/Down Staircase"
6/type = DIG
7/name = "Carve Ramp"
7/type = DIG
8/name = "Dig Channel"
8/type = DIG
9/name = "Fell Tree"
9/type = CUT
10/name = "Gather Plants"
11/name = "Remove Construction"
11/type = BUILD
12/name = "Collect Webs"
12/type = HAUL
13/name = "Bring Item to Depot"
13/type = HAUL
14/name = "Bring Item to Shop"
14/type = HAUL
15/name = "Eat"
15/type = FOOD
16/name = "Get Provisions"
16/type = FOOD
17/name = "Drink"
17/type = DRINK
18/name = "Drink"
18/type = DRINK
19/name = "Fill Waterskin"
19/type = DRINK
20/name = "Fill Waterskin"
20/type = DRINK
21/name = "Sleep"
21/type = REST
22/name = "Collect Sand"
22/type = HAUL
23/name = "Fish"
24/name = "Hunt"
25/name = "Hunt for Small Creature"
26/name = "Kidnap"
26/type = FIGHT
27/name = "Beat Criminal"
27/type = FIGHT
28/name = "Starting Fist Fight"
28/type = FIGHT
29/name = "Collect Taxes"
30/name = "Guard Tax Collector"
30/type = FIGHT
31/name = "Catch Live Land Animal"
32/name = "Catch Live Fish"
33/name = "Return Kill"
33/type = HAUL
34/name = "Check Chesk"
34/type = SEEK
35/name = "Store Owned Item"
35/type = HAUL
36/name = "Place Item in Tomb"
36/type = HAUL
37/name = "Store Item in Stockpile"
37/type = HAUL
38/name = "Store Item in Bag"
38/type = HAUL
39/name = "Store Item in Hospital"
39/type = HAUL
40/name = "Store Item in Chest"
40/type = HAUL
41/name = "Store Item in Cabinet"
41/type = HAUL
42/name = "Store Weapon"
42/type = HAUL
43/name = "Store Armor"
43/type = HAUL
44/name = "Store Item in Barrel"
44/type = HAUL
45/name = "Store Item in Bin"
45/type = HAUL
46/name = "Seek Artifact"
46/type = SEEK
47/name = "Seek Infant"
47/type = SEEK
48/name = "Attend Party"
48/type = DRINK
49/name = "Go Shopping"
50/name = "Go Shopping"
51/name = "Clean"
52/name = "Rest"
52/type = REST
53/name = "Pickup Equipment"
53/type = SEEK
54/name = "Dump Item"
54/type = HAUL
55/name = "Strange Mood Crafter"
55/type = MOOD
56/name = "Strange Mood Jeweller"
56/type = MOOD
57/name = "Strange Mood Forge"
57/type = MOOD
58/name = "Strange Mood Magma Forge"
58/type = MOOD
59/name = "Strange Mood Brooding"
59/type = MOOD
60/name = "Strange Mood Fell"
60/type = MOOD
61/name = "Strange Mood Carpenter"
61/type = MOOD
62/name = "Strange Mood Mason"
62/type = MOOD
63/name = "Strange Mood Bowyer"
63/type = MOOD
64/name = "Strange Mood Tanner"
64/type = MOOD
65/name = "Strange Mood Weaver"
65/type = MOOD
66/name = "Strange Mood Glassmaker"
66/type = MOOD
67/name = "Strange Mood Mechanics"
67/type = MOOD
68/name = "Construct Building"
68/type = BUILD
69/name = "Construct Door"
68/type = BUILD
70/name = "Construct Floodgate"
70/type = BUILD
71/name = "Construct ?? Bed"
71/type = BUILD
72/name = "Construct ?? Chair/Throne"
72/type = BUILD
73/name = "Construct ?? Casket/Sarcophagus/Coffin"
73/type = BUILD
74/name = "Construct ?? Table"
74/type = BUILD
75/name = "Construct ?? Box/Chest/Bag/Coffer"
75/type = BUILD
76/name = "Construct ?? Bin"
76/type = BUILD
77/name = "Construct ?? Armor Stand"
77/type = BUILD
78/name = "Construct ?? Weapon Rack"
78/type = BUILD
79/name = "Construct ?? Cabinet"
79/type = BUILD
80/name = "Construct ?? Statue"
80/type = BUILD
81/name = "Construct ?? Blocks"
81/type = BUILD
82/name = "Make Raw ??"
83/name = "Make ?? Crafts"
84/name = "Mint ?? Coins"
85/name = "Cut ?A?"
86/name = "Cut ?B?"
87/name = "Encrust ?something? with ?somethings?"
88/name = "Encrust ?something? with ?somethings?"
89/name = "Destroy Building"
89/type = BUILD
90/name = "Smelt Ore"
90/type = FURNACE
91/name = "Melt a Metal Object"
91/type = FORGE
92/name = "Extract Metal Strands"
92/type = FORGE
93/name = "Plant Seeds"
94/name = "Harvest Plants"
95/name = "Train Hunting Animal"
95/type = ANIMAL
96/name = "Train War Animal"
96/type = ANIMAL
99/name = "Construct Catapult Parts"
100/name = "Forge ?? Anvil"
100/type = FORGE
101/name = "Construct Catapult Parts"
102/name = "Construct Ballista Parts"
103/name = "Forge/Make A"
103/type = FORGE
104/name = "Stud with ?something?"
105/name = "Butcher an Animal"
106/name = "Prepare a Raw Fish"
107/name = "Mill Plants"
108/name = "Bait Trap with Meat/Gem/Fish"
109/name = "Milk Creature"
110/name = "Make Cheese"
111/name = "Process Plants"
112/name = "Process Plants (Bag)"
113/name = "Process Plants (Vial)"
114/name = "Process Plants (Barrel)"
115/name = "Prepare ?? Meal"
116/name = "Weave ?? into ??"
117/name = "Forge/Make ?? something"
117/type = BUILD
118/name = "Weave Thread"
119/name = "Forge/Make D"
119/type = FORGE
120/name = "Forge/Make E"
120/type = FORGE
121/name = "Forge/Make F"
121/type = FORGE
122/name = "Forge/Make Waterskin/Vial/Flask"
122/type = FORGE
123/name = "Forge Rope"
123/type = FORGE
124/name = "Forge  Flask"
124/type = FORGE
125/name = "Forge  Goblet"
125/type = FORGE
126/name = "Forge  Instrument"
126/type = FORGE
127/name = "Forge  Toy"
127/type = FORGE
128/name = "Forge  Animal Trap"
128/type = FORGE
129/name = "Forge  Barrel"
129/type = FORGE
130/name = "Make Totel"
130/type = FORGE
131/name = "Forge Bolts"
131/type = FORGE
132/name = "Decorate With ?something?"
133/name = "Forge/Make G"
133/type = FORGE
134/name = "Decorate With Bone"
135/name = "Make Backpack"
136/name = "Make Quiver"
137/name = "Load Catapult"
138/name = "Load Ballista"
139/name = "Fire Catapult"
140/name = "Fire Ballista"
141/name = "Construct Mechanisms"
141/type = BUILD
142/name = "Fire Ballista"
143/name = "Load Cage Trap"
144/name = "Load Stone Trap"
145/name = "Load Weapon Trap"
146/name = "Clean Trap"
147/name = "Cast Spell"
148/name = "Link a Building to Trigger"
149/name = "Pull the Lever"
150/name = "Brew Drink"
150/type = DRINK
151/name = "Extract from Plants"
152/name = "Extract from Raw Fish"
153/name = "Extract from Land Animal"
154/name = "Tame Small Animal"
154/type = ANIMAL
155/name = "Tame ?something?"
155/type = ANIMAL
156/name = "Chain Animal"
156/type = ANIMAL
157/name = "Unchain Animal"
157/type = ANIMAL
158/name = "Unchain Pet"
158/type = ANIMAL
159/name = "Release Large Creature"
159/type = ANIMAL
160/name = "Release Pet"
160/type = ANIMAL
161/name = "Release Small Creature"
161/type = ANIMAL
162/name = "Handle Small Creature"
162/type = ANIMAL
163/name = "Handle Large Creature"
163/type = ANIMAL
164/name = "Cage Large Creature"
164/type = ANIMAL
165/name = "Cage Small Creature"
165/type = ANIMAL
166/name = "Recover Wounded"
166/type = MEDICAL
167/name = "Diagnose Patient"
167/type = MEDICAL
168/name = "Immobilize Break"
168/type = MEDICAL
169/name = "Dress Wound"
169/type = MEDICAL
170/name = "Clean Patient"
170/type = MEDICAL
171/name = "Surgery"
171/type = MEDICAL
172/name = "Suture"
172/type = MEDICAL
173/name = "Set Bone"
173/type = MEDICAL
174/name = "Place In Traction"
174/type = MEDICAL
175/name = "Drain Aquarium"
176/name = "Fill Aquarium"
177/name = "Fill Pond"
178/name = "Give Water"
178/type = MEDICAL
179/name = "Give Food"
179/type = MEDICAL
180/name = "Give Water"
180/type = MEDICAL
181/name = "Give Food"
181/type = MEDICAL
182/name = "Recover Pet"
183/name = "Pit/Pond Large Animal"
183/type = ANIMAL
184/name = "Pit/Pond Small Animal"
184/type = ANIMAL
185/name = "Slaughter Animal"
185/type = ANIMAL
186/name = "Make Charcoal"
186/type = FURNACE
187/name = "Make Ash"
187/type = FURNACE
188/name = "Make Lye"
189/name = "Make Potash From Lye"
190/name = "Fertilize Field"
191/name = "Make Potash From Ash"
192/name = "Dye Thread"
193/name = "Dye Cloth"
194/name = "Sew ?? Image"
195/name = "Manage Work Orders"
195/type = ADMIN
196/name = "Operate Pump"
197/name = "Manage Work Orders"
197/type = ADMIN
198/name = "Update Stockpile Records"
198/type = ADMIN
199/name = "Trade at Depot"
199/type = ADMIN
200/name = "Construct ?? Hatch Cover"
200/type = BUILD
201/name = "Construct ?? Grate"
201/type = BUILD
202/name = "Remove Stairs/Ramps"
202/type = DIG
203/name = "Construct ?? Quern"
203/type = BUILD
205/name = "Upgrade Squad Equipment"
205/type = HAUL
206/name = "Prepare Equipment Manifests"
206/type = ADMIN
207/name = "Construct ?? Splint"
207/type = BUILD
208/name = "Construct ?? Crutch"
208/type = BUILD
209/name = "Construct Traction Bench"
209/type = BUILD
210/name = "Clean Self"
211/name = "Bring Crutch"
211/type = MEDICAL
212/name = "Apply Cast"
212/type = MEDICAL
-->
            ====================================================================
                                        S K I L L S
            ====================================================================
            <Skill name="Mining">0</Skill>
            <Skill name="Wood Cutting">1</Skill>
            <Skill name="Carpentry">2</Skill>
            <Skill name="Bowmaking">49</Skill>
            <Skill name="Engraving">3</Skill>
            <Skill name="Masonry">4</Skill>
            <Skill name="Animal Training">5</Skill>
            <Skill name="Animal Caretaking">6</Skill>
            <Skill name="Fish Dissection">7</Skill>
            <Skill name="Animal Dissection">8</Skill>
            <Skill name="Fish Cleaning">9</Skill>
            <Skill name="Butchery">10</Skill>
            <Skill name="Trapping">11</Skill>
            <Skill name="Growing">22</Skill>
            <Skill name="Herbalism">23</Skill>
            <Skill name="Ambush">57</Skill>
            <Skill name="Swimming">71</Skill>
            <Skill name="Persuasion">72</Skill>
            <Skill name="Negotiation">73</Skill>
            <Skill name="Judging Intent">74</Skill>
            <Skill name="Appraisal">75</Skill>
            <Skill name="Organization">76</Skill>
            <Skill name="Record Keeping">77</Skill>
            <Skill name="Lying">78</Skill>
            <Skill name="Intimidation">79</Skill>
            <Skill name="Conversation">80</Skill>
            <Skill name="Comedy">81</Skill>
            <Skill name="Flattery">82</Skill>
            <Skill name="Consoling">83</Skill>
            <Skill name="Pacification">84</Skill>
            <Skill name="Tracking">85</Skill>
            <Skill name="Fishing">24</Skill>
            <Skill name="Furnace Operation">25</Skill>
            <Skill name="Strand Extraction">26</Skill>
            <Skill name="Soap Making">67</Skill>
            <Skill name="Potash Making">68</Skill>
            <Skill name="Lye Making">66</Skill>
            <Skill name="Wood Burning">65</Skill>
            <Skill name="Weaponsmithing">27</Skill>
            <Skill name="Armorsmithing">28</Skill>
            <Skill name="Metalsmithing">29</Skill>
            <Skill name="Gem Cutting">30</Skill>
            <Skill name="Gem Setting">31</Skill>
            <Skill name="Wood Crafting">32</Skill>
            <Skill name="Stone Crafting">33</Skill>
            <Skill name="Metal Crafting">34</Skill>
            <Skill name="Glassmaking">35</Skill>
            <Skill name="Studying">86</Skill>
            <Skill name="Concentration">87</Skill>
            <Skill name="Discipline">88</Skill>
            <Skill name="Observation">89</Skill>
            <Skill name="Writing">90</Skill>
            <Skill name="Prose">91</Skill>
            <Skill name="Poetry">92</Skill>
            <Skill name="Reading">93</Skill>
            <Skill name="Speaking">94</Skill>
            <Skill name="Coordination">95</Skill>
            <Skill name="Balance">96</Skill>
            <Skill name="Leadership">97</Skill>
            <Skill name="Teaching">98</Skill>
            <Skill name="Fighting">99</Skill>
            <Skill name="Archery">100</Skill>
            <Skill name="Wrestling">101</Skill>
            <Skill name="Biting">102</Skill>
            <Skill name="Striking">103</Skill>
            <Skill name="Kicking">104</Skill>
            <Skill name="Dodging">105</Skill>
            <Skill name="Axe">38</Skill>
            <Skill name="Sword">39</Skill>
            <Skill name="Mace">41</Skill>
            <Skill name="Hammer">42</Skill>
            <Skill name="Spear">43</Skill>
            <Skill name="Crossbow">44</Skill>
            <Skill name="Pike">50</Skill>
            <Skill name="Bow">52</Skill>
            <Skill name="Shield">45</Skill>
            <Skill name="Armor">46</Skill>
            <Skill name="Siege Engineering">47</Skill>
            <Skill name="Siege Operation">48</Skill>
            <Skill name="Pump Operation">70</Skill>
            <Skill name="Leatherworkering">36</Skill>
            <Skill name="Tanning">12</Skill>
            <Skill name="Dyeing">69</Skill>
            <Skill name="Bone Carving">37</Skill>
            <Skill name="Weaving">13</Skill>
            <Skill name="Brewing">14</Skill>
            <Skill name="Clothes Making">16</Skill>
            <Skill name="Milling">17</Skill>
            <Skill name="Threshing">18</Skill>
            <Skill name="Blowgun">53</Skill>
            <Skill name="Throwing">54</Skill>
            <Skill name="Machinery">55</Skill>
            <Skill name="Nature">56</Skill>
            <Skill name="Knife">40</Skill>
            <Skill name="Lash">51</Skill>
            <Skill name="Cooking">21</Skill>
            <Skill name="Alchemy">15</Skill>
            <Skill name="Building Design">58</Skill>
            <Skill name="Cheese Making">19</Skill>
            <Skill name="Milking">20</Skill>
            <Skill name="Misc. Object">106</Skill>
            <Skill name="Wound Dressing">59</Skill>
            <Skill name="Diagnostics">60</Skill>
            <Skill name="Surgery">61</Skill>
            <Skill name="Bone Setting">62</Skill>
            <Skill name="Suturing">63</Skill>
            <Skill name="Crutch-walking">64</Skill>

            ====================================================================
                                        L A B O R S
            ====================================================================
            <Labor name="Mining">0</Labor>
            <Labor name="Stone Hauling">1</Labor>
            <Labor name="Wood Hauling">2</Labor>
            <Labor name="Burial">3</Labor>
            <Labor name="Food Hauling">4</Labor>
            <Labor name="Refuse Hauling">5</Labor>
            <Labor name="Item Hauling">6</Labor>
            <Labor name="Furniture Hauling">7</Labor>
            <Labor name="Animal Hauling">8</Labor>
            <Labor name="Cleaning">9</Labor>
            <Labor name="Wood Cutting">10</Labor>
            <Labor name="Carpentry">11</Labor>
            <Labor name="Stone Detailing">12</Labor>
            <Labor name="Masonry">13</Labor>
            <Labor name="Architecture">14</Labor>
            <Labor name="Animal Training">15</Labor>
            <Labor name="Animal Care">16</Labor>
            <Labor name="Diagnosis">17</Labor>
            <Labor name="Surgery">18</Labor>
            <Labor name="Setting Bones">19</Labor>
            <Labor name="Suturing">20</Labor>
            <Labor name="Dressing Wounds">21</Labor>
            <Labor name="Feed Patients/Prisoners">22</Labor>
            <Labor name="Recovering Wounded">23</Labor>
            <Labor name="Butchery">24</Labor>
            <Labor name="Trapping">25</Labor>
            <Labor name="Small Animal Dissection">26</Labor>
            <Labor name="Leatherworking">27</Labor>
            <Labor name="Tanning">28</Labor>
            <Labor name="Brewing">29</Labor>
            <Labor name="Alchemy">30</Labor>
            <Labor name="Soap Maker">31</Labor>
            <Labor name="Weaving">32</Labor>
            <Labor name="Clothesmaking">33</Labor>
            <Labor name="Milling">34</Labor>
            <Labor name="Plant Processing">35</Labor>
            <Labor name="Cheese Making">36</Labor>
            <Labor name="Milking">37</Labor>
            <Labor name="Cooking">38</Labor>
            <Labor name="Farming (Fields)">39</Labor>
            <Labor name="Plant Gathering">40</Labor>
            <Labor name="Fishing">41</Labor>
            <Labor name="Fish Cleaning">42</Labor>
            <Labor name="Fish Dissection">43</Labor>
            <Labor name="Hunting">44</Labor>
            <Labor name="Furnace Operating">45</Labor>
            <Labor name="Weaponsmithing">46</Labor>
            <Labor name="Armoring">47</Labor>
            <Labor name="Blacksmithing">48</Labor>
            <Labor name="Metalcrafting">49</Labor>
            <Labor name="Gem Cutting">50</Labor>
            <Labor name="Gem Setting">51</Labor>
            <Labor name="Woodcrafting">52</Labor>
            <Labor name="Stonecrafting">53</Labor>
            <Labor name="Bone Carving">54</Labor>
            <Labor name="Glassmaking">55</Labor>
            <Labor name="Strand Extraction">56</Labor>
            <Labor name="Siege Engineering">57</Labor>
            <Labor name="Siege Operating">58</Labor>
            <Labor name="Crossbow-making">59</Labor>
            <Labor name="Mechanics">60</Labor>
            <Labor name="Potash Making">61</Labor>
            <Labor name="Lye Making">62</Labor>
            <Labor name="Dyeing">63</Labor>
            <Labor name="Wood Burning">64</Labor>
            <Labor name="Pump Operating">65</Labor>
            
            <!--
            * Labor groups *
            <Labor name="Woodworking">4294967294</Labor>
            <Labor name="Stoneworking">4294967293</Labor>
            <Labor name="Hunting/Related">4294967292</Labor>
            <Labor name="Healthcare">4294967291</Labor>
            <Labor name="Farming/Related">4294967290</Labor>
            <Labor name="Fishing/Related">4294967289</Labor>
            <Labor name="Metalsmithing">4294967288</Labor>
            <Labor name="Jewelry">4294967287</Labor>
            <Labor name="Crafts">4294967286</Labor>
            <Labor name="Engineering">4294967285</Labor>
            <Labor name="Hauling">4294967284</Labor>
            <Labor name="Other Jobs">4294967283</Labor>
            -->
            ====================================================================
                                    V -- T A B L E S
                                    (for stonesense)
            ====================================================================
        <VTable name="building_vtable">
            <multiclass name="building_trapst" typeoffset="0x138">
                <class name="building_leverst" type="0x0"/>
                <class name="building_pressure_platest" type="0x1"/>
                <class name="building_cage_trapst" type="0x2"/>
                <class name="building_stonefall_trapst" type="0x3"/>
                <class name="building_weapon_trapst" type="0x4"/>
            </multiclass>
            <class name="building_constructionst"/>
            <class name="building_road_pavedst"/>
            <class name="building_road_dirtst"/>
            <class name="building_roadst"/>
            <class name="building_wagonst"/>
            <class name="building_tradedepotst"/>
            <multiclass name="building_workshopst" typeoffset="0x138">
                <class name="building_carpenters_workshopst" type="0x0"/>
                <class name="building_farmers_workshopst" type="0x1"/>
                <class name="building_masons_workshopst" type="0x2"/>
                <class name="building_craftdwarfs_workshopst" type="0x3"/>
                <class name="building_jewelers_workshopst" type="0x4"/>
                <class name="building_metalsmiths_workshopst" type="0x5"/>
                <class name="building_magma_forgest" type="0x6"/>
                <class name="building_bowyers_workshopst" type="0x7"/>
                <class name="building_mechanics_workshopst" type="0x8"/>
                <class name="building_siege_workshopst" type="0x9"/>
                <class name="building_butchers_shopst" type="0xA"/>
                <class name="building_leather_worksst" type="0xB"/>
                <class name="building_tanners_shopst" type="0xC"/>
                <class name="building_clothiers_shopst" type="0xD"/>
                <class name="building_fisheryst" type="0xE"/>
                <class name="building_stillst" type="0xF"/>
                <class name="building_loomst" type="0x10"/>
                <class name="building_quernst" type="0x11"/>
                <class name="building_kennelsst" type="0x12"/>
                <class name="building_kitchenst" type="0x13"/>
                <class name="building_asheryst" type="0x14"/>
                <class name="building_dyers_shopst" type="0x15"/>
                <class name="building_millstonest" type="0x16"/>
                <class name="building_custom_workshop" type="0x17" />
            </multiclass>
            <multiclass name="building_furnacest" typeoffset="0x152">
                <class name="building_wood_furnacest" type="0x0"/>
                <class name="building_smelterst" type="0x1"/>
                <class name="building_glass_furnacest" type="0x2"/>
                <class name="building_kilnst" type="0x3"/>
                <class name="building_magma_smelterst" type="0x4"/>
                <class name="building_magma_glass_furnacest" type="0x5"/>
                <class name="building_magma_kilnst" type="0x6"/>
            </multiclass>
            <class name="building_animaltrapst"/>
            <class name="building_farmplotst"/>
            <class name="building_window_glassst"/>
            <class name="building_window_gemst"/>
            <class name="building_windowst"/>
            <class name="building_statuest"/>
            <class name="building_coffinst"/>
            <class name="building_shopst"/>
            <class name="building_chairst"/>
            <class name="building_tablest"/>
            <class name="building_bedst"/>
            <class name="building_traction_benchst"/>
            <multiclass name="building_siegeenginest" typeoffset="0x138">
                <class name="building_catapultst" type="0x0"/>
                <class name="building_ballistast" type="0x1"/>
            </multiclass>
            <class name="building_cagest"/>
            <class name="building_chainst"/>
            <class name="building_windmillst"/>
            <class name="building_water_wheelst"/>
            <class name="building_screw_pumpst"/>
            <class name="building_archerytargetst"/>
            <class name="building_weaponst"/><!-- retractable spikes -->
            <class name="building_supportst"/>
            <class name="building_axle_verticalst"/>
            <class name="building_axle_horizontalst"/>
            <class name="building_gear_assemblyst"/>
            <class name="building_trapst"/>
            <class name="building_bars_floorst"/>
            <class name="building_bars_verticalst"/>
            <class name="building_grate_floorst"/>
            <class name="building_grate_wallst"/>
            <class name="building_floodgatest"/>
            <class name="building_bridgest"/>
            <class name="building_hatchst"/>
            <class name="building_doorst"/>
            <class name="building_armorstandst"/>
            <class name="building_weaponrackst"/>
            <class name="building_cabinetst"/>
            <class name="building_boxst"/>
            <class name="building_stockpilest"/>
            <class name="building_wellst"/>
            <class name="building_civzonest"/><!-- zone -->
            <class name="building_actualst"/>
            <class name="buildingst"/>
        </VTable>
    </Entry>

    
                    .,:rsr,
                  :2;,;r2A@@5
                  @2::s5A#@@@ @r.       .
                 sd;:riXA#@@ :@@@Gir;;AS9
                 Bs::sS3A#@2 @@#AhXirsS#;
                iHrLr5d#@@@ .@#95sr;;rie
                i*'    `*@3 @@A2sr;:;r#5
                :..:rll:    @@A5sr::r3@
               @Hr;iZ#@@@@   `:rr;;;;:
              S@r.;i2#@@@  @s.      ..
              @2::ri2A@@# B@G2ir:...5i
             :@r,r3X##@@  @G5sr:..,:A
            .@Ar;;rSB@@# H#2sr;,..,is
            .'       `* ,@ASs;:..,:B
                         ;rr;:,..,:.
                             `''' 
                  W I N D O W S
                       and
                     W I N E
                     
                     

    <Entry version="v0.31.01" os="windows" id="0.31.01" base="meta-2010">
        <String name="md5">851c1190b6a7b42f2463967623d18575</String>
        <HexValue name="pe_timestamp">0x4BB45F99</HexValue>

        Basic things
        ============
        <HexValue name="sizeof_vector">0x18</HexValue>
        <Offset name="vector_triplet">0xC</Offset>
        Vector layout in MSVC 9:
        DWORD Allocator?
        DWORD ?
        DWORD ?
        DWORD Start
        DWORD End
        DWORD AllocationEnd
        
        <HexValue name="sizeof_string">0x1C</HexValue>
        <!-- most probably a static object, because its parts are often
             referenced as offset to this address *and* as addresses    -->
        <Address name="WORLD">0x0165B188</Address>

        Position and window dimensions
        ==============================
        <Address name="window_x">0xe32798</Address>
        <Address name="window_y">0xe60838</Address>
        <Address name="window_z">0xe60814</Address>
        <Address name="cursor_xyz">0xae82cc</Address>

        <Address name="window_dims">0x17f5ab8</Address>
        Found addresses: (next to each other!)
        0x17f5ab8
        0x17f5ac0
        0x17f5ac8
        0x17f5ad0

        GUI State
        =========
        <Address name="pause_state">0x146e45f</Address>
        Found addresses:
        0x146e45f <!-- looks like a dword -->
        0x185b677 <!-- looks like a word -->

        Bogus: <Address name="current_cursor_creature">0xae82cc</Address>

        <Address name="current_menu_state">0x017f6f38</Address>

        Bogus: <Address name="view_screen">0xae82cc</Address>

        Map stuff
        =========
        <Address name="map_data">0x016AD718</Address>
        <Offset name="map_data_vein_vector">0x08</Offset>
        <Offset name="map_data_type">0x009A</Offset>
        <Offset name="map_data_designation">0x029C</Offset>
        <Offset name="map_data_occupancy">0x069c</Offset>
        <Offset name="map_data_temperature1_offset">0x159c</Offset>
        <Offset name="map_data_temperature2_offset">0x179c</Offset>
        <Offset name="map_data_biome_stuffs">0x1D9C</Offset>
        <Offset name="map_data_pathfinding_offset">0x0D9c</Offset>
        <Offset name="map_data_feature_local">0x2C</Offset> local features
        <Offset name="map_data_feature_global">0x30</Offset> global features

        Map Features
        ============
        WORLD + 0x54374
        <Address name="global_feature_vector">0x16AF4FC</Address>
        <Offset name= "global_feature_funcptr_">0x100</Offset>
        WORLD + 0x54440
        <Address name="local_feature_start_ptr">0x16AF5C8</Address>

        <!--
map_data_map_x_offset         0x0058
map_data_map_y_offset         0x005A
map_data_type_offset          0x009a
map_data_designation_offset   0x029c
map_data_occupancy_offset     0x069c
map_data_0a60_offset          0x0A9c
map_data_pathfinding_offset   0x0D9c
map_data_1160_offset          0x119c
map_data_1360_offset          0x139c
map_data_temperature1_offset  0x159c
map_data_temperature2_offset  0x179c
map_data_1960_offset          0x199c
map_data_1b60_offset          0x1B9c
-->
        
        * map size in blocks *
        <Address name="x_count_block">0x016ad738</Address>
        <Address name="y_count_block">0x016ad73C</Address>
        <Address name="z_count_block">0x016ad740</Address>
        
        * map size in tiles *
        <Address name="x_count">0x016ad744</Address>
        <Address name="y_count">0x016ad748</Address>
        <Address name="z_count">0x016ad74C</Address>
        
        * Suspected region coords *
        WORLD + 0x525C8
        <Address name="region_x">0x016ad750</Address>
        WORLD + 0x525CC
        <Address name="region_y">0x016ad754</Address>
        WORLD + 0x525D0
        <Address name="region_z">0x016ad758</Address>
        
        * World size * (WORDs)
        <Address name="world_size_x">0x016AEDD4</Address>
        <Address name="world_size_y">0x016AEDD6</Address>
        
        <Address name="geoblock_vector">0x16AF52C</Address>
        <Address name="ptr2_region_array">0x16AF574</Address>
        
        <!--
        <Offset name="world_size_x">0x84</Offset>
        <Offset name="world_size_y">0x86</Offset>
        <Offset name="w_geoblocks">0x75C</Offset> vector
        <Offset name="w_regions_arr">0x79C</Offset>
        -->
        <!-- values for the region structure -->
        <HexValue name="region_size">0x64</HexValue>
        <Offset name="region_geo_index_off">0x60</Offset>
        <!-- geoblock offset(s?) -->
        <Offset name="geolayer_geoblock_offset">0x4</Offset> vector
        <Offset name="type_inside_geolayer">0x4</Offset> vector
        
        Name struct
        ===========
        <Offset name="name_firstname">0x0</Offset>
        <Offset name="name_nickname">0x1C</Offset>
        <Offset name="name_words">0x38</Offset>

        Creatures
        =========
        <Address name="creature_vector">0x0166ecc4</Address>
        <Address name="dwarf_race_index">0x01470fbc</Address>
        <Address name="dwarf_civ_id">0x01470fb0</Address>
        
        <Offset name="creature_name">0x0</Offset>
        <Offset name="creature_custom_profession">0x6c</Offset>
        <Offset name="creature_profession">0x88</Offset>
        <Offset name="creature_race">0x8C</Offset>
        <Offset name="creature_position">0x90</Offset>
        <Offset name="creature_flags1">0xF8</Offset>
        <Offset name="creature_flags2">0xFC</Offset>
        <Offset name="creature_sex">0x110</Offset>
        <Offset name="creature_id">0x114</Offset>
        <Offset name="creature_civ">0X120</Offset>
        <Offset name="creature_soulskill_vector">0X1F4</Offset>
        <Offset name="creature_pickup_equipment_bit">0X21C</Offset>
        <Offset name="creature_mood">0x288</Offset>
        
        <Offset name="creature_pregnancy">0x28C</Offset>
        <Offset name="creature_pregnancy_ptr">0x290</Offset>
        <Offset name="creature_birth_year">0x298</Offset>
        <Offset name="creature_birth_time">0x29C</Offset>
        
        <Offset name="creature_physical">0x464</Offset>
        <!--
        <Offset name="creature_strength">0x464</Offset>
        <Offset name="creature_agility">0x480</Offset>
        <Offset name="creature_toughness">0x49C</Offset>
        <Offset name="creature_endurance">0x4B8</Offset>
        <Offset name="creature_recuperation">0x4D4</Offset>
        <Offset name="creature_disease_resistance">0x4F0</Offset>
        -->
        <Offset name="creature_current_job">0x390</Offset> <!-- from chmod -->
        
        <Offset name="creature_mood_skill">0x394</Offset> the skill that will be increased at the end of the mood (or not)
        <Offset name="creature_appearance_vector">0x604</Offset> seems to be indexes in the list of possible colors defined in the raws for each group
        
        <Offset name="creature_artifact_name">0x6D0</Offset>
        <Offset name="creature_labors">0x770</Offset>
        <Offset name="creature_soul_vector">0x073C</Offset>
        <Offset name="creature_default_soul">0x0754</Offset>
        <Offset name="creature_happiness">0x830</Offset>

        Souls
        =====
        <Offset name="soul_name">0x0</Offset>
        <Offset name="soul_skills_vector">0x1F4</Offset>
        <Offset name="soul_traits">0x224</Offset>
        <Offset name="soul_mental">0x88</Offset>

        Job structure
        =============
        <Offset name="job_id">0x0</Offset> Incrementaly assigned
        <Offset name="job_type">0x8</Offset> seems to be just like the old occupations
        <Offset name="job_materials_vector">0xa4</Offset>

        Job materials
        =============
        <Offset name="job_material_maintype">0x0</Offset> like mood materials, 0=bars, 4=stone, 5=wood, 57=cloth, 54=leather ...
        <Offset name="job_material_sectype1">0x2</Offset> subsubtype ?
        <Offset name="job_material_sectype2">0x4</Offset> subtype ?
        <Offset name="job_material_sectype3">0x8</Offset> index of material (for example, 2 is for silver)
        <Offset name="job_material_flags">0x18</Offset> set only for shell / bone mood requirements ?

        <!--
        mid = AddStrucMember(id,"analytical_ability",   0X88,   0x60000400, GetStrucIdByName("s_attrib"),   28);
        mid = AddStrucMember(id,"focus",    0XA4,   0x60000400, GetStrucIdByName("s_attrib"),   28);
        mid = AddStrucMember(id,"willpower",    0XC0,   0x60000400, GetStrucIdByName("s_attrib"),   28);
        mid = AddStrucMember(id,"creativity",   0XDC,   0x60000400, GetStrucIdByName("s_attrib"),   28);
        mid = AddStrucMember(id,"intuition",    0XF8,   0x60000400, GetStrucIdByName("s_attrib"),   28);
        mid = AddStrucMember(id,"patience", 0X114,  0x60000400, GetStrucIdByName("s_attrib"),   28);
        mid = AddStrucMember(id,"memory",   0X130,  0x60000400, GetStrucIdByName("s_attrib"),   28);
        mid = AddStrucMember(id,"linguistic_ability",   0X14C,  0x60000400, GetStrucIdByName("s_attrib"),   28);
        mid = AddStrucMember(id,"spatial_sense",    0X168,  0x60000400, GetStrucIdByName("s_attrib"),   28);
        mid = AddStrucMember(id,"musicality",   0X184,  0x60000400, GetStrucIdByName("s_attrib"),   28);
        mid = AddStrucMember(id,"kinesthetic_sense",    0X1A0,  0x60000400, GetStrucIdByName("s_attrib"),   28);
        mid = AddStrucMember(id,"empathy",  0X1BC,  0x60000400, GetStrucIdByName("s_attrib"),   28);
        mid = AddStrucMember(id,"social_awareness", 0X1D8,  0x60000400, GetStrucIdByName("s_attrib"),   28);
        -->
        
        Materials
        =========
        soil, stone, metal
        inorganics vector = WORLD + 0x54B7C = 0x16AFD04
        <Address name="mat_inorganics">0x16afd04</Address>
        
        wood and plant matter, WORLD + 0x54B94
        <Address name="mat_organics_all">0x16afd1C</Address>
        
        plant matter, WORLD + 0x54BAC
        <Address name="mat_organics_plants">0x16afd34</Address>
        
        just wood, WORLD + 0x54BDC
        <Address name="mat_organics_trees">0x16afd64</Address>
        
        creature types actually used for creatures,
        WORLD + 0x54CD0
        <Address name="creature_type_vector">0x016AFE58</Address>
        <Offset name="creature_type_caste_vector">0x138</Offset>
        <Offset name="creature_type_extract_vector">0x1A14</Offset>
        <Offset name="creature_tile">0xE0</Offset>
        <Offset name="creature_tile_color">0xF6</Offset>
 
        <!--
        NOT used yet
        
        Number vectors are vector <uint32_t>
        Others are vector<object *>
        first member of 'object' is a STL string with the name of said object

        <Offset name="inorganic_material_template_instantiation">0x178</Offset>
        
        this is an array of 4B pointers to material templates and length 0x292
        base_type_array = WORLD + 0x5DF44
        <Address name="base_type_array">0x016b90cc</Address>
        <Address name="mat_templates">0x16afcec</Address>        
        
        
        
        maybe maps beween organics_all and organics_plants
        <Address name="mat_unk1_numbers">0x16afd4C</Address> 
        
        
        
        maybe maps beween organics_all and organics_trees
        <Address name="mat_unk2_numbers">0x16afd7C</Address> 
        
        body material stuff
        <Address name="mat_body_material_templates">0x16AFD94</Address>
        <Address name="mat_body_detail_plans">0x16AFDAC</Address>
        <Address name="mat_bodies">0x16AFDC4</Address>
        <Address name="mat_bodygloss">0x16AFDDC</Address>
        <Address name="mat_creature_variations">0x16AFDF4</Address>
        
        *raw* creature types
        <Address name="mat_creature_types">0x16AFE0C</Address>
        -->
        
        Constructions
        =============
        WORLD + 0x108
        <Address name="construction_vector">0x165b290</Address>
        <Offset name="sizeof_construction">0x14</Offset>
        
        Translations
        ============
        WORLD + 0x54E50
        <Address name="language_vector">0x016AFFD8</Address>
        WORLD + 0x54E80
        <Address name="translation_vector">0x016B0008</Address>
        <Offset name="word_table">0x4C</Offset>
        
        Vegetation
        ==========
        WORLD + 0x15184
        <Address name="vegetation_vector">0x0167030C</Address> belal: 0x017f6d98 ... what?
        <Offset name="tree_desc_offset">0x6C</Offset>
        
        Buildings
        =========
        WORLD + 0x14818
        <Address name="buildings_vector">0x0166f9a0</Address>
        <Offset name="building_custom_workshop_type">0x164</Offset>
        WORLD + 0x5D610
        <Address name="custom_workshop_vector">0x016B8798</Address>
        <Offset name="custom_workshop_name">0x4</Offset>
        <Offset name="custom_workshop_type">0x20</Offset>
        
        Effects
        =======
        
        :(
        
        Settlements
        ===========
        
        :(
        
        Hotkeys
        =======
        <Address name="hotkey_start">0x01476ecc</Address>
        <Offset name="hotkey_mode">0x1C</Offset>
        <Offset name="hotkey_xyz">0x20</Offset>
        <HexValue name="hotkey_size">0x2C</HexValue>
        
        <!-- 
        addresses from belal: vectors might need 8 subtracted from them
        buildings 0x0166f9a8
        constructions 0xffffffff
        creatures 0x0166eccc
        current_cursor_creature 0x00ae82cc
        current_menu_state 0x017f6f38
        cursor_xyz 0x0166ecd4
        effects_vector 0x017f6da0
        hotkey_start 0x01476ecc
        items 0x0166eda8
        language_vector 0x016affe0
        map_data 0x016ad718
        matgloss 0xffffffff
        notes 0x01474de8
        pause_state 0x0146e45f
        region_x 0x016ad750
        region_y 0x016ad754
        region_z 0x016ad758
        settlement_current 0xffffffff
        settlements 0x016af4a4
        translation_vector 0x016b0010
        view_screen 0xffffffff
        window_dims 0x017f5abc
        window_x 0x00e32798
        window_y 0x00e60838
        window_z 0x00e60814
        world 0x016aed50
        x_count 0x016ad738
        y_count 0x016ad73c
        z_count 0x016ad740
        -->
    </Entry>
    <Entry version="v0.31.02" os="windows" id="0.31.02" base="0.31.01">
        <String name="md5">23dfe141c7ea4e63ebb3c618a12b48ec</String>
        <HexValue name="pe_timestamp">0x4BBDF378</HexValue>
    </Entry>
    <Entry version="v0.31.03" os="windows" id="0.31.03" base="0.31.01" rebase="0x1000">
        <String name="md5">94641d97a0ecff6f2194e3d0b310d946</String>
        <HexValue name="pe_timestamp">0x4BC3C470</HexValue>
        
        WORLD: 0x0165c1d0 ?
        
        Position
        ========
        <Address name="window_dims">0x17f6b00</Address> Was 0x17f5ab8
        0x17f6b00
        0x17f6b08
        0x17f6b10
        
        Map
        ===
        <Address name="map_data">0x016AE760</Address>
        
        * map size in blocks *
        <Address name="x_count_block">0x016AE780</Address>
        <Address name="y_count_block">0x016AE784</Address>
        <Address name="z_count_block">0x016AE788</Address>
        
        * map size in tiles *
        <Address name="x_count">0x016AE78C</Address>
        <Address name="y_count">0x016AE790</Address>
        <Address name="z_count">0x016AE794</Address>
        
        * Suspected region coords *
        <Address name="region_x">0x016AE798</Address>
        <Address name="region_y">0x016AE79C</Address>
        <Address name="region_z">0x016AE7A0</Address>
        
        * World size * (WORDs)
        <Address name="world_size_x">0x016AFE1C</Address>
        <Address name="world_size_y">0x016AFE1E</Address>
        
        * geology *
        <Address name="geoblock_vector">0x16B0574</Address>
        <Address name="ptr2_region_array">0x16B05BC</Address>
        
        * features *
        WORLD + 0x54374
        <Address name="global_feature_vector">0x16B0544</Address>
        WORLD + 0x54440
        <Address name="local_feature_start_ptr">0x16B0610</Address>
        
        Creatures
        =========
        <Address name="creature_vector">0x166FD0C</Address>
        <Address name="dwarf_race_index">0x01471fbc</Address>
        <Offset name="creature_name">0x0</Offset>
        <Offset name="creature_custom_profession">0x6c</Offset>
        <Offset name="creature_profession">0x88</Offset>
        <Offset name="creature_race">0x8C</Offset>
        <Offset name="creature_position">0x90</Offset>
        <Offset name="creature_flags1">0xF8</Offset>
        <Offset name="creature_flags2">0xFC</Offset>
        <Offset name="creature_caste">0x110</Offset>
        <Offset name="creature_sex">0x112</Offset>
        <Offset name="creature_id">0x114</Offset>
        <Offset name="creature_civ">0X120</Offset>
        <Offset name="creature_soulskill_vector">0X1F4</Offset>
        <Offset name="creature_pickup_equipment_bit">0X21C</Offset>
        <!--<Offset name="creature_mood">0x238</Offset>-->
        
        <Offset name="creature_mood">0x288</Offset>
        <Offset name="creature_birth_year">0x298</Offset>
        <Offset name="creature_birth_time">0x29C</Offset>
        <Offset name="creature_physical">0x464</Offset>
        <!--
        <Offset name="creature_strength">0x464</Offset>
        <Offset name="creature_agility">0x480</Offset>
        <Offset name="creature_toughness">0x49C</Offset>
        <Offset name="creature_endurance">0x4B8</Offset>
        <Offset name="creature_recuperation">0x4D4</Offset>
        <Offset name="creature_disease_resistance">0x4F0</Offset>
        -->
        <Offset name="creature_current_job">0x390</Offset> <!-- from chmod -->
        <Offset name="creature_mood_skill">0x394</Offset> the skill that will be increased at the end of the mood (or not)
        <Offset name="creature_appearance_vector">0x604</Offset>
        <Offset name="creature_artifact_name">0x6D4</Offset>
        <Offset name="creature_labors">0x774</Offset>
        <Offset name="creature_soul_vector">0x0740</Offset>
        <Offset name="creature_default_soul">0x0758</Offset>
        <Offset name="creature_happiness">0x834</Offset>

        Castes
        ======
        <Offset name="color_modifier_part">0x70</Offset>
        <Offset name="color_modifier_startdate">0x64</Offset>
        <Offset name="color_modifier_enddate">0x68</Offset>
        <Offset name="caste_bodypart_vector">0x51C</Offset>
        <Offset name="caste_color_modifiers">0xACC</Offset>
        <Offset name="caste_attributes">0x654</Offset>

        Body Parts
        ==========
        <Offset name="bodypart_id">0x0</Offset>
        <Offset name="bodypart_category">0x1C</Offset>
        <Offset name="bodypart_layers_vector">0x44</Offset>
        <Offset name="bodypart_singular_vector">0x78</Offset>
        <Offset name="bodypart_plural_vector">0x90</Offset>

        Materials
        =========
        soil, stone, metal
        inorganics vector = WORLD + 0x54B7C = 0x16B0D4C
        <Address name="mat_inorganics">0x16B0D4C</Address>

        stuff like glass, coke, ...
        <Address name="mat_other">0x16BA114</Address>
        
        wood and plant matter, WORLD + 0x54B94
        <Address name="mat_organics_all">0x16B0D64</Address>
        
        plant matter, WORLD + 0x54BAC
        <Address name="mat_organics_plants">0x16B0D7C</Address>
        
        just wood, WORLD + 0x54BDC
        <Address name="mat_organics_trees">0x16B0DAC</Address>
        
        creature types actually used for creatures, WORLD + 0x54CD0
        <Address name="creature_type_vector">0x16B0EA0</Address>

        stuff that is used somehow
        <Address name="mat_stuff">0x16BA114</Address>
        
        Constructions
        =============
        WORLD + 0x108
        <Address name="construction_vector">0x165C2D8</Address>
        
        Translations
        ============
        WORLD + 0x54E50
        <Address name="language_vector">0x016B1020</Address>
        WORLD + 0x54E80
        <Address name="translation_vector">0x16B1050</Address>
        
        Vegetation
        ==========
        WORLD + 0x15184
        <Address name="vegetation_vector">0x1671354</Address>
        
        Buildings
        =========
        WORLD + 0x14818
        <Address name="buildings_vector">0x16709E8</Address>
        WORLD + 0x5D610
        <Address name="custom_workshop_vector">0x16B97E0</Address>
        <Offset name="custom_workshop_name">0x4</Offset>
        <Offset name="custom_workshop_type">0x20</Offset>

        Descriptor colors
        =================
        <Address name="descriptor_vectors_start">0x16B9780</Address>
        <Offset name="descriptor_rawname">0x0</Offset>
        <Offset name="descriptor_name">0x4C</Offset>
        <Address name="descriptor_colors_vector">0x16B9768</Address> this includes RVB
        <Offset name="descriptor_color_r">0x6C</Offset> floats !
        <Offset name="descriptor_color_v">0x70</Offset>
        <Offset name="descriptor_color_b">0x74</Offset>
        <Address name="descriptor_all_colors">0x16B9798</Address> A list of all colors, including eyes and stuff

        Items
        =====
        <Address name="items_vector">0x166FE00</Address>
        List of offsets in the VTable :
        <Offset name="item_type_accessor">0x0</Offset>
        <Offset name="item_subtype_accessor">0x4</Offset>
        <Offset name="item_subindex_accessor">0x8</Offset>
        <Offset name="item_index_accessor">0xC</Offset>
        <Offset name="item_quality_accessor">0x238</Offset>

        <Offset name="item_improvement_vector">0xA0</Offset>
        <Offset name="item_improvement_subindex">0x4</Offset> 
        <Offset name="item_improvement_index">0x8</Offset> 
        <Offset name="item_improvement_quality">0x14</Offset> 
        <Offset name="item_type_accessor">0x14</Offset>  (in the vtable)
            
        Time
        ====
        <Address name="current_tick">0x0e47e08</Address>
        <Address name="current_year">0x0e79f00</Address>
    </Entry>
    
    <Entry version="v0.31.04" os="windows" id="0.31.04" base="0.31.03" rebase="0x0">
        <String name="md5">655a895c5b90d15eb9bb71e28c6c62e5</String>
        <HexValue name="pe_timestamp">0x4bf014fa</HexValue>
        <Address name="creature_vector">0x167870C</Address> 
        <Address name="dwarf_race_index">0x1471FBC</Address> 
        <Address name="dwarf_civ_id">0x1471FB0</Address>

        <Address name="mat_inorganics">0x16BD0B0</Address> 
        <Address name="mat_other">0x16C6478</Address> 
        <Address name="mat_organics_all">0x16BD0C8</Address> 
        <Address name="mat_organics_plants">0x16bd0e0</Address> 
        <Address name="mat_organics_trees">0x16bd110</Address> 
        <Address name="creature_type_vector">0x16BD204</Address> 
        <Address name="mat_stuff">0x16C6478</Address> 

        <Address name="language_vector">0x16BD384</Address> 
        <Address name="translation_vector">0x16BD3B4</Address> 
        <Address name="descriptor_colors_vector">0x16C5ACC</Address> 
        <Address name="descriptor_vectors_start">0x16C5AE4</Address> 
        <Address name="descriptor_all_colors">0x16C5AFC</Address> 
        <Address name="current_tick">0xE78780</Address> 
        <Address name="current_year">0xEAA878</Address> 

        <Address name="map_data">0x016BAAC4</Address> 
        <Address name="x_count_block">0x016BAAE4</Address> 
        <Address name="y_count_block">0x016BAAE8</Address> 
        <Address name="z_count_block">0x016BAAEC</Address> 
        <Address name="x_count">0x016BAAF0</Address> 
        <Address name="y_count">0x016BAAF4</Address> 
        <Address name="z_count">0x016BAAF8</Address> 
        <Address name="region_x">0x016BAAFC</Address> 
        <Address name="region_y">0x016BAB00</Address> 
        <Address name="region_z">0x016BAB04</Address> 
        <Address name="world_size_x">0x16BC180</Address> 
        <Address name="world_size_y">0x16BC182</Address> 
        <Address name="geoblock_vector">0x16BC8D8</Address> 
        <Address name="ptr2_region_array">0x16BC920</Address> 
        <Address name="global_feature_vector">0x16BC8A8</Address> 
        <Address name="local_feature_start_ptr">0x16BC974</Address> 

        <Address name="construction_vector">0x1664CD8</Address> 
        <Address name="vegetation_vector">0x1679D54</Address>
        <Address name="buildings_vector">0x16793e8</Address> 
        <Address name="items_vector">0x1678800</Address>
<<<<<<< HEAD
=======

        <Address name="window_dims">0x18030fc</Address> 0x17f6b00
        <Address name="window_x">0xe640dc</Address>0xe32798 01
        <Address name="window_y">0xe921b0</Address>0xe60838 01
        <Address name="window_z">0xe9218c</Address>0xe60814 01
        <Address name="cursor_xyz">0xae92c8</Address>0xae82cc 01
>>>>>>> c29d447d

        <Offset name="item_type_accessor">0x0</Offset> Why do i have to redefine this ???
    </Entry>
        
                            .-"""-.
                           '       \
                          |,.  ,-.  |   _________________________
                          |()L( ()| |   \                        \
                          |,'  `".| |   /_  Argh !!!              \
                          |.___.',| `     \________________________\
                         .j `--"' `  `.
                        / '        '   \
                       / /          `   `.
                      / /            `    .
                     / /              l   |
                    . ,   L I N U X   |   |
                    ,"`.             .|   |
                 _.'   ``.          | `..-'l
                |       `.`,        |      `.
                |         `.    __.j         )
                |__        |--""___|      ,-'
                   `"--...,+""""   `._,.-' 
    
    
    <!-- Windows logo by Microsoft -->
    <!-- Tux logo by the Linux guys :) -->

    <Entry version="v0.30_04" os="linux" id="30_04lin" base="meta-2010">
        <String name="md5">1d759a11af258263ef5c139d6d9a3e15</String>
        Basic things
        ============
        <HexValue name="sizeof_vector">0xC</HexValue>
        <Offset name="vector_triplet">0x0</Offset>
        <HexValue name="sizeof_string">0x4</HexValue>
        <!-- most probably a static object, because its parts are often
             referenced as offset to this address *and* as addresses    -->
        <Address name="WORLD">0x0</Address> 0x0165B188

        Position and window dimensions
        ==============================
        <Address name="window_x">0x8cd3b18</Address> 0xe32798
        <Address name="window_y">0x8cd3b1c</Address> 0xe60838
        <Address name="window_z">0x8cd3b20</Address> 0xe60814
        <Address name="cursor_xyz">0x8b17370</Address> 0xae82cc

        <Address name="window_dims">0x9464d6c</Address> 0x17f5ab8
        GUI State
        =========
        <Address name="pause_state">0x92c971c</Address> 0x146e45f
<!--
        Bogus: <Address name="current_cursor_creature">0xae82cc</Address>

        <Address name="current_menu_state">0x017f6f38</Address>

        Bogus: <Address name="view_screen">0xae82cc</Address>
-->
        Map stuff
        =========
        <Address name="map_data">0x9322d20</Address>
        <Offset name="map_data_vein_vector">0x08</Offset>
        <Offset name="map_data_feature_local">0x20</Offset>
        <Offset name="map_data_feature_global">0x24</Offset>
        <Offset name="map_data_type">0x006A</Offset>
        <Offset name="map_data_designation">0x026C</Offset>
        <Offset name="map_data_occupancy">0x066c</Offset>
        <Offset name="map_data_temperature1_offset">0x156c</Offset>
        <Offset name="map_data_temperature2_offset">0x176c</Offset>
        <Offset name="map_data_biome_stuffs">0x1D6C</Offset>
        <Offset name="map_data_pathfinding_offset">0x0D6c</Offset>

        Map Features
        ============
        WORLD + 0x54374
        <Address name="global_feature_vector">0x16AF4FC</Address>
        <Offset name= "global_feature_funcptr_">0x100</Offset>
        WORLD + 0x54440
        <Address name="local_feature_start_ptr">0x16AF5C8</Address>

        * map size in blocks *
        
<<<<<<< HEAD
=======
        <HexValue name="sizeof_string">0x4</HexValue>
        <HexValue name="sizeof_vector">0x10</HexValue>
        <Offset name="vector_triplet">0x4</Offset>
>>>>>>> c29d447d

        <Address name="x_count_block">0x9322d34</Address> 0x016ad738
        <Address name="y_count_block">0x9322d38</Address>0x016ad73C
        <Address name="z_count_block">0x9322d3C</Address>0x016ad740
        
        * map size in tiles *
        <Address name="x_count">0x9322d40</Address> 0x016ad744
        <Address name="y_count">0x9322d44</Address> 0x016ad748
        <Address name="z_count">0x9322d48</Address> 0x016ad74C
        
        * region coords *
        WORLD + 0x525C8
        <Address name="region_x">0x9322d4C</Address> 0x016ad750
        WORLD + 0x525CC
        <Address name="region_y">0x9322d50</Address> 0x016ad754
        WORLD + 0x525D0
        <Address name="region_z">0x9322d54</Address> 0x016ad758
        
        * World size * (WORDs)
        <Address name="world_size_x">0x016AEDD4</Address> FIX
        <Address name="world_size_y">0x016AEDD6</Address> FIX
        
        <Address name="geoblock_vector">0x16AF52C</Address> FIX
        <Address name="ptr2_region_array">0x16AF574</Address> FIX
        
        values for the region structure
        ===============================
        <HexValue name="region_size">0x64</HexValue> FIX
        <Offset name="region_geo_index_off">0x60</Offset> FIX
        geoblock offsets
        ================
        <Offset name="geolayer_geoblock_offset">0x4</Offset> vector
        <Offset name="type_inside_geolayer">0x4</Offset> vector
        
        Name struct
        ===========
        <Offset name="name_firstname">0x0</Offset>
        <Offset name="name_nickname">0x4</Offset>
        <Offset name="name_words">0x8</Offset>
<<<<<<< HEAD
        <!--
        Creatures
        =========
        <Address name="creature_vector">0x0166ecc4</Address>
        <Address name="dwarf_race_index">0x01470fbc</Address>
        <Address name="dwarf_civ_id">0x01470fb0</Address>
        
        <Offset name="creature_name">0x0</Offset>
        <Offset name="creature_custom_profession">0x6c</Offset>
        <Offset name="creature_profession">0x88</Offset>
        <Offset name="creature_race">0x8C</Offset>
        <Offset name="creature_position">0x90</Offset>
        <Offset name="creature_flags1">0xF8</Offset>
        <Offset name="creature_flags2">0xFC</Offset>
        <Offset name="creature_sex">0x110</Offset>
        <Offset name="creature_id">0x114</Offset>
        <Offset name="creature_civ">0X120</Offset>
        <Offset name="creature_soulskill_vector">0X1F4</Offset>
        <Offset name="creature_pickup_equipment_bit">0X21C</Offset>
        <Offset name="creature_mood">0x288</Offset>
        
        <Offset name="creature_pregnancy">0x28C</Offset>
        <Offset name="creature_pregnancy_ptr">0x290</Offset>
        <Offset name="creature_birth_year">0x298</Offset>
        <Offset name="creature_birth_time">0x29C</Offset>
        
        <Offset name="creature_physical">0x464</Offset>
        <Offset name="creature_current_job">0x390</Offset>
        
        <Offset name="creature_mood_skill">0x394</Offset> the skill that will be increased at the end of the mood (or not)
        <Offset name="creature_appearance_vector">0x604</Offset> seems to be indexes in the list of possible colors defined in the raws for each group
        
        <Offset name="creature_artifact_name">0x6D0</Offset>
        <Offset name="creature_labors">0x770</Offset>
        <Offset name="creature_soul_vector">0x073C</Offset>
        <Offset name="creature_default_soul">0x0754</Offset>
        <Offset name="creature_happiness">0x830</Offset>

        Souls
        =====
        <Offset name="soul_name">0x0</Offset>
        <Offset name="soul_skills_vector">0x1F4</Offset>
        <Offset name="soul_traits">0x224</Offset>
        <Offset name="soul_mental">0x88</Offset>

        Job structure
        =============
        <Offset name="job_id">0x0</Offset> Incrementaly assigned
        <Offset name="job_type">0x8</Offset> seems to be just like the old occupations
        <Offset name="job_materials_vector">0xa4</Offset>

        Job materials
        =============
        <Offset name="job_material_maintype">0x0</Offset> like mood materials, 0=bars, 4=stone, 5=wood, 57=cloth, 54=leather ...
        <Offset name="job_material_sectype1">0x2</Offset> subsubtype ?
        <Offset name="job_material_sectype2">0x4</Offset> subtype ?
        <Offset name="job_material_sectype3">0x8</Offset> index of material (for example, 2 is for silver)
        <Offset name="job_material_flags">0x18</Offset> set only for shell / bone mood requirements ?
        -->
        Materials
        =========
        soil, stone, metal
        inorganics vector = WORLD + 0x54B7C = 0x16AFD04
        <Address name="mat_inorganics">0x9324e68</Address>0x16afd04
        
        wood and plant matter, WORLD + 0x54B94
        <Address name="mat_organics_all">0x9324E74</Address>
        
        plant matter, WORLD + 0x54BAC
        <Address name="mat_organics_plants">0x9324E80</Address>
        
        just wood, WORLD + 0x54BDC
        <Address name="mat_organics_trees">0x9324E98</Address>
        <!--
        creature types actually used for creatures,
        WORLD + 0x54CD0
        <Address name="creature_type_vector">0x016AFE58</Address>
        <Offset name="creature_type_caste_vector">0x138</Offset>
        <Offset name="creature_type_extract_vector">0x1A14</Offset>
        <Offset name="creature_tile">0xE0</Offset>
        <Offset name="creature_tile_color">0xF6</Offset>

        
        Constructions
        =============
        WORLD + 0x108
        <Address name="construction_vector">0x165b290</Address>
        <Offset name="sizeof_construction">0x14</Offset>
        
        Translations
        ============
        WORLD + 0x54E50
        <Address name="language_vector">0x016AFFD8</Address>
        WORLD + 0x54E80
        <Address name="translation_vector">0x016B0008</Address>
        <Offset name="word_table">0x4C</Offset>
        
        Vegetation
        ==========
        WORLD + 0x15184
        <Address name="vegetation_vector">0x0167030C</Address> belal: 0x017f6d98 ... what?
        <Offset name="tree_desc_offset">0x6C</Offset>
        
        Buildings
        =========
        WORLD + 0x14818
        <Address name="buildings_vector">0x0166f9a0</Address>
        <Offset name="building_custom_workshop_type">0x164</Offset>
        WORLD + 0x5D610
        <Address name="custom_workshop_vector">0x016B8798</Address>
        <Offset name="custom_workshop_name">0x4</Offset>
        <Offset name="custom_workshop_type">0x20</Offset>
        
        Effects
        =======
        
        :(
        
        Settlements
        ===========
        
        :(
        
        Hotkeys
        =======
        <Address name="hotkey_start">0x01476ecc</Address>
        <Offset name="hotkey_mode">0x1C</Offset>
        <Offset name="hotkey_xyz">0x20</Offset>
        <HexValue name="hotkey_size">0x2C</HexValue>
 -->        
<!--
        <HexValue name="sizeof_vector">0xC</HexValue>
        <Offset name="vector_triplet">0x0</Offset>

        Name struct
        ===========
        <Offset name="name_firstname">0x0</Offset>
        <Offset name="name_nickname">0x4</Offset>
        <Offset name="name_words">0x8</Offset>
        <HexValue name="sizeof_string">0x4</HexValue>
=======
>>>>>>> c29d447d

        Position
        ========
        <Address name="window_dims">0</Address> Was 0x17f5ab8
        0x17f6b00
        0x17f6b08
        0x17f6b10
        
        Map
        ===
        <Address name="map_data">1</Address>
        
        * map size in blocks *
        <Address name="x_count_block">2</Address>
        <Address name="y_count_block">3</Address>
        <Address name="z_count_block">4</Address>
        
        * map size in tiles *
        <Address name="x_count">5</Address>
        <Address name="y_count">6</Address>
        <Address name="z_count">7</Address>
        
        * Suspected region coords *
        <Address name="region_x">8</Address>
        <Address name="region_y">9</Address>
        <Address name="region_z">10</Address>
        
        * World size * (WORDs)
        <Address name="world_size_x">11</Address>
        <Address name="world_size_y">12</Address>
        
        * geology *
        <Address name="geoblock_vector">13</Address>
        <Address name="ptr2_region_array">14</Address>
        
        * features *
        WORLD + 0x54374
        <Address name="global_feature_vector">15</Address>
        WORLD + 0x54440
        <Address name="local_feature_start_ptr">16</Address>
        
        Creatures
        =========
        <Address name="creature_vector">0x092E3A9C</Address>
        <Address name="dwarf_race_index">0x092CB608</Address>
        <Address name="dwarf_civ_id">0x092CB5FC</Address>
        <Offset name="creature_name">0x0</Offset>
        <Offset name="creature_custom_profession">0x6c</Offset>
        <Offset name="creature_profession">0x3c</Offset> *
        <Offset name="creature_race">0x44</Offset> *
        <Offset name="creature_position">0x90</Offset>
        <Offset name="creature_flags1">0x8C</Offset> *
        <Offset name="creature_flags2">0x90</Offset> *
        <Offset name="creature_caste">0x110</Offset>
        <Offset name="creature_sex">0xA6</Offset> *
        <Offset name="creature_id">0x114</Offset>
        <Offset name="creature_civ">0XB4</Offset> *
        <Offset name="creature_soulskill_vector">0X1F4</Offset>
        <Offset name="creature_pickup_equipment_bit">0X21C</Offset>
        
        <Offset name="creature_mood">0x18C</Offset> *
        <Offset name="creature_birth_year">0x19C</Offset> *
        <Offset name="creature_birth_time">0x1A0</Offset> *
        <Offset name="creature_physical">0x464</Offset>
        <Offset name="creature_current_job">0x390</Offset> from chmod
        <Offset name="creature_mood_skill">0x394</Offset> the skill that will be increased at the end of the mood (or not)
        <Offset name="creature_appearance_vector">0x604</Offset>
        <Offset name="creature_artifact_name">0x6D4</Offset>
        <Offset name="creature_labors">0x774</Offset>
        <Offset name="creature_soul_vector">0x0740</Offset>
        <Offset name="creature_default_soul">0x0758</Offset>
        <Offset name="creature_happiness">0x834</Offset>

        Souls
        =====
        <Offset name="soul_name">0x0</Offset>
        <Offset name="soul_skills_vector">0x1F4</Offset>
        <Offset name="soul_traits">0x224</Offset>
        <Offset name="soul_mental">0x88</Offset>

        Castes
        ======
        <Offset name="color_modifier_part">0x70</Offset>
        <Offset name="color_modifier_startdate">0x64</Offset>
        <Offset name="color_modifier_enddate">0x68</Offset>
        <Offset name="caste_bodypart_vector">0x51C</Offset>
        <Offset name="caste_color_modifiers">0xACC</Offset>
        <Offset name="caste_attributes">0x654</Offset>

        Body Parts
        ==========
        <Offset name="bodypart_id">0x0</Offset>
        <Offset name="bodypart_category">0x1C</Offset>
        <Offset name="bodypart_layers_vector">0x44</Offset>
        <Offset name="bodypart_singular_vector">0x78</Offset>
        <Offset name="bodypart_plural_vector">0x90</Offset>

        Materials
        =========
<<<<<<< HEAD
        <Address name="mat_inorganics">0</Address>

        stuff like glass, coke, ...
        <Address name="mat_other">0</Address>
=======
	<Address name="mat_inorganics">0x9324E64</Address>

	stuff like glass, coke, ...
	<Address name="mat_other">17</Address>
>>>>>>> c29d447d
        
        wood and plant matter, WORLD + 0x54B94
        <Address name="mat_organics_all">18</Address>
        
        plant matter, WORLD + 0x54BAC
        <Address name="mat_organics_plants">19</Address>
        
        just wood, WORLD + 0x54BDC
        <Address name="mat_organics_trees">20</Address>
        
        creature types actually used for creatures, WORLD + 0x54CD0
<<<<<<< HEAD
        <Address name="creature_type_vector">0</Address>

        stuff that is used somehow
        <Address name="mat_stuff">0</Address>
=======
	<Address name="creature_type_vector">0x09324F10</Address>

	stuff that is used somehow
	<Address name="mat_stuff">21</Address>
>>>>>>> c29d447d
        
        Constructions
        =============
        WORLD + 0x108
        <Address name="construction_vector">22</Address>
        
        Translations
        ============
        WORLD + 0x54E50
        <Address name="language_vector">23</Address>
        WORLD + 0x54E80
        <Address name="translation_vector">24</Address>
        <Offset name="word_table">0x4C</Offset>
        
        Vegetation
        ==========
        WORLD + 0x15184
        <Address name="vegetation_vector">25</Address>
        
        Buildings
        =========
        WORLD + 0x14818
        <Address name="buildings_vector">26</Address>
        WORLD + 0x5D610
        <Address name="custom_workshop_vector">0</Address>
        <Offset name="custom_workshop_name">0x4</Offset>
        <Offset name="custom_workshop_type">0x20</Offset>

<<<<<<< HEAD
        Descriptor colors
        =================
        <Address name="descriptor_vectors_start">0</Address>
        <Offset name="descriptor_rawname">0x0</Offset>
        <Offset name="descriptor_name">0x4C</Offset>
        <Address name="descriptor_colors_vector">0</Address> this includes RVB
        <Offset name="descriptor_color_r">0x6C</Offset> floats !
        <Offset name="descriptor_color_v">0x70</Offset>
        <Offset name="descriptor_color_b">0x74</Offset>
        <Address name="descriptor_all_colors">0</Address> A list of all colors, including eyes and stuff

        Items
        =====
        <Address name="items_vector">0</Address>
        List of offsets in the VTable :
        <Offset name="item_type_accessor">0x0</Offset>
        <Offset name="item_subtype_accessor">0x4</Offset>
        <Offset name="item_subindex_accessor">0x8</Offset>
        <Offset name="item_index_accessor">0xC</Offset>
        <Offset name="item_quality_accessor">0x238</Offset>
=======
	Descriptor colors
	=================
	<Address name="descriptor_vectors_start">27</Address>
	<Offset name="descriptor_rawname">0x0</Offset>
	<Offset name="descriptor_name">0x4C</Offset>
	<Address name="descriptor_colors_vector">28</Address> this includes RVB
	<Offset name="descriptor_color_r">0x6C</Offset> floats !
	<Offset name="descriptor_color_v">0x70</Offset>
	<Offset name="descriptor_color_b">0x74</Offset>
	<Address name="descriptor_all_colors">29</Address> A list of all colors, including eyes and stuff

	Items
	=====
	<Address name="items_vector">30</Address>
	List of offsets in the VTable :
	<Offset name="item_type_accessor">0x0</Offset>
	<Offset name="item_subtype_accessor">0x4</Offset>
	<Offset name="item_subindex_accessor">0x8</Offset>
	<Offset name="item_index_accessor">0xC</Offset>
	<Offset name="item_quality_accessor">0x238</Offset>
>>>>>>> c29d447d

        <Offset name="item_improvement_vector">0xA0</Offset>
        <Offset name="item_improvement_subindex">0x4</Offset>
        <Offset name="item_improvement_index">0x8</Offset>
        <Offset name="item_improvement_quality">0x14</Offset>
        <Offset name="item_type_accessor">0x14</Offset>  (in the vtable)
        
        Time
        ====
<<<<<<< HEAD
        <Address name="current_tick">0</Address>
        <Address name="current_year">0</Address>-->
=======
        <Address name="current_tick">0x92C9688</Address>
        <Address name="current_year">0x92C9680</Address>


>>>>>>> c29d447d
    </Entry>
    </MemoryDescriptors>
</DFExtractor>

<|MERGE_RESOLUTION|>--- conflicted
+++ resolved
@@ -1586,15 +1586,12 @@
         <Address name="vegetation_vector">0x1679D54</Address>
         <Address name="buildings_vector">0x16793e8</Address> 
         <Address name="items_vector">0x1678800</Address>
-<<<<<<< HEAD
-=======
 
         <Address name="window_dims">0x18030fc</Address> 0x17f6b00
         <Address name="window_x">0xe640dc</Address>0xe32798 01
         <Address name="window_y">0xe921b0</Address>0xe60838 01
         <Address name="window_z">0xe9218c</Address>0xe60814 01
         <Address name="cursor_xyz">0xae92c8</Address>0xae82cc 01
->>>>>>> c29d447d
 
         <Offset name="item_type_accessor">0x0</Offset> Why do i have to redefine this ???
     </Entry>
@@ -1629,6 +1626,12 @@
         <HexValue name="sizeof_vector">0xC</HexValue>
         <Offset name="vector_triplet">0x0</Offset>
         <HexValue name="sizeof_string">0x4</HexValue>
+        <!-- MAYBE
+        <HexValue name="sizeof_string">0x4</HexValue>
+        <HexValue name="sizeof_vector">0x10</HexValue>
+        <Offset name="vector_triplet">0x4</Offset>
+        -->
+        
         <!-- most probably a static object, because its parts are often
              referenced as offset to this address *and* as addresses    -->
         <Address name="WORLD">0x0</Address> 0x0165B188
@@ -1674,14 +1677,6 @@
         <Address name="local_feature_start_ptr">0x16AF5C8</Address>
 
         * map size in blocks *
-        
-<<<<<<< HEAD
-=======
-        <HexValue name="sizeof_string">0x4</HexValue>
-        <HexValue name="sizeof_vector">0x10</HexValue>
-        <Offset name="vector_triplet">0x4</Offset>
->>>>>>> c29d447d
-
         <Address name="x_count_block">0x9322d34</Address> 0x016ad738
         <Address name="y_count_block">0x9322d38</Address>0x016ad73C
         <Address name="z_count_block">0x9322d3C</Address>0x016ad740
@@ -1720,7 +1715,6 @@
         <Offset name="name_firstname">0x0</Offset>
         <Offset name="name_nickname">0x4</Offset>
         <Offset name="name_words">0x8</Offset>
-<<<<<<< HEAD
         <!--
         Creatures
         =========
@@ -1861,8 +1855,6 @@
         <Offset name="name_nickname">0x4</Offset>
         <Offset name="name_words">0x8</Offset>
         <HexValue name="sizeof_string">0x4</HexValue>
-=======
->>>>>>> c29d447d
 
         Position
         ========
@@ -1962,17 +1954,10 @@
 
         Materials
         =========
-<<<<<<< HEAD
-        <Address name="mat_inorganics">0</Address>
+        <Address name="mat_inorganics">0x9324E64</Address>
 
         stuff like glass, coke, ...
-        <Address name="mat_other">0</Address>
-=======
-	<Address name="mat_inorganics">0x9324E64</Address>
-
-	stuff like glass, coke, ...
-	<Address name="mat_other">17</Address>
->>>>>>> c29d447d
+        <Address name="mat_other">17</Address>
         
         wood and plant matter, WORLD + 0x54B94
         <Address name="mat_organics_all">18</Address>
@@ -1984,17 +1969,10 @@
         <Address name="mat_organics_trees">20</Address>
         
         creature types actually used for creatures, WORLD + 0x54CD0
-<<<<<<< HEAD
-        <Address name="creature_type_vector">0</Address>
+        <Address name="creature_type_vector">0x09324F10</Address>
 
         stuff that is used somehow
-        <Address name="mat_stuff">0</Address>
-=======
-	<Address name="creature_type_vector">0x09324F10</Address>
-
-	stuff that is used somehow
-	<Address name="mat_stuff">21</Address>
->>>>>>> c29d447d
+        <Address name="mat_stuff">21</Address>
         
         Constructions
         =============
@@ -2023,67 +2001,36 @@
         <Offset name="custom_workshop_name">0x4</Offset>
         <Offset name="custom_workshop_type">0x20</Offset>
 
-<<<<<<< HEAD
         Descriptor colors
         =================
-        <Address name="descriptor_vectors_start">0</Address>
+        <Address name="descriptor_vectors_start">27</Address>
         <Offset name="descriptor_rawname">0x0</Offset>
         <Offset name="descriptor_name">0x4C</Offset>
-        <Address name="descriptor_colors_vector">0</Address> this includes RVB
+        <Address name="descriptor_colors_vector">28</Address> this includes RVB
         <Offset name="descriptor_color_r">0x6C</Offset> floats !
         <Offset name="descriptor_color_v">0x70</Offset>
         <Offset name="descriptor_color_b">0x74</Offset>
-        <Address name="descriptor_all_colors">0</Address> A list of all colors, including eyes and stuff
+        <Address name="descriptor_all_colors">29</Address> A list of all colors, including eyes and stuff
 
         Items
         =====
-        <Address name="items_vector">0</Address>
+        <Address name="items_vector">30</Address>
         List of offsets in the VTable :
         <Offset name="item_type_accessor">0x0</Offset>
         <Offset name="item_subtype_accessor">0x4</Offset>
         <Offset name="item_subindex_accessor">0x8</Offset>
         <Offset name="item_index_accessor">0xC</Offset>
         <Offset name="item_quality_accessor">0x238</Offset>
-=======
-	Descriptor colors
-	=================
-	<Address name="descriptor_vectors_start">27</Address>
-	<Offset name="descriptor_rawname">0x0</Offset>
-	<Offset name="descriptor_name">0x4C</Offset>
-	<Address name="descriptor_colors_vector">28</Address> this includes RVB
-	<Offset name="descriptor_color_r">0x6C</Offset> floats !
-	<Offset name="descriptor_color_v">0x70</Offset>
-	<Offset name="descriptor_color_b">0x74</Offset>
-	<Address name="descriptor_all_colors">29</Address> A list of all colors, including eyes and stuff
-
-	Items
-	=====
-	<Address name="items_vector">30</Address>
-	List of offsets in the VTable :
-	<Offset name="item_type_accessor">0x0</Offset>
-	<Offset name="item_subtype_accessor">0x4</Offset>
-	<Offset name="item_subindex_accessor">0x8</Offset>
-	<Offset name="item_index_accessor">0xC</Offset>
-	<Offset name="item_quality_accessor">0x238</Offset>
->>>>>>> c29d447d
-
         <Offset name="item_improvement_vector">0xA0</Offset>
         <Offset name="item_improvement_subindex">0x4</Offset>
         <Offset name="item_improvement_index">0x8</Offset>
         <Offset name="item_improvement_quality">0x14</Offset>
         <Offset name="item_type_accessor">0x14</Offset>  (in the vtable)
-        
+        -->
         Time
         ====
-<<<<<<< HEAD
-        <Address name="current_tick">0</Address>
-        <Address name="current_year">0</Address>-->
-=======
         <Address name="current_tick">0x92C9688</Address>
         <Address name="current_year">0x92C9680</Address>
-
-
->>>>>>> c29d447d
     </Entry>
     </MemoryDescriptors>
 </DFExtractor>
