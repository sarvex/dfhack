#!/bin/bash
<<<<<<< HEAD
# regenerate documentation after editing the .rst files. Requires python and docutils.
rst2html --no-generator --no-datestamp Readme.rst Readme.html
rst2html --no-generator --no-datestamp Compile.rst Compile.html
rst2html --no-generator --no-datestamp Lua\ API.rst Lua\ API.html
rst2html --no-generator --no-datestamp Contributors.rst Contributors.html
=======

cd `dirname $0`

function process() {
    if [ "$1" -nt "$2" ]; then
        rst2html "$1" "$2"
    else
        echo "$2 - up to date."
    fi
}

# this script is used for easy testing of the rst documentation files.
process Readme.rst Readme.html
process Compile.rst Compile.html
process Lua\ API.rst Lua\ API.html
process Contributors.rst Contributors.html
>>>>>>> 4de245d6
<|MERGE_RESOLUTION|>--- conflicted
+++ resolved
@@ -1,25 +1,17 @@
 #!/bin/bash
-<<<<<<< HEAD
 # regenerate documentation after editing the .rst files. Requires python and docutils.
-rst2html --no-generator --no-datestamp Readme.rst Readme.html
-rst2html --no-generator --no-datestamp Compile.rst Compile.html
-rst2html --no-generator --no-datestamp Lua\ API.rst Lua\ API.html
-rst2html --no-generator --no-datestamp Contributors.rst Contributors.html
-=======
 
 cd `dirname $0`
 
 function process() {
     if [ "$1" -nt "$2" ]; then
-        rst2html "$1" "$2"
+        rst2html --no-generator --no-datestamp "$1" "$2"
     else
         echo "$2 - up to date."
     fi
 }
 
-# this script is used for easy testing of the rst documentation files.
 process Readme.rst Readme.html
 process Compile.rst Compile.html
 process Lua\ API.rst Lua\ API.html
 process Contributors.rst Contributors.html
->>>>>>> 4de245d6
