--- conflicted
+++ resolved
@@ -1,11 +1,6 @@
 project(embark-assistant)
 # A list of source files
-<<<<<<< HEAD
 set(PROJECT_SRCS
-    biome_type.cpp
-=======
-SET(PROJECT_SRCS
->>>>>>> e86e2071
     embark-assistant.cpp
     finder_ui.cpp
     help_ui.cpp
@@ -15,12 +10,7 @@
     survey.cpp
 )
 # A list of headers
-<<<<<<< HEAD
 set(PROJECT_HDRS
-    biome_type.h
-=======
-SET(PROJECT_HDRS
->>>>>>> e86e2071
     defs.h
     embark-assistant.h
     finder_ui.h
