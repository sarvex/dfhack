--- conflicted
+++ resolved
@@ -36,6 +36,7 @@
         this->radius = radius;
     else
     {
+        float levelDim = 0.2f;
         float totalPower = power.r;
         if(totalPower < power.g)totalPower = power.g;
         if(totalPower < power.b)totalPower = power.b;
@@ -472,7 +473,7 @@
 void lightingEngineViewscreen::doOcupancyAndLights()
 {
     // TODO better curve (+red dawn ?)
-    float daycol = 0;//abs((*df::global::cur_year_tick % 1200) - 600.0) / 400.0;
+    float daycol = 1;//abs((*df::global::cur_year_tick % 1200) - 600.0) / 400.0;
     lightCell sky_col(daycol, daycol, daycol);
     lightSource sky(sky_col, 15);
 
@@ -612,11 +613,6 @@
     }
     if(df::global::cursor->x>-30000)
     {
-<<<<<<< HEAD
-        //lightSource cursor(lightCell(9.6f,8.4f,0.3f),-1);
-        //cursor.flicker=false;
-=======
->>>>>>> 588ca8b8
         int wx=df::global::cursor->x-window_x+vp.first.x;
         int wy=df::global::cursor->y-window_y+vp.first.y;
         int tile=getIndex(wx,wy);
