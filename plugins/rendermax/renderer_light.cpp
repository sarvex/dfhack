--- conflicted
+++ resolved
@@ -402,44 +402,10 @@
             for(int block_x = 0; block_x < 16; block_x++)
             for(int block_y = 0; block_y < 16; block_y++)
             {
-<<<<<<< HEAD
-                df::tiletype type = block->tiletype[block_x][block_y];
-                df::tile_designation d = block->designation[block_x][block_y];
-                df::tile_occupancy o = block->occupancy[block_x][block_y];
-                df::tiletype_shape shape = ENUM_ATTR(tiletype,shape,type);
-                df::tiletype_shape_basic basic_shape = ENUM_ATTR(tiletype_shape, basic_shape, shape);
-
-                if(basic_shape==df::tiletype_shape_basic::Wall)
-                {
-                    cellArray[block_x][block_y]=lightCell(0,0,0);
-                }
-                else if(basic_shape==df::tiletype_shape_basic::Floor || basic_shape==df::tiletype_shape_basic::Ramp || shape==df::tiletype_shape::STAIR_UP)
-                {
-                    if(ZZ!=window_z)
-                    {
-                        cellArray[block_x][block_y]=lightCell(0,0,0);
-                    }
-                }
-                else if(shape==df::tiletype_shape::STAIR_DOWN || shape==df::tiletype_shape::STAIR_UPDOWN)
-                {
-                    cellArray[block_x][block_y]*=lightCell(0.9,0.9,0.9);
-                }
-                if(d.bits.liquid_type == df::enums::tile_liquid::Water && d.bits.flow_size)
-                {
-                    cellArray[block_x][block_y] *= (lightCell(1,1,1) - (lightCell(1,1,1) - lightCell(0.63f,0.63f,0.75f))*((float)d.bits.flow_size/7.0f));
-                }
-                else if(d.bits.liquid_type == df::enums::tile_liquid::Magma && d.bits.flow_size > 3)
-                {
-                    cellArray[block_x][block_y]=lightCell(0,0,0);
-                }
-                if(cellArray[block_x][block_y].r < 0.003f && cellArray[block_x][block_y].g < 0.003f && cellArray[block_x][block_y].b < 0.003f)
-                    totalBlank++;
-=======
                 lightCell& curCell=cellArray[block_x][block_y];
                 curCell=propogateSun(b,block_x,block_y,curCell,z==window_z);
                 if(curCell.dot(curCell)<0.003f)
                     emptyCell++;                
->>>>>>> ef7abaee
             }
         }
         if(emptyCell==256)
@@ -625,10 +591,6 @@
         df::building *bld = df::global::world->buildings.all[i];
         if(window_z!=bld->z)
             continue;
-<<<<<<< HEAD
-        if (DFHack::Units::isCitizen(u) && !u->counters.unconscious)
-            addLight(getIndex(u->pos.x-window_x+1, u->pos.y-window_y+1),citizen);
-=======
         df::coord2d p1(bld->x1,bld->y1);
         df::coord2d p2(bld->x2,bld->y2);
         p1=worldToViewportCoord(p1,vp,window2d);
@@ -815,7 +777,6 @@
     catch(std::exception& e)
     {
         out.printerr("%s",e.what());
->>>>>>> ef7abaee
     }
     lua_pop(s,1);
 }