#include "Core.h"
#include "Console.h"
#include "Export.h"
#include "PluginManager.h"
#include "MiscUtils.h"

#include "LuaTools.h"
#include "DataFuncs.h"

#include "modules/Materials.h"
#include "modules/Items.h"
#include "modules/Gui.h"
#include "modules/Job.h"
#include "modules/World.h"

#include "DataDefs.h"
#include "df/world.h"
#include "df/ui.h"
#include "df/building_workshopst.h"
#include "df/building_furnacest.h"
#include "df/job.h"
#include "df/job_item.h"
#include "df/job_list_link.h"
#include "df/dfhack_material_category.h"
#include "df/item.h"
#include "df/item_quality.h"
#include "df/items_other_id.h"
#include "df/tool_uses.h"
#include "df/general_ref.h"
#include "df/general_ref_unit_workerst.h"
#include "df/general_ref_unit_holderst.h"
#include "df/general_ref_building_holderst.h"
#include "df/general_ref_contains_itemst.h"
#include "df/general_ref_contained_in_itemst.h"
#include "df/general_ref_contains_unitst.h"
#include "df/itemdef_foodst.h"
#include "df/reaction.h"
#include "df/reaction_reagent_itemst.h"
#include "df/reaction_product_itemst.h"
#include "df/plant_raw.h"
#include "df/inorganic_raw.h"
#include "df/builtin_mats.h"
#include "df/vehicle.h"

#include "df/viewscreen_dwarfmodest.h"
#include "df/itemdef_weaponst.h"
#include "df/itemdef_trapcompst.h"
#include "df/itemdef_toyst.h"
#include "df/itemdef_toolst.h"
#include "df/itemdef_instrumentst.h"
#include "df/itemdef_armorst.h"
#include "df/itemdef_ammost.h"
#include "df/itemdef_siegeammost.h"
#include "df/itemdef_glovesst.h"
#include "df/itemdef_shoesst.h"
#include "df/itemdef_shieldst.h"
#include "df/itemdef_helmst.h"
#include "df/itemdef_pantsst.h"
#include "df/itemdef_foodst.h"
#include "df/trapcomp_flags.h"

#include <deque>
#include <algorithm>
#include <VTableInterpose.h>
#include <modules/Screen.h>
#include "df/creature_raw.h"
#include "df/enabler.h"

using std::deque;
using df::global::gps;
using df::global::enabler;


using std::vector;
using std::string;
using std::endl;
using namespace DFHack;
using namespace df::enums;

using df::global::world;
using df::global::ui;
using df::global::ui_workshop_job_cursor;
using df::global::ui_workshop_in_add;
using df::global::job_next_id;

/* Plugin registration */

static command_result workflow_cmd(color_ostream &out, vector <string> & parameters);

static void init_state(color_ostream &out);
static void cleanup_state(color_ostream &out);

DFHACK_PLUGIN("workflow");


<<<<<<< HEAD
void OutputString(int8_t color, int &x, int &y, const std::string &text, bool newline = false, int left_margin = 0)
{
    Screen::paintString(Screen::Pen(' ', color, 0), x, y, text);
    if (newline)
    {
        ++y;
        x = left_margin;
=======
    if (ui_workshop_job_cursor && job_next_id) {
        commands.push_back(
            PluginCommand(
                "workflow", "Manage control of repeat jobs.",
                workflow_cmd, false,
                "  workflow enable [option...]\n"
                "  workflow disable [option...]\n"
                "    If no options are specified, enables or disables the plugin.\n"
                "    Otherwise, enables or disables any of the following options:\n"
                "     - drybuckets: Automatically empty abandoned water buckets.\n"
                "     - auto-melt: Resume melt jobs when there are objects to melt.\n"
                "  workflow jobs\n"
                "    List workflow-controlled jobs (if in a workshop, filtered by it).\n"
                "  workflow list\n"
                "    List active constraints, and their job counts.\n"
                "  workflow list-commands\n"
                "    List workflow commands that re-create existing constraints.\n"
                "  workflow count <constraint-spec> <cnt-limit> [cnt-gap]\n"
                "  workflow amount <constraint-spec> <cnt-limit> [cnt-gap]\n"
                "    Set a constraint. The first form counts each stack as only 1 item.\n"
                "  workflow unlimit <constraint-spec>\n"
                "    Delete a constraint.\n"
                "  workflow unlimit-all\n"
                "    Delete all constraints.\n"
                "Function:\n"
                "  - When the plugin is enabled, it protects all repeat jobs from removal.\n"
                "    If they do disappear due to any cause, they are immediately re-added\n"
                "    to their workshop and suspended.\n"
                "  - In addition, when any constraints on item amounts are set, repeat jobs\n"
                "    that produce that kind of item are automatically suspended and resumed\n"
                "    as the item amount goes above or below the limit. The gap specifies how\n"
                "    much below the limit the amount has to drop before jobs are resumed;\n"
                "    this is intended to reduce the frequency of jobs being toggled.\n"
                "Constraint format:\n"
                "  The contstraint spec consists of 4 parts, separated with '/' characters:\n"
                "    ITEM[:SUBTYPE]/[GENERIC_MAT,...]/[SPECIFIC_MAT:...]/[LOCAL,<quality>]\n"
                "  The first part is mandatory and specifies the item type and subtype,\n"
                "  using the raw tokens for items, in the same syntax you would e.g. use\n"
                "  for a custom reaction input. The subsequent parts are optional:\n"
                "  - A generic material spec constrains the item material to one of\n"
                "    the hard-coded generic classes, like WOOD, METAL, YARN or MILK.\n"
                "  - A specific material spec chooses the material exactly, using the\n"
                "    raw syntax for reaction input materials, e.g. INORGANIC:IRON,\n"
                "    although for convenience it also allows just IRON, or ACACIA:WOOD.\n"
                "  - A comma-separated list of miscellaneous flags, which currently can\n"
                "    be used to ignore imported items or items below a certain quality.\n"
                "Constraint examples:\n"
                "  workflow amount AMMO:ITEM_AMMO_BOLTS/METAL 1000 100\n"
                "  workflow amount AMMO:ITEM_AMMO_BOLTS/WOOD,BONE 200 50\n"
                "    Keep metal bolts within 900-1000, and wood/bone within 150-200.\n"
                "  workflow count FOOD 120 30\n"
                "  workflow count DRINK 120 30\n"
                "    Keep the number of prepared food & drink stacks between 90 and 120\n"
                "  workflow count BIN 30\n"
                "  workflow count BARREL 30\n"
                "  workflow count BOX/CLOTH,SILK,YARN 30\n"
                "    Make sure there are always 25-30 empty bins/barrels/bags.\n"
                "  workflow count BAR//COAL 20\n"
                "  workflow count BAR//COPPER 30\n"
                "    Make sure there are always 15-20 coal and 25-30 copper bars.\n"
                "  workflow count CRAFTS//GOLD 20\n"
                "    Produce 15-20 gold crafts.\n"
                "  workflow count POWDER_MISC/SAND 20\n"
                "  workflow count BOULDER/CLAY 20\n"
                "    Collect 15-20 sand bags and clay boulders.\n"
                "  workflow amount POWDER_MISC//MUSHROOM_CUP_DIMPLE:MILL 100 20\n"
                "    Make sure there are always 80-100 units of dimple dye.\n"
                "    In order for this to work, you have to set the material of\n"
                "    the PLANT input on the Mill Plants job to MUSHROOM_CUP_DIMPLE\n"
                "    using the 'job item-material' command.\n"
                "  workflow count CRAFTS///LOCAL,EXCEPTIONAL 100 90\n"
                "    Maintain 10-100 locally-made crafts of exceptional quality.\n"
            )
        );
>>>>>>> 6a31abc6
    }
    else
        x += text.length();
}

void OutputHotkeyString(int &x, int &y, const char *text, const char *hotkey, bool newline = false, int left_margin = 0)
{
    OutputString(10, x, y, hotkey);
    string display(": ");
    display.append(text);
    OutputString(15, x, y, display, newline, left_margin);
}



/******************************
 * JOB STATE TRACKING STRUCTS *
 ******************************/

const int DAY_TICKS = 1200;
const int MONTH_DAYS = 28;
const int YEAR_MONTHS = 12;

struct ItemConstraint;

struct ProtectedJob {
    int id;
    int building_id;
    int tick_idx;

    static int cur_tick_idx;

    df::building *holder;
    df::job *job_copy;
    int reaction_id;

    df::job *actual_job;

    bool want_resumed;
    int resume_time, resume_delay;

    std::vector<ItemConstraint*> constraints;

public:
    ProtectedJob(df::job *job) : id(job->id)
    {
        tick_idx = cur_tick_idx;
        holder = Job::getHolder(job);
        building_id = holder ? holder->id : -1;
        job_copy = Job::cloneJobStruct(job);
        actual_job = job;
        reaction_id = -1;

        want_resumed = false;
        resume_time = 0; resume_delay = DAY_TICKS;
    }

    ~ProtectedJob()
    {
        Job::deleteJobStruct(job_copy);
    }

    bool isActuallyResumed() {
        return actual_job && !actual_job->flags.bits.suspend;
    }
    bool isResumed() {
        return want_resumed || isActuallyResumed();
    }
    bool isLive() { return actual_job != NULL; }

    void update(df::job *job)
    {
        actual_job = job;
        if (*job == *job_copy)
            return;

        reaction_id = -1;
        Job::deleteJobStruct(job_copy);
        job_copy = Job::cloneJobStruct(job);
    }

    void tick_job(df::job *job, int ticks)
    {
        tick_idx = cur_tick_idx;
        actual_job = job;

        if (isActuallyResumed())
        {
            resume_time = 0;
            resume_delay = std::max(DAY_TICKS, resume_delay - ticks);
        }
        else if (want_resumed)
        {
            if (!resume_time)
                want_resumed = false;
            else if (world->frame_counter >= resume_time)
                actual_job->flags.bits.suspend = false;
        }
    }

    void recover(df::job *job)
    {
        actual_job = job;
        job->flags.bits.repeat = true;
        job->flags.bits.suspend = true;

        resume_delay = std::min(DAY_TICKS*MONTH_DAYS, 5*resume_delay/3);
        resume_time = world->frame_counter + resume_delay;
    }

    void set_resumed(bool resume)
    {
        if (resume)
        {
            if (world->frame_counter >= resume_time)
                actual_job->flags.bits.suspend = false;
        }
        else
        {
            resume_time = 0;
            if (isActuallyResumed())
                resume_delay = DAY_TICKS;

            actual_job->flags.bits.suspend = true;
        }

        want_resumed = resume;
    }
};

int ProtectedJob::cur_tick_idx = 0;

typedef std::map<std::pair<int,int>, bool> TMaterialCache;

<<<<<<< HEAD
static int max_history_days = 14;
=======
static const size_t MAX_HISTORY_SIZE = 28;

enum HistoryItem {
    HIST_COUNT = 0,
    HIST_AMOUNT,
    HIST_INUSE_COUNT,
    HIST_INUSE_AMOUNT
};
>>>>>>> 6a31abc6

struct ItemConstraint {
    PersistentDataItem config;
    PersistentDataItem history;

    // Fixed key parsed into fields
    bool is_craft;
    ItemTypeInfo item;

    MaterialInfo material;
    df::dfhack_material_category mat_mask;

    item_quality::item_quality min_quality;
    bool is_local;

    // Tracking data
    int weight;
    std::vector<ProtectedJob*> jobs;

    int item_amount, item_count, item_inuse_amount, item_inuse_count;
    bool request_suspend, request_resume;

    bool is_active, cant_resume_reported;
    int low_stock_reported;

    TMaterialCache material_cache;

    deque<int> history;

public:
    ItemConstraint()
        : is_craft(false), min_quality(item_quality::Ordinary), is_local(false),
          weight(0), item_amount(0), item_count(0), item_inuse_amount(0), item_inuse_count(0),
          is_active(false), cant_resume_reported(false), low_stock_reported(-1)
    {}

    int goalCount() { return config.ival(0); }
    void setGoalCount(int v) { config.ival(0) = v; }

    int goalGap() {
        int cval = (config.ival(1) <= 0) ? std::min(5,goalCount()/2) : config.ival(1);
        return std::max(1, std::min(goalCount()-1, cval));
    }
    void setGoalGap(int v) { config.ival(1) = v; }

    bool goalByCount() { return config.ival(2) & 1; }
    void setGoalByCount(bool v) {
        if (v)
            config.ival(2) |= 1;
        else
            config.ival(2) &= ~1;
    }

    int curItemStock() { return goalByCount() ? item_count : item_amount; }

    void init(const std::string &str)
    {
        config.val() = str;
        config.ival(0) = 10;
        config.ival(2) = 0;
    }

    void computeRequest()
    {
        int size = curItemStock();
        request_resume = (size <= goalCount()-goalGap());
        request_suspend = (size >= goalCount());

        if (max_history_days > 0)
        {
            history.push_back(size);
            if (history.size() > max_history_days * 2)
                history.pop_front();
        }

    }

    static const size_t int28_size = PersistentDataItem::int28_size;
    static const size_t hist_entry_size = PersistentDataItem::int28_size * 4;

    size_t history_size() {
        return history.data_size() / hist_entry_size;
    }
    int history_value(int idx, HistoryItem item) {
        size_t hsize = history_size();
        size_t base = ((history.ival(0)+1+idx) % hsize) * hist_entry_size;
        return history.get_int28(base + item*int28_size);
    }
    int history_count(int idx) { return history_value(idx, HIST_COUNT); }
    int history_amount(int idx) { return history_value(idx, HIST_AMOUNT); }
    int history_inuse_count(int idx) { return history_value(idx, HIST_INUSE_COUNT); }
    int history_inuse_amount(int idx) { return history_value(idx, HIST_INUSE_AMOUNT); }

    void updateHistory()
    {
        size_t buffer_size = history_size();
        if (buffer_size < MAX_HISTORY_SIZE && size_t(history.ival(0)+1) == buffer_size)
            history.ensure_data(hist_entry_size*++buffer_size);
        history.ival(0) = (history.ival(0)+1) % buffer_size;

        size_t base = history.ival(0) * hist_entry_size;

        history.set_int28(base + HIST_COUNT*int28_size, item_count);
        history.set_int28(base + HIST_AMOUNT*int28_size, item_amount);
        history.set_int28(base + HIST_INUSE_COUNT*int28_size, item_inuse_count);
        history.set_int28(base + HIST_INUSE_AMOUNT*int28_size, item_inuse_amount);
    }
};

/******************************
 *      GLOBAL VARIABLES      *
 ******************************/

static bool enabled = false;
static PersistentDataItem config;

static int last_tick_frame_count = 0;
static int last_frame_count = 0;

enum ConfigFlags {
    CF_ENABLED = 1,
    CF_DRYBUCKETS = 2,
    CF_AUTOMELT = 4
};

typedef std::map<int, ProtectedJob*> TKnownJobs;
static TKnownJobs known_jobs;

static std::vector<ProtectedJob*> pending_recover;
static std::vector<ItemConstraint*> constraints;

static int meltable_count = 0;
static bool melt_active = false;

/******************************
 *       MISC FUNCTIONS       *
 ******************************/

static ProtectedJob *get_known(int id)
{
    TKnownJobs::iterator it = known_jobs.find(id);
    return (it != known_jobs.end()) ? it->second : NULL;
}

static bool isSupportedJob(df::job *job)
{
    return job->specific_refs.empty() &&
           Job::getHolder(job) &&
           (!job->job_items.empty() ||
            job->job_type == job_type::CollectClay ||
            job->job_type == job_type::CollectSand ||
            job->job_type == job_type::MilkCreature ||
            job->job_type == job_type::ShearCreature);
}

static bool isOptionEnabled(unsigned flag)
{
    return config.isValid() && (config.ival(0) & flag) != 0;
}

static void setOptionEnabled(ConfigFlags flag, bool on)
{
    if (!config.isValid())
        return;

    if (on)
        config.ival(0) |= flag;
    else
        config.ival(0) &= ~flag;
}

/******************************
 *    STATE INITIALIZATION    *
 ******************************/

static void stop_protect(color_ostream &out)
{
    pending_recover.clear();

    if (!known_jobs.empty())
        out.print("Unprotecting %d jobs.\n", known_jobs.size());

    for (TKnownJobs::iterator it = known_jobs.begin(); it != known_jobs.end(); ++it)
        delete it->second;

    known_jobs.clear();
}

static void cleanup_state(color_ostream &out)
{
    config = PersistentDataItem();

    stop_protect(out);

    for (size_t i = 0; i < constraints.size(); i++)
        delete constraints[i];
    constraints.clear();
}

static void check_lost_jobs(color_ostream &out, int ticks);
static ItemConstraint *get_constraint(color_ostream &out, const std::string &str, PersistentDataItem *cfg = NULL, bool create = true);

static void start_protect(color_ostream &out)
{
    check_lost_jobs(out, 0);

    if (!known_jobs.empty())
        out.print("Protecting %d jobs.\n", known_jobs.size());
}

static bool first_update_done = false;
static void init_state(color_ostream &out)
{
    config = World::GetPersistentData("workflow/config");
    if (config.isValid() && config.ival(0) == -1)
        config.ival(0) = 0;

    enabled = isOptionEnabled(CF_ENABLED);

    // Parse constraints
    std::vector<PersistentDataItem> items;
    World::GetPersistentData(&items, "workflow/constraints");

    for (int i = items.size()-1; i >= 0; i--) {
        if (get_constraint(out, items[i].val(), &items[i]))
            continue;

        out.printerr("Lost constraint %s\n", items[i].val().c_str());
        World::DeletePersistentData(items[i]);
    }

    last_tick_frame_count = world->frame_counter;
    last_frame_count = world->frame_counter;
    first_update_done = false;

    if (!enabled)
        return;

    start_protect(out);
}

static void enable_plugin(color_ostream &out)
{
    if (!config.isValid())
    {
        config = World::AddPersistentData("workflow/config");
        config.ival(0) = 0;
    }

    setOptionEnabled(CF_ENABLED, true);
    enabled = true;
    out << "Enabling workflow plugin." << endl;

    for (vector<ItemConstraint *>::iterator it = constraints.begin(); it != constraints.end(); it++)
    {
        (*it)->history.clear();
    }

    start_protect(out);
    first_update_done = false;
}

/******************************
 *     JOB AUTO-RECOVERY      *
 ******************************/

static void forget_job(const color_ostream &out, ProtectedJob *pj)
{
    known_jobs.erase(pj->id);
    delete pj;
}

static bool recover_job(color_ostream &out, ProtectedJob *pj)
{
    if (pj->isLive())
        return true;

    // Check that the building exists
    pj->holder = df::building::find(pj->building_id);
    if (!pj->holder)
    {
        out.printerr("Forgetting job %d (%s): holder building lost.\n",
                        pj->id, ENUM_KEY_STR(job_type, pj->job_copy->job_type).c_str());
        forget_job(out, pj);
        return true;
    }

    // Check its state and postpone or cancel if invalid
    if (pj->holder->jobs.size() >= 10)
    {
        out.printerr("Forgetting job %d (%s): holder building has too many jobs.\n",
                        pj->id, ENUM_KEY_STR(job_type, pj->job_copy->job_type).c_str());
        forget_job(out, pj);
        return true;
    }

    if (!pj->holder->jobs.empty())
    {
        df::job_type ftype = pj->holder->jobs[0]->job_type;
        if (ftype == job_type::DestroyBuilding)
            return false;

        if (ENUM_ATTR(job_type,type,ftype) == job_type_class::StrangeMood)
            return false;
    }

    // Create and link in the actual job structure
    df::job *recovered = Job::cloneJobStruct(pj->job_copy);

    if (!Job::linkIntoWorld(recovered, false)) // reuse same id
    {
        Job::deleteJobStruct(recovered);

        out.printerr("Inconsistency: job %d (%s) already in list.\n",
                        pj->id, ENUM_KEY_STR(job_type, pj->job_copy->job_type).c_str());
        return true;
    }

    pj->holder->jobs.push_back(recovered);

    // Done
    pj->recover(recovered);
    return true;
}

static ProtectedJob *add_known_job(df::job *job)
{
    ProtectedJob *pj = new ProtectedJob(job);
    assert(pj->holder);
    known_jobs[pj->id] = pj;

    return pj;
}

static void check_lost_jobs(color_ostream &out, int ticks)
{
    ProtectedJob::cur_tick_idx++;
    if (ticks < 0) ticks = 0;

    df::job_list_link *p = world->job_list.next;
    for (; p; p = p->next)
    {
        df::job *job = p->item;

        ProtectedJob *pj = get_known(job->id);
        if (pj)
        {
            if (!job->flags.bits.repeat)
                forget_job(out, pj);
            else
                pj->tick_job(job, ticks);
        }
        else if (job->flags.bits.repeat && isSupportedJob(job))
        {
            add_known_job(job);
        }
    }

    for (TKnownJobs::const_iterator it = known_jobs.begin(); it != known_jobs.end(); ++it)
    {
        if (it->second->tick_idx == ProtectedJob::cur_tick_idx ||
            !it->second->isLive())
            continue;

        it->second->actual_job = NULL;
        pending_recover.push_back(it->second);
    }
}

static void update_job_data(color_ostream &out)
{
    df::job_list_link *p = world->job_list.next;
    for (; p; p = p->next)
    {
        ProtectedJob *pj = get_known(p->item->id);
        if (!pj)
            continue;
        pj->update(p->item);
    }
}

static void recover_jobs(color_ostream &out)
{
    for (int i = pending_recover.size()-1; i >= 0; i--)
        if (recover_job(out, pending_recover[i]))
            vector_erase_at(pending_recover, i);
}

static void process_constraints(color_ostream &out);

DFhackCExport command_result plugin_onupdate(color_ostream &out)
{
    if (!enabled)
        return CR_OK;

    // Every 5 frames check the jobs for disappearance
    static unsigned cnt = 0;
    if ((++cnt % 5) != 0 && first_update_done)
        return CR_OK;

    check_lost_jobs(out, world->frame_counter - last_tick_frame_count);
    last_tick_frame_count = world->frame_counter;

    // Proceed every in-game half-day, or when jobs to recover changed
    static unsigned last_rlen = 0;
    bool check_time = (world->frame_counter - last_frame_count) >= DAY_TICKS/2;

    if (pending_recover.size() != last_rlen || check_time || !first_update_done)
    {
        recover_jobs(out);
        last_rlen = pending_recover.size();

        // If the half-day passed, proceed to update
        if (check_time || !first_update_done)
        {
            last_frame_count = world->frame_counter;

            update_job_data(out);
            process_constraints(out);
<<<<<<< HEAD
            first_update_done = true;
=======

            for (size_t i = 0; i < constraints.size(); i++)
                constraints[i]->updateHistory();
>>>>>>> 6a31abc6
        }
    }


    return CR_OK;
}


/******************************
 *   ITEM COUNT CONSTRAINT    *
 ******************************/

<<<<<<< HEAD
static string get_constraint_material(ItemConstraint *cv)
{
    string text;
    if (!cv->material.isNone())
    {
        text.append(cv->material.toString());
        text.append(" ");
    }

    text.append(bitfield_to_string(cv->mat_mask, ","));

    return text;
}

#define ITEMDEF_VECTORS \
    ITEM(WEAPON, weapons, itemdef_weaponst) \
    ITEM(TRAPCOMP, trapcomps, itemdef_trapcompst) \
    ITEM(TOY, toys, itemdef_toyst) \
    ITEM(TOOL, tools, itemdef_toolst) \
    ITEM(INSTRUMENT, instruments, itemdef_instrumentst) \
    ITEM(ARMOR, armor, itemdef_armorst) \
    ITEM(AMMO, ammo, itemdef_ammost) \
    ITEM(SIEGEAMMO, siege_ammo, itemdef_siegeammost) \
    ITEM(GLOVES, gloves, itemdef_glovesst) \
    ITEM(SHOES, shoes, itemdef_shoesst) \
    ITEM(SHIELD, shields, itemdef_shieldst) \
    ITEM(HELM, helms, itemdef_helmst) \
    ITEM(PANTS, pants, itemdef_pantsst) \
    ITEM(FOOD, food, itemdef_foodst)


static ItemConstraint * create_new_constraint(bool is_craft, ItemTypeInfo item, MaterialInfo material, 
                                              df::dfhack_material_category mat_mask, item_quality::item_quality minqual, 
                                              PersistentDataItem * cfg, std::string str) 
{
    for (size_t i = 0; i < constraints.size(); i++)
    {
        ItemConstraint *ct = constraints[i];
        if (ct->is_craft == is_craft &&
            ct->item == item && ct->material == material &&
            ct->mat_mask.whole == mat_mask.whole &&
            ct->min_quality == minqual)
            return ct;
    }

    int weight = 0;
    if (item.subtype >= 0)
        weight += 10000;
    if (mat_mask.whole != 0)
        weight += 100;
    if (material.type >= 0)
        weight += (material.index >= 0 ? 5000 : 1000);

    ItemConstraint *nct = new ItemConstraint;
    nct->is_craft = is_craft;
    nct->item = item;
    nct->material = material;
    nct->mat_mask = mat_mask;
    nct->min_quality = minqual;
    nct->weight = weight;

    if (cfg)
        nct->config = *cfg;
    else
    {
        if (str.empty())
        {
            std::string item_token = ENUM_KEY_STR(item_type, item.type);
            if (item.custom)
                item_token += ":" + item.custom->id;
            else if (item.subtype != -1)
            {
                df::world_raws::T_itemdefs &defs = df::global::world->raws.itemdefs;
                switch (item.type)
                {
#define ITEM(type_string,vec,tclass) \
                case df::item_type::type_string: \
                    item_token += ":" + defs.vec[item.subtype]->id; \
                    break;

                    ITEMDEF_VECTORS
#undef ITEM
                default:
                    break;
                }
            }

            str.append(item_token);
            str.append("/");
            str.append(bitfield_to_string(mat_mask, ","));
            str.append("/");
            if ((material.type != 0 || material.index > 0) && !material.isNone())
                str.append(material.getToken());
        }

        nct->config = Core::getInstance().getWorld()->AddPersistentData("workflow/constraints");
        nct->init(str);
    }

    constraints.push_back(nct);
    return nct;
}

static ItemConstraint *get_constraint(color_ostream &out, const std::string &str, PersistentDataItem *cfg)
=======
static std::string history_key(PersistentDataItem &config) {
    return stl_sprintf("workflow/history/%d", config.entry_id());
}

static ItemConstraint *get_constraint(color_ostream &out, const std::string &str, PersistentDataItem *cfg, bool create)
>>>>>>> 6a31abc6
{
    std::vector<std::string> tokens;
    split_string(&tokens, str, "/");

    if (tokens.size() > 4)
        return NULL;

    bool is_craft = false;
    ItemTypeInfo item;

    if (tokens[0] == "ANY_CRAFT" || tokens[0] == "CRAFTS") {
        is_craft = true;
    } else if (!item.find(tokens[0]) || !item.isValid()) {
        out.printerr("Cannot find item type: %s\n", tokens[0].c_str());
        return NULL;
    }

<<<<<<< HEAD
    df::dfhack_material_category mat_mask;
=======
    if (item.subtype >= 0)
        weight += 10000;

    df::dfhack_material_category mat_mask(0);
>>>>>>> 6a31abc6
    std::string maskstr = vector_get(tokens,1);
    if (!maskstr.empty() && !parseJobMaterialCategory(&mat_mask, maskstr)) {
        out.printerr("Cannot decode material mask: %s\n", maskstr.c_str());
        return NULL;
    }
    
<<<<<<< HEAD
=======
    if (mat_mask.whole != 0)
        weight += 100;

>>>>>>> 6a31abc6
    MaterialInfo material;
    std::string matstr = vector_get(tokens,2);
    if (!matstr.empty() && (!material.find(matstr) || !material.isValid())) {
        out.printerr("Cannot find material: %s\n", matstr.c_str());
        return NULL;
    }

<<<<<<< HEAD
    item_quality::item_quality minqual = item_quality::Ordinary;
    std::string qualstr = vector_get(tokens, 3);
    if(!qualstr.empty()) {
	    if(qualstr == "ordinary") minqual = item_quality::Ordinary;
	    else if(qualstr == "wellcrafted") minqual = item_quality::WellCrafted;
	    else if(qualstr == "finelycrafted") minqual = item_quality::FinelyCrafted;
	    else if(qualstr == "superior") minqual = item_quality::Superior;
	    else if(qualstr == "exceptional") minqual = item_quality::Exceptional;
	    else if(qualstr == "masterful") minqual = item_quality::Masterful;
	    else {
		    out.printerr("Cannot find quality: %s\nKnown qualities: ordinary, wellcrafted, finelycrafted, superior, exceptional, masterful\n", qualstr.c_str());
		    return NULL;
	    }
    }
=======
    if (material.type >= 0)
        weight += (material.index >= 0 ? 5000 : 1000);
>>>>>>> 6a31abc6

    if (mat_mask.whole && material.isValid() && !material.matches(mat_mask)) {
        out.printerr("Material %s doesn't match mask %s\n", matstr.c_str(), maskstr.c_str());
        return NULL;
    }

<<<<<<< HEAD
    ItemConstraint *nct = create_new_constraint(is_craft, item, material, mat_mask, minqual, cfg, str);

=======
    item_quality::item_quality minqual = item_quality::Ordinary;
    bool is_local = false;
    std::string qualstr = vector_get(tokens, 3);

    if(!qualstr.empty())
    {
        std::vector<std::string> qtokens;
        split_string(&qtokens, qualstr, ",");

        for (size_t i = 0; i < qtokens.size(); i++)
        {
            auto token = toLower(qtokens[i]);

            if (token == "local")
                is_local = true;
            else
            {
                bool found = false;
                FOR_ENUM_ITEMS(item_quality, qv)
                {
                    if (toLower(ENUM_KEY_STR(item_quality, qv)) != token)
                        continue;
                    minqual = qv;
                    found = true;
                }

                if (!found)
                {
                    out.printerr("Cannot parse token: %s\n", token.c_str());
                    return NULL;
                }
            }
        }
    }

    if (is_local || minqual > item_quality::Ordinary)
        weight += 10;

    for (size_t i = 0; i < constraints.size(); i++)
    {
        ItemConstraint *ct = constraints[i];
        if (ct->is_craft == is_craft &&
            ct->item == item && ct->material == material &&
            ct->mat_mask.whole == mat_mask.whole &&
            ct->min_quality == minqual &&
            ct->is_local == is_local)
            return ct;
    }

    if (!create)
        return NULL;

    ItemConstraint *nct = new ItemConstraint;
    nct->is_craft = is_craft;
    nct->item = item;
    nct->material = material;
    nct->mat_mask = mat_mask;
    nct->min_quality = minqual;
    nct->is_local = is_local;
    nct->weight = weight;

    if (cfg)
        nct->config = *cfg;
    else
    {
        nct->config = World::AddPersistentData("workflow/constraints");
        nct->init(str);
    }

    nct->history = World::GetPersistentData(history_key(nct->config), NULL);

    constraints.push_back(nct);
>>>>>>> 6a31abc6
    return nct;
}

static void delete_constraint(ItemConstraint *cv)
{
    int idx = linear_index(constraints, cv);
    if (idx >= 0)
    {
        for (vector<ProtectedJob *>::iterator it = constraints[idx]->jobs.begin(); it != constraints[idx]->jobs.end(); it++)
        {
            int idpj = linear_index((*it)->constraints, cv);
            if (idpj >= 0)
                vector_erase_at((*it)->constraints, idpj);
        }
        vector_erase_at(constraints, idx);
    }

    World::DeletePersistentData(cv->config);
    World::DeletePersistentData(cv->history);
    delete cv;
}

static bool deleteConstraint(std::string name)
{
    for (size_t i = 0; i < constraints.size(); i++)
    {
        if (constraints[i]->config.val() != name)
            continue;

        delete_constraint(constraints[i]);
        return true;
    }

    return false;
}

/******************************
 *   JOB-CONSTRAINT MAPPING   *
 ******************************/

static bool isCraftItem(df::item_type type)
{
    using namespace df::enums::job_type;

    auto lst = ENUM_ATTR(job_type, possible_item, MakeCrafts);
    for (size_t i = 0; i < lst.size; i++)
        if (lst.items[i] == type)
            return true;

    return false;
}

static void link_job_constraint(ProtectedJob *pj, df::item_type itype, int16_t isubtype,
                                df::dfhack_material_category mat_mask,
                                int16_t mat_type, int32_t mat_index,
                                bool is_craft = false, bool create_constraint = false)
{
    MaterialInfo mat(mat_type, mat_index);

    bool constraint_found = false;
    for (size_t i = 0; i < constraints.size(); i++)
    {
        ItemConstraint *ct = constraints[i];

        if (is_craft)
        {
            if (!ct->is_craft && !isCraftItem(ct->item.type))
                continue;
        }
        else
        {
            if (ct->item.type != itype ||
                (ct->item.subtype != -1 && ct->item.subtype != isubtype))
                continue;
        }

        if (!mat.matches(ct->material))
            continue;
        if (ct->mat_mask.whole)
        {
            if (mat.isValid())
            {
                if (!mat.matches(ct->mat_mask))
                    continue;
            }
            else
            {
                if (!(mat_mask.whole & ct->mat_mask.whole))
                    continue;
            }
        }

        if (linear_index(pj->constraints, ct) >= 0)
            continue;

        ct->jobs.push_back(pj);
        pj->constraints.push_back(ct);
        constraint_found = true;

        if (!ct->is_active && pj->isResumed())
            ct->is_active = true;
    }

    if (create_constraint && !constraint_found)
    {
        ItemTypeInfo item;
        item.type = itype;
        item.subtype = isubtype;

        ItemConstraint *nct = create_new_constraint(is_craft, item, mat, mat_mask, item_quality::Ordinary, NULL, "");
        nct->jobs.push_back(pj);
        pj->constraints.push_back(nct);
    }
}

<<<<<<< HEAD
static void compute_custom_job(ProtectedJob *pj, df::job *job, bool create_constraint = false)
{
    if (pj->reaction_id < 0)
        pj->reaction_id = linear_index(df::reaction::get_vector(),
                                       &df::reaction::code, job->reaction_name);

    df::reaction *r = df::reaction::find(pj->reaction_id);
    if (!r)
        return;

    for (size_t i = 0; i < r->products.size(); i++)
    {
        using namespace df::enums::reaction_product_item_flags;

        VIRTUAL_CAST_VAR(prod, df::reaction_product_itemst, r->products[i]);
        if (!prod || (prod->item_type < (df::item_type)0 && !prod->flags.is_set(CRAFTS)))
            continue;

        MaterialInfo mat(prod);
        df::dfhack_material_category mat_mask(0);

        bool get_mat_prod = prod->flags.is_set(GET_MATERIAL_PRODUCT);
        if (get_mat_prod || prod->flags.is_set(GET_MATERIAL_SAME))
        {
            int reagent_idx = linear_index(r->reagents, &df::reaction_reagent::code,
                                           prod->get_material.reagent_code);
            if (reagent_idx < 0)
                continue;

            int item_idx = linear_index(job->job_items, &df::job_item::reagent_index, reagent_idx);
            if (item_idx >= 0)
                mat.decode(job->job_items[item_idx]);
            else
            {
                VIRTUAL_CAST_VAR(src, df::reaction_reagent_itemst, r->reagents[reagent_idx]);
                if (!src)
                    continue;
                mat.decode(src);
            }

            if (get_mat_prod)
            {
                std::string code = prod->get_material.product_code;

                if (mat.isValid())
                {
                    int idx = linear_index(mat.material->reaction_product.id, code);
                    if (idx < 0)
                        continue;

                    mat.decode(mat.material->reaction_product.material, idx);
                }
                else
                {
                    if (code == "SOAP_MAT")
                        mat_mask.bits.soap = true;
                }
            }
        }

        link_job_constraint(pj, prod->item_type, prod->item_subtype,
                            mat_mask, mat.type, mat.index, prod->flags.is_set(CRAFTS), create_constraint); 
    }
}

=======
>>>>>>> 6a31abc6
static void guess_job_material(df::job *job, MaterialInfo &mat, df::dfhack_material_category &mat_mask)
{
    using namespace df::enums::job_type;

    if (job->job_type == PrepareMeal)
        mat.decode(-1);
    else
        mat.decode(job);

    mat_mask.whole = job->material_category.whole;

    // Material from the job enum
    const char *job_material = ENUM_ATTR(job_type, material, job->job_type);
    if (job_material)
    {
        MaterialInfo info;
        if (info.findBuiltin(job_material))
            mat = info;
        else
            parseJobMaterialCategory(&mat_mask, job_material);
    }

    // Material from the job reagent
    if (!mat.isValid() && !job->job_items.empty() &&
        (job->job_items.size() == 1 ||
         job->job_items[0]->item_type == item_type::PLANT))
    {
        mat.decode(job->job_items[0]);

        switch (job->job_items[0]->item_type)
        {
        case item_type::WOOD:
            mat_mask.bits.wood = mat_mask.bits.wood2 = true;
            break;

        default:
            break;
        }
    }
}

<<<<<<< HEAD
static void compute_job_outputs(color_ostream &out, ProtectedJob *pj, bool create_constraint = false)
=======
static int cbEnumJobOutputs(lua_State *L)
>>>>>>> 6a31abc6
{
    auto pj = (ProtectedJob*)lua_touserdata(L, lua_upvalueindex(1));

    lua_settop(L, 6);

<<<<<<< HEAD
    if (job->job_type == CustomReaction)
    {
        compute_custom_job(pj, job, create_constraint);
        return;
    }
=======
    df::dfhack_material_category mat_mask(0);
    if (!lua_isnil(L, 3))
        Lua::CheckDFAssign(L, &mat_mask, 3);
>>>>>>> 6a31abc6

    link_job_constraint(
        pj,
        (df::item_type)luaL_optint(L, 1, -1), luaL_optint(L, 2, -1),
        mat_mask, luaL_optint(L, 4, -1), luaL_optint(L, 5, -1),
        lua_toboolean(L, 6)
    );

<<<<<<< HEAD
    link_job_constraint(pj, itype, isubtype, mat_mask, mat.type, mat.index, false, create_constraint);
=======
    return 0;
>>>>>>> 6a31abc6
}

static void map_job_constraints(color_ostream &out)
{
    melt_active = false;

    for (size_t i = 0; i < constraints.size(); i++)
    {
        constraints[i]->jobs.clear();
        constraints[i]->is_active = false;
    }

    auto L = Lua::Core::State;
    Lua::StackUnwinder frame(L);

    bool ok = Lua::PushModulePublic(out, L, "plugins.workflow", "doEnumJobOutputs");
    if (!ok)
        out.printerr("The workflow lua module is not available.\n");

    for (TKnownJobs::const_iterator it = known_jobs.begin(); it != known_jobs.end(); ++it)
    {
        ProtectedJob *pj = it->second;

        pj->constraints.clear();

        if (!ok || !pj->isLive())
            continue;

        if (!melt_active && pj->actual_job->job_type == job_type::MeltMetalObject)
            melt_active = pj->isResumed();

        // Call the lua module
        lua_pushvalue(L, -1);
        lua_pushlightuserdata(L, pj);
        lua_pushcclosure(L, cbEnumJobOutputs, 1);
        Lua::PushDFObject(L, pj->job_copy);

        Lua::SafeCall(out, L, 2, 0);
    }
}

/******************************
 *  ITEM-CONSTRAINT MAPPING   *
 ******************************/

static void dryBucket(df::item *item)
{
    for (size_t i = 0; i < item->general_refs.size(); i++)
    {
        df::general_ref *ref = item->general_refs[i];
        if (ref->getType() == general_ref_type::CONTAINS_ITEM)
        {
            df::item *obj = ref->getItem();

            if (obj &&
                obj->getType() == item_type::LIQUID_MISC &&
                obj->getMaterial() == builtin_mats::WATER)
            {
                obj->flags.bits.garbage_collect = true;
                obj->flags.bits.hidden = true;
            }
        }
    }
}

static bool itemBusy(df::item *item)
{
    using namespace df::enums::item_type;

    for (size_t i = 0; i < item->general_refs.size(); i++)
    {
        df::general_ref *ref = item->general_refs[i];
        if (ref->getType() == general_ref_type::CONTAINS_ITEM)
        {
            df::item *obj = ref->getItem();
            if (obj && !obj->flags.bits.garbage_collect)
                return true;
        }
        else if (ref->getType() == general_ref_type::CONTAINS_UNIT)
            return true;
        else if (ref->getType() == general_ref_type::UNIT_HOLDER)
        {
            if (!item->flags.bits.in_job)
                return true;
        }
        else if (ref->getType() == general_ref_type::CONTAINED_IN_ITEM)
        {
            df::item *obj = ref->getItem();
            if (!obj)
                continue;

            // Stuff in flasks and backpacks is busy
            df::item_type type = obj->getType();
            if ((type == FLASK && item->getType() == DRINK) || type == BACKPACK)
                return true;
        }
    }

    return false;
}

static bool itemInRealJob(df::item *item)
{
    if (!item->flags.bits.in_job)
        return false;

    auto ref = Items::getSpecificRef(item, specific_ref_type::JOB);
    if (!ref || !ref->job)
        return true;

    return ENUM_ATTR(job_type, type, ref->job->job_type)
               != job_type_class::Hauling;
}

static bool isRouteVehicle(df::item *item)
{
    int id = item->getVehicleID();
    if (id < 0) return false;

    auto vehicle = df::vehicle::find(id);
    return vehicle && vehicle->route_id >= 0;
}

static bool isAssignedSquad(df::item *item)
{
    auto &vec = ui->equipment.items_assigned[item->getType()];
    return binsearch_index(vec, &df::item::id, item->id) >= 0;
}

static void map_job_items(color_ostream &out)
{
    for (size_t i = 0; i < constraints.size(); i++)
    {
        constraints[i]->item_amount = 0;
        constraints[i]->item_count = 0;
        constraints[i]->item_inuse_amount = 0;
        constraints[i]->item_inuse_count = 0;
    }

    meltable_count = 0;

    // Precompute a bitmask with the bad flags
    df::item_flags bad_flags;
    bad_flags.whole = 0;

#define F(x) bad_flags.bits.x = true;
    F(dump); F(forbid); F(garbage_collect);
    F(hostile); F(on_fire); F(rotten); F(trader);
    F(in_building); F(construction); F(artifact);
#undef F

    bool dry_buckets = isOptionEnabled(CF_DRYBUCKETS);

    std::vector<df::item*> &items = world->items.other[items_other_id::IN_PLAY];

    for (size_t i = 0; i < items.size(); i++)
    {
        df::item *item = items[i];

        if (item->flags.whole & bad_flags.whole)
            continue;

        df::item_type itype = item->getType();
        int16_t isubtype = item->getSubtype();
        int16_t imattype = item->getActualMaterial();
        int32_t imatindex = item->getActualMaterialIndex();

        bool is_invalid = false;

        // don't count worn items
        if (item->getWear() >= 1)
            is_invalid = true;

        // Special handling
        switch (itype) {
        case item_type::BUCKET:
            if (dry_buckets && !item->flags.bits.in_job)
                dryBucket(item);
            break;

        case item_type::THREAD:
            if (item->flags.bits.spider_web)
                continue;
            if (item->getTotalDimension() < 15000)
                is_invalid = true;
            break;

        case item_type::CLOTH:
            if (item->getTotalDimension() < 10000)
                is_invalid = true;
            break;

        default:
            break;
        }

        if (item->flags.bits.melt && !item->flags.bits.owned && !itemBusy(item))
            meltable_count++;

        // Match to constraints
        TMaterialCache::key_type matkey(imattype, imatindex);

        for (size_t i = 0; i < constraints.size(); i++)
        {
            ItemConstraint *cv = constraints[i];

            if (cv->is_craft)
            {
                if (!isCraftItem(itype))
                    continue;
            }
            else
            {
                if (cv->item.type != itype ||
                    (cv->item.subtype != -1 && cv->item.subtype != isubtype))
                    continue;
            }

            if (cv->is_local && item->flags.bits.foreign)
                continue;
            if (item->getQuality() < cv->min_quality)
                continue;

            TMaterialCache::iterator it = cv->material_cache.find(matkey);

            bool ok = true;
            if (it != cv->material_cache.end())
                ok = it->second;
            else
            {
                MaterialInfo mat(imattype, imatindex);
                ok = mat.matches(cv->material) &&
                     (cv->mat_mask.whole == 0 || mat.matches(cv->mat_mask));
                cv->material_cache[matkey] = ok;
            }

            if (!ok)
                continue;

            if (is_invalid ||
                item->flags.bits.owned ||
                item->flags.bits.in_chest ||
                item->isAssignedToStockpile() ||
                isRouteVehicle(item) ||
                itemInRealJob(item) ||
                itemBusy(item) ||
                isAssignedSquad(item))
            {
                is_invalid = true;
                cv->item_inuse_count++;
                cv->item_inuse_amount += item->getStackSize();
            }
            else
            {
                cv->item_count++;
                cv->item_amount += item->getStackSize();
            }
        }
    }

    for (size_t i = 0; i < constraints.size(); i++)
    {
        constraints[i]->computeRequest();
    }
}

/******************************
 *   ITEM COUNT CONSTRAINT    *
 ******************************/

static std::string shortJobDescription(df::job *job);

static void setJobResumed(color_ostream &out, ProtectedJob *pj, bool goal)
{
    bool current = pj->isResumed();

    pj->set_resumed(goal);

    if (goal != current)
    {
        out.print("%s %s%s\n",
                     (goal ? "Resuming" : "Suspending"),
                     shortJobDescription(pj->actual_job).c_str(),
                     (!goal || pj->isActuallyResumed() ? "" : " (delayed)"));
    }
}

static void update_jobs_by_constraints(color_ostream &out)
{
    for (TKnownJobs::const_iterator it = known_jobs.begin(); it != known_jobs.end(); ++it)
    {
        ProtectedJob *pj = it->second;
        if (!pj->isLive())
            continue;

        if (pj->actual_job->job_type == job_type::MeltMetalObject &&
            isOptionEnabled(CF_AUTOMELT))
        {
            setJobResumed(out, pj, meltable_count > 0);
            continue;
        }

        if (pj->constraints.empty())
            continue;

        int resume_weight = -1;
        int suspend_weight = -1;

        for (size_t i = 0; i < pj->constraints.size(); i++)
        {
            if (pj->constraints[i]->request_resume)
                resume_weight = std::max(resume_weight, pj->constraints[i]->weight);
            if (pj->constraints[i]->request_suspend)
                suspend_weight = std::max(suspend_weight, pj->constraints[i]->weight);
        }

        bool goal = pj->isResumed();

        if (resume_weight >= 0 && resume_weight >= suspend_weight)
            goal = true;
        else if (suspend_weight >= 0 && suspend_weight >= resume_weight)
            goal = false;

        setJobResumed(out, pj, goal);
    }

    for (size_t i = 0; i < constraints.size(); i++)
    {
        ItemConstraint *ct = constraints[i];

        bool is_running = false;
        for (size_t j = 0; j < ct->jobs.size(); j++)
            if (!!(is_running = ct->jobs[j]->isResumed()))
                break;

        std::string info = ct->item.toString();

        if (ct->is_craft)
            info = "crafts";

        if (ct->material.isValid())
            info = ct->material.toString() + " " + info;
        else if (ct->mat_mask.whole)
            info = bitfield_to_string(ct->mat_mask) + " " + info;

        if (ct->low_stock_reported != DF_GLOBAL_VALUE(cur_season,-1))
        {
            int count = ct->goalCount(), gap = ct->goalGap();

            if (count >= gap*3 && ct->curItemStock() < std::min(gap*2, (count-gap)/2))
            {
                ct->low_stock_reported = DF_GLOBAL_VALUE(cur_season,-1);

                Gui::showAnnouncement("Stock level is low: " + info, COLOR_BROWN, true);
            }
            else
                ct->low_stock_reported = -1;
        }

        if (is_running != ct->is_active)
        {
            if (is_running && ct->request_resume)
                Gui::showAnnouncement("Resuming production: " + info, 2, false);
            else if (!is_running && !ct->request_resume)
                Gui::showAnnouncement("Stopping production: " + info, 3, false);
        }

        if (ct->request_resume && !is_running)
        {
            if (!ct->cant_resume_reported)
                Gui::showAnnouncement("Cannot produce: " + info, 6, true);
            ct->cant_resume_reported = true;
        }
        else
        {
            ct->cant_resume_reported = false;
        }
    }
}

static void process_constraints(color_ostream &out)
{
    if (constraints.empty() &&
        !isOptionEnabled(CF_DRYBUCKETS | CF_AUTOMELT))
        return;

    map_job_constraints(out);
    map_job_items(out);
    update_jobs_by_constraints(out);
}

static void update_data_structures(color_ostream &out)
{
    if (enabled) {
        check_lost_jobs(out, 0);
        recover_jobs(out);
        update_job_data(out);
        map_job_constraints(out);
        map_job_items(out);
    }
}

/*************
 *  LUA API  *
 *************/

static bool isEnabled() { return enabled; }

static void setEnabled(color_ostream &out, bool enable)
{
    if (enable && !enabled)
    {
        enable_plugin(out);
    }
    else if (!enable && enabled)
    {
        enabled = false;
        setOptionEnabled(CF_ENABLED, false);
        stop_protect(out);
    }
}

static void push_count_history(lua_State *L, ItemConstraint *icv)
{
    size_t hsize = icv->history_size();

    lua_createtable(L, hsize, 0);

    for (size_t i = 0; i < hsize; i++)
    {
        lua_createtable(L, 0, 4);

        Lua::SetField(L, icv->history_amount(i), -1, "cur_amount");
        Lua::SetField(L, icv->history_count(i), -1, "cur_count");
        Lua::SetField(L, icv->history_inuse_amount(i), -1, "cur_in_use_amount");
        Lua::SetField(L, icv->history_inuse_count(i), -1, "cur_in_use_count");

        lua_rawseti(L, -2, i+1);
    }
}

static void push_constraint(lua_State *L, ItemConstraint *cv)
{
    lua_newtable(L);
    int ctable = lua_gettop(L);

    Lua::SetField(L, cv->config.entry_id(), ctable, "id");
    Lua::SetField(L, cv->config.val(), ctable, "token");

    // Constraint key

    Lua::SetField(L, cv->item.type, ctable, "item_type");
    Lua::SetField(L, cv->item.subtype, ctable, "item_subtype");

    Lua::SetField(L, cv->is_craft, ctable, "is_craft");

    lua_getglobal(L, "copyall");
    Lua::PushDFObject(L, &cv->mat_mask);
    lua_call(L, 1, 1);
    lua_setfield(L, -2, "mat_mask");

    Lua::SetField(L, cv->material.type, ctable, "mat_type");
    Lua::SetField(L, cv->material.index, ctable, "mat_index");

    Lua::SetField(L, (int)cv->min_quality, ctable, "min_quality");
    Lua::SetField(L, (bool)cv->is_local, ctable, "is_local");

    // Constraint value

    Lua::SetField(L, cv->goalByCount(), ctable, "goal_by_count");
    Lua::SetField(L, cv->goalCount(), ctable, "goal_value");
    Lua::SetField(L, cv->goalGap(), ctable, "goal_gap");

    Lua::SetField(L, cv->item_amount, ctable, "cur_amount");
    Lua::SetField(L, cv->item_count, ctable, "cur_count");
    Lua::SetField(L, cv->item_inuse_amount, ctable, "cur_in_use_amount");
    Lua::SetField(L, cv->item_inuse_count, ctable, "cur_in_use_count");

    // Current state value

    if (cv->request_resume)
        Lua::SetField(L, "resume", ctable, "request");
    else if (cv->request_suspend)
        Lua::SetField(L, "suspend", ctable, "request");

    lua_newtable(L);

    bool resumed = false, want_resumed = false;

    for (size_t i = 0, j = 0; i < cv->jobs.size(); i++)
    {
        if (!cv->jobs[i]->isLive()) continue;
        Lua::PushDFObject(L, cv->jobs[i]->actual_job);
        lua_rawseti(L, -2, ++j);

        if (cv->jobs[i]->want_resumed) {
            want_resumed = true;
            resumed = resumed || cv->jobs[i]->isActuallyResumed();
        }
    }

    lua_setfield(L, ctable, "jobs");

    if (want_resumed && !resumed)
        Lua::SetField(L, true, ctable, "is_delayed");
}

static int listConstraints(lua_State *L)
{
    lua_settop(L, 2);
    auto job = Lua::CheckDFObject<df::job>(L, 1);
    bool with_history = lua_toboolean(L, 2);

    lua_pushnil(L);

    if (!enabled || (job && !isSupportedJob(job)))
        return 1;

    color_ostream &out = *Lua::GetOutput(L);
    update_data_structures(out);

    ProtectedJob *pj = NULL;
    if (job)
    {
        pj = get_known(job->id);
        if (!pj)
            return 1;
    }

    lua_newtable(L);

    auto &vec = (pj ? pj->constraints : constraints);

    for (size_t i = 0; i < vec.size(); i++)
    {
        push_constraint(L, vec[i]);

        if (with_history)
        {
            push_count_history(L, vec[i]);
            lua_setfield(L, -2, "history");
        }

        lua_rawseti(L, -2, i+1);
    }

    return 1;
}

static int findConstraint(lua_State *L)
{
    auto token = luaL_checkstring(L, 1);

    color_ostream &out = *Lua::GetOutput(L);
    update_data_structures(out);

    ItemConstraint *icv = get_constraint(out, token, NULL, false);

    if (icv)
        push_constraint(L, icv);
    else
        lua_pushnil(L);
    return 1;
}

static int setConstraint(lua_State *L)
{
    auto token = luaL_checkstring(L, 1);
    bool by_count = lua_toboolean(L, 2);
    int count = luaL_optint(L, 3, -1);
    int gap = luaL_optint(L, 4, -1);

    color_ostream &out = *Lua::GetOutput(L);
    update_data_structures(out);

    ItemConstraint *icv = get_constraint(out, token);
    if (!icv)
        luaL_error(L, "invalid constraint: %s", token);

    if (!lua_isnil(L, 2))
        icv->setGoalByCount(by_count);
    if (!lua_isnil(L, 3))
        icv->setGoalCount(count);
    if (!lua_isnil(L, 4))
        icv->setGoalGap(gap);

    process_constraints(out);
    push_constraint(L, icv);
    return 1;
}

static int getCountHistory(lua_State *L)
{
    auto token = luaL_checkstring(L, 1);

    color_ostream &out = *Lua::GetOutput(L);
    update_data_structures(out);

    ItemConstraint *icv = get_constraint(out, token, NULL, false);

    if (icv)
        push_count_history(L, icv);
    else
        lua_pushnil(L);

    return 1;
}


DFHACK_PLUGIN_LUA_FUNCTIONS {
    DFHACK_LUA_FUNCTION(isEnabled),
    DFHACK_LUA_FUNCTION(setEnabled),
    DFHACK_LUA_FUNCTION(deleteConstraint),
    DFHACK_LUA_END
};

DFHACK_PLUGIN_LUA_COMMANDS {
    DFHACK_LUA_COMMAND(listConstraints),
    DFHACK_LUA_COMMAND(findConstraint),
    DFHACK_LUA_COMMAND(setConstraint),
    DFHACK_LUA_COMMAND(getCountHistory),
    DFHACK_LUA_END
};

/******************************
 *  PRINTING AND THE COMMAND  *
 ******************************/

static std::string shortJobDescription(df::job *job)
{
    std::string rv = stl_sprintf("job %d: ", job->id);

    if (job->job_type != job_type::CustomReaction)
        rv += ENUM_KEY_STR(job_type, job->job_type);
    else
        rv += job->reaction_name;

    MaterialInfo mat;
    df::dfhack_material_category mat_mask;
    guess_job_material(job, mat, mat_mask);

    if (mat.isValid())
        rv += " [" + mat.toString() + "]";
    else if (mat_mask.whole)
        rv += " [" + bitfield_to_string(mat_mask) + "]";

    return rv;
}

static void print_constraint(color_ostream &out, ItemConstraint *cv, bool no_job = false, std::string prefix = "")
{
    Console::color_value color;
    if (cv->request_resume)
        color = COLOR_GREEN;
    else if (cv->request_suspend)
        color = COLOR_CYAN;
    else
        color = COLOR_DARKGREY;

    out.color(color);
    out << prefix << "Constraint " << flush;
    out.color(COLOR_GREY);
    out << cv->config.val() << " " << flush;
    out.color(color);
    out << (cv->goalByCount() ? "count " : "amount ")
           << cv->goalCount() << " (gap " << cv->goalGap() << ")" << endl;
    out.reset_color();

    if (cv->item_count || cv->item_inuse_count)
        out << prefix << "  items: amount " << cv->item_amount << "; "
                         << cv->item_count << " stacks available, "
                         << cv->item_inuse_count << " in use." << endl;

    if (no_job) return;

    if (cv->jobs.empty())
        out.printerr("  (no jobs)\n");

    std::vector<ProtectedJob*> unique_jobs;
    std::vector<int> unique_counts;

    for (size_t i = 0; i < cv->jobs.size(); i++)
    {
        ProtectedJob *pj = cv->jobs[i];
        for (size_t j = 0; j < unique_jobs.size(); j++)
        {
            if (unique_jobs[j]->building_id == pj->building_id &&
                *unique_jobs[j]->actual_job == *pj->actual_job)
            {
                unique_counts[j]++;
                goto next_job;
            }
        }

        unique_jobs.push_back(pj);
        unique_counts.push_back(1);
    next_job:;
    }

    for (size_t i = 0; i < unique_jobs.size(); i++)
    {
        ProtectedJob *pj = unique_jobs[i];
        df::job *job = pj->actual_job;

        std::string start = prefix + "  " + shortJobDescription(job);

        if (!pj->isActuallyResumed())
        {
            if (pj->want_resumed)
            {
                out.color(COLOR_YELLOW);
                out << start << " (delayed)" << endl;
            }
            else
            {
                out.color(COLOR_BLUE);
                out << start << " (suspended)" << endl;
            }
        }
        else
        {
            out.color(COLOR_GREEN);
            out << start << endl;
        }

        out.reset_color();

        if (unique_counts[i] > 1)
            out << prefix << "    (" << unique_counts[i] << " copies)" << endl;
    }
}

static void print_job(color_ostream &out, ProtectedJob *pj)
{
    if (!pj)
        return;

    df::job *job = pj->isLive() ? pj->actual_job : pj->job_copy;

    Job::printJobDetails(out, job);

    if (job->job_type == job_type::MeltMetalObject &&
        isOptionEnabled(CF_AUTOMELT))
    {
        if (meltable_count <= 0)
            out.color(COLOR_CYAN);
        else if (pj->want_resumed && !pj->isActuallyResumed())
            out.color(COLOR_YELLOW);
        else
            out.color(COLOR_GREEN);
        out << "  Meltable: " << meltable_count << " objects." << endl;
        out.reset_color();
    }

    for (size_t i = 0; i < pj->constraints.size(); i++)
        print_constraint(out, pj->constraints[i], true, "  ");
}

/******************************
 *  Inventory Monitor         *
 ******************************/
#define MAX_ITEM_NAME 17
#define MAX_MASK 10
#define MAX_MATERIAL 21

#define SIDEBAR_WIDTH 30
#define COLOR_TITLE COLOR_BLUE
#define COLOR_UNSELECTED COLOR_GREY
#define COLOR_SELECTED COLOR_WHITE
#define COLOR_HIGHLIGHTED COLOR_GREEN

namespace wf_ui
{
    /*
     * Utility Functions
     */
    typedef int8_t UIColor;

    const int ascii_to_enum_offset = interface_key::STRING_A048 - '0';

<<<<<<< HEAD
    inline string int_to_string(const int n)
    {
        return static_cast<ostringstream*>( &(ostringstream() << n) )->str();
    }
=======
    update_data_structures(out);
>>>>>>> 6a31abc6

    static void set_to_limit(int &value, const int maximum, const int min = 0)
    {
        if (value < min)
            value = min;
        else if (value > maximum)
            value = maximum;
    }

    inline void paint_text(const UIColor color, const int &x, const int &y, const std::string &text, const UIColor background = 0)
    {
        Screen::paintString(Screen::Pen(' ', color, background), x, y, text);
    }

    static string pad_string(string text, const int size, const bool front = true, const bool trim = false)
    {
<<<<<<< HEAD
        if (text.length() > size)
        {
            if (trim && size > 10)
            {
                text = text.substr(0, size-3);
                text.append("...");
            }
            return text;
=======
        bool enable = (cmd == "enable");
        if (enable)
            setEnabled(out, true);
        else if (parameters.size() == 1)
        {
            setEnabled(out, false);

            out << "The plugin is disabled." << endl;
            return CR_OK;
>>>>>>> 6a31abc6
        }

        string aligned(size - text.length(), ' ');
        if (front)
        {
            aligned.append(text);
            return aligned;
        }
        else
        {
            text.append(aligned);
            return text;
        }
    }

    static int get_left_margin()
    {
        int left_margin = gps->dimx - 30;
        int8_t a = *df::global::ui_menu_width;
        int8_t b = *df::global::ui_area_map_width;
        if ((a == 1 && b > 1) || (a == 2 && b == 2))
            left_margin -= 24;

        return left_margin;
    }

    /*
     * Adjustment Dialog
     */

    class AdjustmentScreen
    {
    public:
        int32_t x, y, left_margin;

        AdjustmentScreen();
        void reset();
        bool feed(set<df::interface_key> *input, ItemConstraint *cv, ProtectedJob *pj = NULL);
        void render(ItemConstraint *cv, bool in_monitor);

    protected:
        int32_t adjustment_ui_display_start;

        virtual void onConstraintChanged() {}
        virtual void onModeChanged() {}

    private:
        bool edit_limit, edit_gap;
        string edit_string;

    };

    AdjustmentScreen::AdjustmentScreen()
    {
        reset();
    }

    void AdjustmentScreen::reset()
    {
        edit_gap = false;
        edit_limit = false;
        adjustment_ui_display_start = 24;
    }

    bool AdjustmentScreen::feed(set<df::interface_key> *input, ItemConstraint *cv, ProtectedJob *pj /* = NULL */)
    {
        if (input->count(interface_key::CUSTOM_T) && !edit_limit && !edit_gap)
        {
            if (!cv)
            {
                // Add tracking
                return false;
            }

            // Remove tracking
            if (pj)
            {
                for (vector<ItemConstraint*>::iterator it = pj->constraints.begin(); it < pj->constraints.end(); it++)
                    delete_constraint(*it);

                forget_job(color_ostream_proxy(Core::getInstance().getConsole()), pj);
            }
            else
            {
                delete_constraint(cv);
            }

            onConstraintChanged();
            return true;
        }

        if (cv)
        {
            if (edit_limit || edit_gap)
            {
                df::interface_key last_token = *input->rbegin();
                if (last_token == interface_key::STRING_A000)
                {
                    // Backspace
                    if (edit_string.length() > 0)
                    {
                        edit_string.erase(edit_string.length()-1);
                    }

                    return true;
                }

                if (edit_string.length() >= 6)
                    return true;

                if (last_token >= interface_key::STRING_A048 && last_token <= interface_key::STRING_A057)
                {
                    // Numeric character
                    edit_string += last_token - ascii_to_enum_offset;
                }
                else if (input->count(interface_key::SELECT) || input->count(interface_key::LEAVESCREEN))
                {
                    if (input->count(interface_key::SELECT) && edit_string.length() > 0)
                    {
                        if (edit_limit)
                            cv->setGoalCount(atoi(edit_string.c_str()));
                        else
                            cv->setGoalGap(atoi(edit_string.c_str()));

                        onConstraintChanged();
                    }
                    edit_string.clear();
                    edit_limit = false;
                    edit_gap = false;
                }
                else if (last_token == interface_key::STRING_A000)
                {
                    // Backspace
                    if (edit_string.length() > 0)
                    {
                        edit_string.erase(edit_string.length()-1);
                    }
                }

                return true;
            }
            else if (input->count(interface_key::CUSTOM_L))
            {
                edit_string = int_to_string(cv->goalCount());
                edit_limit = true;
            }
            else if (input->count(interface_key::CUSTOM_G))
            {
                edit_string = int_to_string(cv->goalGap());
                edit_gap = true;
            }
            else if (input->count(interface_key::CUSTOM_N))
            {
                cv->setGoalByCount(!cv->goalByCount());
                onModeChanged();
            }
        }

        return false;
    }

    void AdjustmentScreen::render(ItemConstraint *cv, bool in_monitor)
    {
        left_margin = (in_monitor) ? gps->dimx - 30 : get_left_margin();
        x = left_margin;
        y = adjustment_ui_display_start;
        OutputString(COLOR_BROWN, x, y, "Workflow Settings", true, left_margin);
        if (cv != NULL)
        {
            string text;
            text.reserve(20);

            text.append("Available: ");
            text.append(int_to_string((cv->goalByCount()) ? cv->item_count : cv->item_amount));
            text.append(" ");
            text.append((cv->goalByCount()) ? "Stacks" : "Items");

            OutputString(15, x, y, text, true, left_margin);

            text.clear();
            text.append("In use   : ");
            text.append(int_to_string(cv->item_inuse));
            OutputString(15, x, y, text, true, left_margin);

            ++y;
            text.clear();
            text.append("Limit : ");
            text.append((edit_limit) ? edit_string : int_to_string(cv->goalCount()));
            OutputHotkeyString(x, y, text.c_str(), "l");
            if (edit_limit)
                OutputString(10, x, y, "_");

            ++y;
            x = left_margin;
            text.clear();
            text.append("Gap   : ");
            text.append((edit_gap) ? edit_string : int_to_string(cv->goalGap()));
            OutputHotkeyString(x, y, text.c_str(), "g");
            if (edit_gap)
                OutputString(10, x, y, "_");

            ++y;
            x = left_margin;
            OutputHotkeyString(x, y, "Disable Tracking", "t", true, left_margin);
            OutputHotkeyString(x, y, (cv->goalByCount()) ? "Count Items" : "Count Stacks", "n");
        }
        else
            OutputHotkeyString(x, y, "Enable Tracking", "t", true, left_margin);
    }


    /*
     * List classes
     */
    template <typename T>
    class ListEntry
    {
    public:
        T elem;
        string text;
        bool selected;

        ListEntry(string text, T elem)
        {
            this->text = text;
            this->elem = elem;
            selected = false;
        }
    };

    template <typename T>
    class ListColumn
    {
    public:
        string title;
        int highlighted_index;
        int display_start_offset;
        int32_t bottom_margin, search_margin, left_margin;
        bool search_entry_mode;
        bool multiselect;
        bool allow_null;
        bool auto_select;
        bool force_sort;

        ListColumn()
        {
            clear();
            left_margin = 2;
            bottom_margin = 3;
            search_margin = 38;
            highlighted_index = 0;
            multiselect = false;
            allow_null = true;
            auto_select = false;
            search_entry_mode = false;
            force_sort = false;
        }

        void clear()
        {
            list.clear();
            display_list.clear();
            display_start_offset = 0;
            max_item_width = 0;
            resize();
        }

        void resize()
        {
            display_max_rows = gps->dimy - 4 - bottom_margin;
        }

        void add(ListEntry<T> &entry)
        {
            list.push_back(entry);
            if (entry.text.length() > max_item_width)
                max_item_width = entry.text.length();
        }

        void add(const string &text, T &elem)
        {
            list.push_back(ListEntry<T>(text, elem));
            if (text.length() > max_item_width)
                max_item_width = text.length();
        }

        virtual void display_extras(const T &elem, int32_t &x, int32_t &y) const {}

        void display(const bool is_selected_column) const
        {
            int32_t y = 2;
            paint_text(COLOR_TITLE, left_margin, y, title);

            int last_index_able_to_display = display_start_offset + display_max_rows;
            for (int i = display_start_offset; i < display_list.size() && i < last_index_able_to_display; i++)
            {
                ++y;
                UIColor fg_color = (display_list[i]->selected) ? COLOR_SELECTED : COLOR_UNSELECTED;
                UIColor bg_color = (is_selected_column && i == highlighted_index) ? COLOR_HIGHLIGHTED : COLOR_BLACK;
                paint_text(fg_color, left_margin, y, display_list[i]->text, bg_color);
                int x = left_margin + display_list[i]->text.length() + 1;
                display_extras(display_list[i]->elem, x, y);
            }

            if (is_selected_column)
            {
                y = gps->dimy - bottom_margin;
                int32_t x = search_margin;
                OutputHotkeyString(x, y, "Search" ,"S");
                if (!search_string.empty() || search_entry_mode)
                {
                    OutputString(COLOR_WHITE, x, y, ": ");
                    OutputString(COLOR_WHITE, x, y, search_string);
                    if (search_entry_mode)
                        OutputString(COLOR_LIGHTGREEN, x, y, "_");
                }
            }
        }

        void filter_display()
        {
            ListEntry<T> *prev_selected = (getDisplayListSize() > 0) ? display_list[highlighted_index] : NULL;
            display_list.clear();
            for (size_t i = 0; i < list.size(); i++)
            {
                if (search_string.empty() || list[i].text.find(search_string) != string::npos)
                {
                    ListEntry<T> *entry = &list[i];
                    display_list.push_back(entry);
                    if (entry == prev_selected)
                        highlighted_index = display_list.size() - 1;
                }
            }
            changeHighlight(0);
        }

        void selectDefaultEntry()
        {
            for (size_t i = 0; i < display_list.size(); i++)
            {
                if (display_list[i]->selected)
                {
                    highlighted_index = i;
                    break;
                }
            }
        }

        void validateHighlight()
        {
            set_to_limit(highlighted_index, display_list.size() - 1);

            if (highlighted_index < display_start_offset)
                display_start_offset = highlighted_index;
            else if (highlighted_index >= display_start_offset + display_max_rows)
                display_start_offset = highlighted_index - display_max_rows + 1;

            if (auto_select || (!allow_null && list.size() == 1))
                display_list[highlighted_index]->selected = true;
        }

        void changeHighlight(const int highlight_change, const int offset_shift = 0)
        {
            if (!initHighlightChange())
                return;

            highlighted_index += highlight_change + offset_shift * display_max_rows;

            display_start_offset += offset_shift * display_max_rows;
            set_to_limit(display_start_offset, max(0, (int)(display_list.size())-display_max_rows));
            validateHighlight();
        }

        void setHighlight(const int index)
        {
            if (!initHighlightChange())
                return;

            highlighted_index = index;
            validateHighlight();
        }

        bool initHighlightChange()
        {
            if (display_list.size() == 0)
                return false;

            if (auto_select && !multiselect)
            {
                for (typename vector< ListEntry<T> >::iterator it = list.begin(); it != list.end(); it++)
                {
                    it->selected = false;
                }
            }

            return true;
        }

        void toggleHighlighted()
        {
            if (auto_select)
                return;

            ListEntry<T> *entry = display_list[highlighted_index];
            if (!multiselect || !allow_null)
            {
                int selected_count = 0;
                for (size_t i = 0; i < list.size(); i++)
                {
                    if (!multiselect && !entry->selected)
                        list[i].selected = false;
                    if (!allow_null && list[i].selected)
                        selected_count++;
                }

                if (!allow_null && entry->selected && selected_count == 1)
                    return;
            }

            entry->selected = !entry->selected;
        }

        vector<T*> getSelectedElems(bool only_one = false)
        {
            vector<T*> results;
            for (typename vector< ListEntry<T> >::iterator it = list.begin(); it != list.end(); it++)
            {
                if ((*it).selected)
                {
                    results.push_back(&(*it).elem);
                    if (only_one)
                        break;
                }
            }

            return results;
        }

        T* getFirstSelectedElem()
        {
            vector<T*> results = getSelectedElems(true);
            if (results.size() == 0)
                return NULL;
            else
                return results[0];
        }

        size_t getDisplayListSize()
        {
            return display_list.size();
        }

        size_t getBaseListSize()
        {
            return list.size();
        }

        bool feed(set<df::interface_key> *input)
        {
            if  (input->count(interface_key::CURSOR_UP))
            {
                search_entry_mode = false;
                changeHighlight(-1);
            }
            else if  (input->count(interface_key::CURSOR_DOWN))
            {
                search_entry_mode = false;
                changeHighlight(1);
            }
            else if  (input->count(interface_key::STANDARDSCROLL_PAGEUP))
            {
                search_entry_mode = false;
                changeHighlight(0, -1);
            }
            else if  (input->count(interface_key::STANDARDSCROLL_PAGEDOWN))
            {
                search_entry_mode = false;
                changeHighlight(0, 1);
            }
            else if (search_entry_mode)
            {
                // Search query typing mode

                df::interface_key last_token = *input->rbegin();
                if (last_token >= interface_key::STRING_A032 && last_token <= interface_key::STRING_A126)
                {
                    // Standard character
                    search_string += last_token - ascii_to_enum_offset;
                    filter_display();
                }
                else if (last_token == interface_key::STRING_A000)
                {
                    // Backspace
                    if (search_string.length() > 0)
                    {
                        search_string.erase(search_string.length()-1);
                        filter_display();
                    }
                }
                else if (input->count(interface_key::SELECT) || input->count(interface_key::LEAVESCREEN))
                {
                    // ENTER or ESC: leave typing mode
                    search_entry_mode = false;
                }
                else if  (input->count(interface_key::CURSOR_LEFT) || input->count(interface_key::CURSOR_RIGHT))
                {
                    // Arrow key pressed. Leave entry mode and allow screen to process key
                    search_entry_mode = false;
                    return false;
                }

                return true;
            }

            // Not in search query typing mode
            else if  (input->count(interface_key::SELECT) && !auto_select)
            {
                toggleHighlighted();
            }
            else if  (input->count(interface_key::CUSTOM_S))
            {
                search_entry_mode = true;
            }
            else if  (input->count(interface_key::CUSTOM_SHIFT_S))
            {
                search_string.clear();
                filter_display();
            }
            else if (enabler->tracking_on && gps->mouse_x != -1 && gps->mouse_y != -1 && enabler->mouse_lbut)
            {
                return setHighlightByMouse();
            }
            else
                return false;

            return true;
        }

        bool setHighlightByMouse()
        {
            if (gps->mouse_y >= 3 && gps->mouse_y < display_max_rows + 3 &&
                gps->mouse_x >= left_margin && gps->mouse_x < left_margin + max_item_width)
            {
                int new_index = display_start_offset + gps->mouse_y - 3;
                if (new_index < display_list.size())
                    setHighlight(new_index);

                enabler->mouse_lbut = enabler->mouse_rbut = 0;

                return true;
            }

            return false;
        }

        static bool compareText(ListEntry<T> const& a, ListEntry<T> const& b)
        {
            return a.text.compare(b.text) < 0;
        }

        void doSort(bool (*function)(ListEntry<T> const&, ListEntry<T> const&))
        {
            if (force_sort || list.size() < 100)
                std::sort(list.begin(), list.end(), function);

            filter_display();
        }

        virtual void sort()
        {
            doSort(&compareText);
        }


        private:
            vector< ListEntry<T> > list;
            vector< ListEntry<T>* > display_list;
            string search_string;
            int display_max_rows;
            int max_item_width;
    };

    class viewscreenChooseMaterial : public dfhack_viewscreen
    {
    public:
        static bool reset_list;

        viewscreenChooseMaterial(ItemConstraint *cv = NULL);
        void feed(set<df::interface_key> *input);
        void render();

        std::string getFocusString() { return "wfchoosemat"; }

    private:
        ItemConstraint *cv;

        ListColumn<ItemTypeInfo> items_column;
        ListColumn<df::dfhack_material_category> masks_column;
        ListColumn<MaterialInfo> materials_column;
        vector< ListEntry<df::dfhack_material_category> > all_masks;

        int selected_column;

        void populateItems();
        void populateMasks(const bool set_defaults = false);
        void populateMaterials(const bool set_defaults = false);

        bool addMaterialEntry(df::dfhack_material_category &selected_category, 
                                MaterialInfo &material, string name, const bool set_defaults);

        virtual void resize(int32_t x, int32_t y);

        void validateColumn();
    };

    bool viewscreenChooseMaterial::reset_list = false;


    viewscreenChooseMaterial::viewscreenChooseMaterial(ItemConstraint *cv /*= NULL*/)
    {
        this->cv = cv;
        selected_column = 0;
        items_column.title = "Item";
        items_column.allow_null = false;
        items_column.multiselect = false;
        items_column.auto_select = true;
        items_column.force_sort = true;
        masks_column.title = "Type";
        masks_column.multiselect = true;
        masks_column.left_margin = MAX_ITEM_NAME + 3;
        materials_column.left_margin = MAX_ITEM_NAME + MAX_MASK + 4;
        materials_column.title = "Material";


        populateItems();
        items_column.changeHighlight(0);

        vector<string> raw_masks;
        df::dfhack_material_category full_mat_mask, curr_mat_mask;
        full_mat_mask.whole = -1;
        curr_mat_mask.whole = 1;
        bitfield_to_string(&raw_masks, full_mat_mask);
        for (int i = 0; i < raw_masks.size(); i++)
        {
            if (raw_masks[i][0] == '?')
                break;

            all_masks.push_back(ListEntry<df::dfhack_material_category>(pad_string(raw_masks[i], MAX_MASK, false), curr_mat_mask));
            curr_mat_mask.whole <<= 1;
        }
        populateMasks(cv != NULL);
        populateMaterials(cv != NULL);

        masks_column.selectDefaultEntry();
        materials_column.selectDefaultEntry();
        materials_column.changeHighlight(0);
    }

    void viewscreenChooseMaterial::populateItems()
    {
        items_column.clear();
        if (cv != NULL)
        {
            items_column.add(cv->item.toString(), cv->item);
        }
        else
        {
            typedef df::enum_traits<df::item_type> traits;
            int size = traits::last_item_value-traits::first_item_value+1;
            for (size_t i = 0; i < size; i++)
            {
                //string item_name = traits::key_table[i];
                df::world_raws::T_itemdefs &defs = df::global::world->raws.itemdefs;
                df::item_type val = df::item_type(i);
                switch (val)
                {
#define ITEM(type_string,vec,tclass) \
                    case df::item_type::type_string: \
                        for (size_t j = 0; j < defs.vec.size(); j++) \
                        { \
                            if (defs.vec[j]->name[0] == '?') \
                                continue; \
                            DFHack::ItemTypeInfo item; \
                            item.type = (df::item_type) i; \
                            item.subtype = j; \
                            item.custom = defs.vec[j]; \
                            items_column.add(defs.vec[j]->name, item); \
                        } \
                        break;

                    ITEMDEF_VECTORS
#undef ITEM
                default:
                    DFHack::ItemTypeInfo item;
                    item.type = (df::item_type) i;
                    string name = item.toString();
                    if (name[0] != '?')
                        items_column.add(name, item);
                    break;
                }
            }
        }
        items_column.sort();
        items_column.changeHighlight(0);
    }

    void viewscreenChooseMaterial::populateMasks(const bool set_defaults /*= false */)
    {
        masks_column.clear();
        for (vector< ListEntry<df::dfhack_material_category> >::iterator it = all_masks.begin(); it != all_masks.end(); it++)
        {
            auto entry = *it;
            if (set_defaults)
            {
                if (cv->mat_mask.whole & entry.elem.whole)
                    entry.selected = true;
            }
            masks_column.add(entry);
        }
        masks_column.sort();
    }
    
    void viewscreenChooseMaterial::populateMaterials(const bool set_defaults /*= false */)
    {
        materials_column.clear();
        df::dfhack_material_category selected_category;
        vector<df::dfhack_material_category *> selected_materials = masks_column.getSelectedElems();
        if (selected_materials.size() == 1)
            selected_category = *selected_materials[0];
        else if (selected_materials.size() > 1)
            return;

        df::world_raws &raws = world->raws;
        for (int i = 1; i < DFHack::MaterialInfo::NUM_BUILTIN; i++)
        {
            auto obj = raws.mat_table.builtin[i];
            if (obj)
            {
                MaterialInfo material;
                material.decode(i, -1);
                addMaterialEntry(selected_category, material, material.toString(), set_defaults);
            }
        }

        for (size_t i = 0; i < raws.inorganics.size(); i++)
        {
            df::inorganic_raw *p = raws.inorganics[i];
            MaterialInfo material;
            material.decode(0, i);
            addMaterialEntry(selected_category, material, material.toString(), set_defaults);
        }

        for (size_t i = 0; i < raws.plants.all.size(); i++)
        {
            df::plant_raw *p = raws.plants.all[i];
            string basename = p->name;

            MaterialInfo material;
            material.decode(p->material_defs.type_basic_mat, p->material_defs.idx_basic_mat);
            if (!selected_category.whole || material.matches(selected_category))
            {
                if (p->material.size() > 1)
                    basename.append(" (all)");

                ListEntry<MaterialInfo> entry(pad_string(basename, MAX_MATERIAL, false), material);
                if (set_defaults)
                {
                    if (cv->material.matches(material))
                        entry.selected = true;
                }
                materials_column.add(entry);

                for (size_t j = 0; p->material.size() > 1 && j < p->material.size(); j++)
                {
                    MaterialInfo material;
                    material.decode(DFHack::MaterialInfo::PLANT_BASE+j, i);
                    //if (addMaterialEntry(selected_category, material, basename+" (" + p->material[j]->id + "): " + material.toString(), set_defaults))
                    if (addMaterialEntry(selected_category, material, material.toString(), set_defaults))
                        entry.selected = false;
                }
            }
        }

        for (size_t i = 0; i < raws.creatures.all.size(); i++)
        {
            df::creature_raw *p = raws.creatures.all[i];
            string basename = p->name[0];

            for (size_t j = 0; j < p->material.size(); j++)
            {
                MaterialInfo material;
                material.decode(DFHack::MaterialInfo::CREATURE_BASE+j, i);
                //addMaterialEntry(selected_category, material, basename+" (" + p->material[j]->id + "): " + material.toString(), set_defaults);
                addMaterialEntry(selected_category, material, material.toString(), set_defaults);
            }
        }

        materials_column.sort();
    }


    bool viewscreenChooseMaterial::addMaterialEntry(df::dfhack_material_category &selected_category, MaterialInfo &material, 
                                                           string name, const bool set_defaults)
    {
        bool selected = false;
        if (!selected_category.whole || material.matches(selected_category))
        {
            ListEntry<MaterialInfo> entry(pad_string(name, MAX_MATERIAL, false), material);
            if (set_defaults)
            {
                if (cv->material.matches(material))
                {
                    entry.selected = true;
                    selected = true;
                    /*if (materials_column.highlighted_index == 0)
                        materials_column.highlighted_index = materials_column.getBaseListSize();*/
                }
            }
            materials_column.add(entry);
        }

        return selected;
    }

    void viewscreenChooseMaterial::feed(set<df::interface_key> *input)
    {
        bool key_processed;
        switch (selected_column)
        {
        case 0:
            key_processed = items_column.feed(input);
            break;
        case 1:
            key_processed = masks_column.feed(input);
            if (input->count(interface_key::SELECT))
                populateMaterials(false);
            break;
        case 2:
            key_processed = materials_column.feed(input);
            break;
        }

        if (key_processed)
            return;

        if (input->count(interface_key::LEAVESCREEN))
        {
            input->clear();
            Screen::dismiss(this);
            return;
        }
        else if  (input->count(interface_key::SEC_SELECT))
        {
            df::dfhack_material_category mat_mask;
            vector<df::dfhack_material_category *> selected_masks = masks_column.getSelectedElems();
            for (vector<df::dfhack_material_category *>::iterator it = selected_masks.begin(); it != selected_masks.end(); it++)
            {
                mat_mask.whole |= (*it)->whole;
            
            }

            MaterialInfo *selected_material = materials_column.getFirstSelectedElem();
            MaterialInfo material = (selected_material) ? *selected_material : MaterialInfo();

            if (cv != NULL)
            {
                delete_constraint(cv);
            }

            ItemConstraint *nct = create_new_constraint(false, *items_column.getFirstSelectedElem(), material, mat_mask, item_quality::Ordinary, NULL, "");
            nct->setGoalByCount(false);
            nct->setGoalCount(10);
            nct->setGoalGap(1);

            /*else
            {
                cv->mat_mask = mat_mask;
                cv->material = (selected_material) ? *selected_material : MaterialInfo();
            }*/

            reset_list = true;
            Screen::dismiss(this);
        }
        else if  (input->count(interface_key::CURSOR_LEFT))
        {
            --selected_column;
            validateColumn();
        }
        else if  (input->count(interface_key::CURSOR_RIGHT))
        {
            selected_column++;
            validateColumn();
        }
        else if (enabler->tracking_on && enabler->mouse_lbut)
        {
            if (items_column.setHighlightByMouse())
                selected_column = 0;
            else if (masks_column.setHighlightByMouse())
                selected_column = 1;
            else if (materials_column.setHighlightByMouse())
                selected_column = 2;

            enabler->mouse_lbut = enabler->mouse_rbut = 0;
        }
    }

    void viewscreenChooseMaterial::render()
    {
        if (Screen::isDismissed(this))
            return;

        dfhack_viewscreen::render();

        Screen::clear();
        Screen::drawBorder("  Workflow Material  ");

        items_column.display(selected_column == 0);
        masks_column.display(selected_column == 1);
        materials_column.display(selected_column == 2);

        int32_t y = gps->dimy - 3;
        int32_t x = 2;
        OutputHotkeyString(x, y, "Save", "Shift-Enter");
        x += 3;
        OutputHotkeyString(x, y, "Cancel", "Esc");
    }

    void viewscreenChooseMaterial::validateColumn()
    {
        set_to_limit(selected_column, 2);
    }

    void viewscreenChooseMaterial::resize(int32_t x, int32_t y)
    {
        dfhack_viewscreen::resize(x, y);
        items_column.resize();
        masks_column.resize();
        materials_column.resize();
    }

    
    /*
     * Inventory Monitor
     */
    class viewscreenInventoryMonitor : public dfhack_viewscreen, public AdjustmentScreen
    {
    private:
        struct TableRow
        {
            vector< pair<int32_t, int32_t> > history_plot;
            int32_t limit_y, gap_y;
            ItemConstraint *cv;
            UIColor value_color;
            UIColor limit_color;
            int severity;
        };

        class MonitorListColumn : public ListColumn<TableRow>
        {
        public:
            bool order_by_severity;

            virtual void sort()
            {
                if (!order_by_severity)
                    ListColumn::sort();
                else
                    doSort(&compareSeverity);
            }

        private:
            void display_extras(const TableRow &row, int32_t &x, int32_t &y) const
            {
                string text;
                text.append(int_to_string((row.cv->goalByCount()) ? row.cv->item_count : row.cv->item_amount));
                text = pad_string(text, 6);
                OutputString(row.value_color, x, y, text);

                text = (row.cv->goalByCount()) ? " S " : " I ";
                OutputString(COLOR_GREY, x, y, text);

                text = int_to_string(row.cv->goalCount());
                OutputString(row.limit_color, x, y, text);
            }

            static bool compareSeverity(ListEntry<TableRow> const& a, ListEntry<TableRow> const& b)
            {
                return a.elem.severity > b.elem.severity;
            }
        };

    public:
        viewscreenInventoryMonitor();

        void feed(set<df::interface_key> *input);

        void render();

        std::string getFocusString() { return "invmonitor"; }

        virtual void resize(int32_t x, int32_t y) 
        {
            dfhack_viewscreen::resize(x, y);
            init();
        }


    private:
        MonitorListColumn rows;
        int32_t bottom_controls_row;
        int32_t divider_x;
        int chart_width, chart_height;
        int32_t axis_y_end, axis_y_start, axis_x_start, axis_x_end;

        void init();

        virtual void onConstraintChanged();

        virtual void onModeChanged();


    };

    viewscreenInventoryMonitor::viewscreenInventoryMonitor()
    {
        adjustment_ui_display_start = 2;
        chart_width = SIDEBAR_WIDTH - 2;
        rows.order_by_severity = false;

        rows.multiselect = false;
        rows.allow_null = false;
        rows.auto_select = true;
        rows.title = pad_string("Item", MAX_ITEM_NAME, false);
        rows.title += " ";
        rows.title += pad_string("Material", MAX_MATERIAL, false);
        
        init();
    }
    
    void viewscreenInventoryMonitor::init()
    {
        bottom_controls_row = gps->dimy - 3;

        divider_x = gps->dimx - SIDEBAR_WIDTH - 2;
        chart_height = min(SIDEBAR_WIDTH, gps->dimy - 20);
        axis_y_end = gps->dimy - 3;
        axis_y_start = axis_y_end - chart_height;
        axis_x_start = divider_x + 2;
        axis_x_end = axis_x_start + chart_width - 1;

        rows.clear();
        for (vector<ItemConstraint *>::iterator it = constraints.begin(); it < constraints.end(); it++)
        {
            TableRow row;
            row.cv = *it;

            if (row.cv->jobs.size() > 0)
            {
                ProtectedJob *pj = row.cv->jobs[0];
                if (!pj->isActuallyResumed() && pj->want_resumed)
                    row.limit_color = COLOR_YELLOW;
                else
                    row.limit_color = COLOR_GREY;
            }
            else
                row.limit_color = COLOR_RED;


            int curr_value = (row.cv->goalByCount()) ? row.cv->item_count : row.cv->item_amount;
            row.value_color = COLOR_GREY;
            if (curr_value >= row.cv->goalCount() - row.cv->goalGap())
                row.value_color = COLOR_LIGHTGREEN;
            else if (curr_value >= (row.cv->goalCount() - row.cv->goalGap() * 2))
                row.value_color = COLOR_GREEN;
            else if (curr_value <= row.cv->goalGap())
                row.value_color = COLOR_LIGHTRED;
            else if (curr_value <= (row.cv->goalGap() * 2))
                row.value_color = COLOR_RED;

            int max_val = row.cv->goalCount();
            float scale_y;
            if (max_history_days > 0 && row.cv->history.size() > 0)
            {
                row.history_plot.clear();
                max_val = max(max_val, *max_element(row.cv->history.begin(), row.cv->history.end()));
                scale_y = (float) chart_height / (float) max_val;
                float scale_x = (float) chart_width / (float) (max_history_days * 2);

                int sumX, sumY, sumXY, sumXX;
                sumX = sumY = sumXY = sumXX = 0;

                for (size_t i = 0; i < row.cv->history.size(); i++)
                {
                    pair<int32_t, int32_t> point(axis_x_start + (int) (scale_x * (float) i), 
                                                 axis_y_end - (int) (scale_y * (float) row.cv->history[i]));

                    row.history_plot.push_back(point);

                    if (row.value_color == COLOR_GREY)
                    {
                        sumX += i;
                        sumY += row.cv->history[i];
                        sumXY += i * row.cv->history[i];
                        sumXX += i*i;
                    }
                }

                if (row.value_color == COLOR_GREY)
                {
                    int count = row.cv->history.size();
                    float slope = (float) (count * sumXY - sumX * sumY) / 
                        (float) (count * sumXX - sumX * sumX);

                    if (slope > 0.3f)
                        row.value_color = COLOR_GREEN;
                    else if (slope < -0.3f)
                        row.value_color = COLOR_RED;
                }

            }
            else
            {
                scale_y = (float) chart_height / (float) max_val;
            }

            row.limit_y = axis_y_end - (int) (scale_y * (float) row.cv->goalCount());
            row.gap_y = axis_y_end - (int) (scale_y * (float) (row.cv->goalCount() - row.cv->goalGap()));

            string text = pad_string(row.cv->item.toString(), MAX_ITEM_NAME, false);
            text += " ";
            text += pad_string(get_constraint_material(row.cv), MAX_MATERIAL, false, true);

            switch (row.value_color)
            {
            case COLOR_LIGHTGREEN:
                row.severity = 0;
                break;
            case COLOR_GREEN:
                row.severity = 1;
                break;
            case COLOR_GREY:
                row.severity = 2;
                break;
            case COLOR_RED:
                row.severity = 3;
                break;
            case COLOR_LIGHTRED:
                row.severity = 4;
                break;
            default:
                break;
            }

            rows.add(text, row);
        }
        rows.sort();
        rows.changeHighlight(0);
    }
    
    void viewscreenInventoryMonitor::onConstraintChanged()
    {
        init();
    }
    
    void viewscreenInventoryMonitor::onModeChanged()
    {
        TableRow *row = rows.getFirstSelectedElem();
        if (!row)
            return;
        row->cv->history.clear();
        init();
    }
        
    void viewscreenInventoryMonitor::render()
    {
        if (Screen::isDismissed(this))
            return;

        if (viewscreenChooseMaterial::reset_list)
        {
            viewscreenChooseMaterial::reset_list = false;
            init();
            return;
        }

        dfhack_viewscreen::render();

        Screen::clear();
        Screen::drawBorder("  Inventory Monitor  ");

        Screen::Pen border('\xDB', 8);
        for (int32_t y = 1; y < gps->dimy - 1; y++)
        {
            paintTile(border, divider_x, y);
        }

        int32_t x = MAX_ITEM_NAME + MAX_MATERIAL + 3;
        int32_t y = 2;
        paint_text(COLOR_TITLE, x, y, "Stock / Limit");

        rows.display(true);

        y = bottom_controls_row;
        x = 2;
        OutputHotkeyString(x, y, "Add", "a");
        x += 2;
        OutputHotkeyString(x, y, "Edit", "e");
        
        x += 2;
        OutputHotkeyString(x, y, (rows.order_by_severity) ? "Name Order" : "Severity Order", "o");

        if (rows.getDisplayListSize() > 0)
        {
            TableRow *row = rows.getFirstSelectedElem();
            AdjustmentScreen::render(row->cv, true);

            if (max_history_days > 0)
            {
                paint_text(COLOR_BROWN, axis_x_start, axis_y_start-2, "      Stock History Chart");
                Screen::Pen y_axis('\xB3', COLOR_BROWN);
                x = axis_x_start;
                for (y = axis_y_start; y <= axis_y_end; y++)
                {
                    paintTile(y_axis, x, y);
                }

                Screen::Pen up_arrow('\xCF', COLOR_BROWN);
                paintTile(up_arrow, axis_x_start, axis_y_start-1);

                Screen::Pen x_axis('\xC4', COLOR_BROWN);
                y = axis_y_end;
                for (x = axis_x_start; x <= axis_x_end; x++)
                {
                    paintTile(x_axis, x, y);
                    paint_text(COLOR_LIGHTGREEN, x, row->limit_y, "-");
                    paint_text(COLOR_GREEN, x, row->gap_y, "-");
                }

                Screen::Pen right_arrow('\xAF', COLOR_BROWN);
                paintTile(right_arrow, axis_x_end+1, axis_y_end);

                Screen::Pen zero_axis('\x9E', COLOR_BROWN);
                paintTile(zero_axis, axis_x_start, axis_y_end);

                for (size_t i = 0; i < row->history_plot.size(); i++)
	            {
                    int x = row->history_plot[i].first;
                    int y = row->history_plot[i].second;
                    paint_text(COLOR_CYAN, x, y, "*");
	            }
            }
        }


    }
    
    void viewscreenInventoryMonitor::feed(set<df::interface_key> *input)
    {
        if (!rows.search_entry_mode && rows.getDisplayListSize() > 0 && AdjustmentScreen::feed(input, rows.getFirstSelectedElem()->cv))
            return;

        if (rows.feed(input))
            return;

        if (input->count(interface_key::LEAVESCREEN))
        {
            input->clear();
            Screen::dismiss(this);
            return;
        }
        else if  (input->count(interface_key::CUSTOM_O))
        {
            rows.order_by_severity = !rows.order_by_severity;
            rows.sort();
        }
        else if  ((input->count(interface_key::CUSTOM_E) || input->count(interface_key::SELECT)) && rows.getDisplayListSize() > 0)
        {
            TableRow *row = rows.getFirstSelectedElem();
            if (row)
            {
                Screen::show(new viewscreenChooseMaterial(row->cv));
            }
        }
        else if  (input->count(interface_key::CUSTOM_A))
        {
            Screen::show(new viewscreenChooseMaterial());
        }
        else if (enabler->tracking_on)
        {
            enabler->mouse_lbut = enabler->mouse_rbut = 0;
        }
    }

    /******************************
    *   Hook for workshop view   *
    ******************************/
    struct wf_workshop_hook : public df::viewscreen_dwarfmodest
    {
        typedef df::viewscreen_dwarfmodest interpose_base;

        static color_ostream_proxy console_out;
        static df::job *last_job;
        static df::job *job;
        static AdjustmentScreen dialog;
        
        bool checkJobSelection()
        {
            if (!enabled)
                return false;

            if (!first_update_done)
            {
                plugin_onupdate(console_out);
            }

            job = Gui::getSelectedWorkshopJob(console_out, true);
            if (job != last_job)
            {
                dialog.reset();
                last_job = job;
            }

            return job != NULL;
        }

        bool can_enable_plugin()
        {
            return (!enabled && 
                Gui::dwarfmode_hotkey(Core::getTopViewscreen()) &&
                ui->main.mode == ui_sidebar_mode::QueryBuilding &&
                Gui::getSelectedWorkshopJob(console_out, true));
        }

        ProtectedJob *get_protected_job(int32_t id)
        {
            ProtectedJob *pj = get_known(id);
            if (!pj && job->flags.bits.repeat)
            {
                pj = add_known_job(job);
                compute_job_outputs(console_out, pj);
            }

            return pj;
        }

        bool handleInput(set<df::interface_key> *input)
        {
            bool key_processed = true;
            if (checkJobSelection())
            {
                ProtectedJob *pj = get_protected_job(job->id);
                ItemConstraint *cv = NULL;
                if (pj && pj->constraints.size() > 0)
                    cv = pj->constraints[0];

                if (!dialog.feed(input, cv, pj))
                {
                    if (input->count(interface_key::CUSTOM_T))
                    {
                        if (!cv)
                        {
                            // Add tracking
                            if (!pj)
                                pj = add_known_job(job);

                            compute_job_outputs(console_out, pj, true);
                            if (pj->constraints.size() > 0)
                            {
                                cv = pj->constraints[0];
                                if (cv->goalCount() == -1)
                                {
                                    cv->setGoalByCount(false);
                                    cv->setGoalCount(10);
                                    cv->setGoalGap(1);
                                }
                                job->flags.bits.repeat = true;
                            }
                            else
                            {
                                Gui::showAnnouncement("Job type not currently supported", 6, true);
                            }
                        }
                    }
                    else if (input->count(interface_key::CUSTOM_M))
                    {
                        Screen::show(new viewscreenInventoryMonitor());
                    }
                    else
                        key_processed = false;
                }
            }
            else if (can_enable_plugin() && input->count(interface_key::CUSTOM_W))
            {
                enable_plugin(console_out);
                plugin_onupdate(console_out);
            }
            else
                key_processed = false;

            return key_processed;
        }

        DEFINE_VMETHOD_INTERPOSE(void, feed, (set<df::interface_key> *input))
        {
            if (!handleInput(input))
                INTERPOSE_NEXT(feed)(input);
            else
                input->clear();
        }

        DEFINE_VMETHOD_INTERPOSE(void, render, ())
        {
            INTERPOSE_NEXT(render)();
            if (checkJobSelection())
            {
                ItemConstraint *cv = NULL;
                ProtectedJob *pj = get_protected_job(job->id);
                if (pj && pj->constraints.size() > 0)
                {
                    cv = pj->constraints[0];
                }

                dialog.render(cv, false);
                if (cv)
                    ++dialog.y;
                OutputHotkeyString(dialog.left_margin, dialog.y, "Inventory Monitor", "m");
            }
            else if (can_enable_plugin())
            {
                int x = get_left_margin();
                int y = 24;
                OutputHotkeyString(x, y, "Enable Workflow", "w");
            }
        }
    };

    color_ostream_proxy wf_workshop_hook::console_out(Core::getInstance().getConsole());
    df::job *wf_workshop_hook::job = NULL;
    df::job *wf_workshop_hook::last_job = NULL;
    AdjustmentScreen wf_workshop_hook::dialog;


    IMPLEMENT_VMETHOD_INTERPOSE(wf_workshop_hook, feed);
    IMPLEMENT_VMETHOD_INTERPOSE(wf_workshop_hook, render);
}

#undef INV_MONITOR_COL_COUNT
#undef MAX_ITEM_NAME


static command_result workflow_cmd(color_ostream &out, vector <string> & parameters)
{
    CoreSuspender suspend;

    if (!Core::getInstance().isWorldLoaded()) {
        out.printerr("World is not loaded: please load a game first.\n");
        return CR_FAILURE;
    }

    if (enabled) {
        check_lost_jobs(out, 0);
        recover_jobs(out);
        update_job_data(out);
        map_job_constraints(out);
        map_job_items(out);
    }

    df::building *workshop = NULL;
    //FIXME: unused variable!
    //df::job *job = NULL;

    if (Gui::dwarfmode_hotkey(Core::getTopViewscreen()) &&
        ui->main.mode == ui_sidebar_mode::QueryBuilding)
    {
        workshop = world->selected_building;
        //job = Gui::getSelectedWorkshopJob(out, true);
    }

    std::string cmd = parameters.empty() ? "list" : parameters[0];

    if (cmd == "enable" || cmd == "disable")
    {
        bool enable = (cmd == "enable");
        if (enable && !enabled)
        {
            enable_plugin(out);
        }
        else if (!enable && parameters.size() == 1)
        {
            if (enabled)
            {
                enabled = false;
                setOptionEnabled(CF_ENABLED, false);
                stop_protect(out);
            }

            out << "The plugin is disabled." << endl;
            return CR_OK;
        }

        for (size_t i = 1; i < parameters.size(); i++)
        {
            if (parameters[i] == "drybuckets")
                setOptionEnabled(CF_DRYBUCKETS, enable);
            else if (parameters[i] == "auto-melt")
                setOptionEnabled(CF_AUTOMELT, enable);
            else
                return CR_WRONG_USAGE;
        }

        if (enabled)
            out << "The plugin is enabled." << endl;
        else
            out << "The plugin is disabled." << endl;

        if (isOptionEnabled(CF_DRYBUCKETS))
            out << "Option drybuckets is enabled." << endl;
        if (isOptionEnabled(CF_AUTOMELT))
            out << "Option auto-melt is enabled." << endl;

        return CR_OK;
    }
    else if (cmd == "count" || cmd == "amount")
    {
        if (!enabled)
            enable_plugin(out);
    }

    if (!enabled)
        out << "Note: the plugin is not enabled." << endl;

    if (cmd == "jobs")
    {
        if (workshop)
        {
            for (size_t i = 0; i < workshop->jobs.size(); i++)
                print_job(out, get_known(workshop->jobs[i]->id));
        }
        else
        {
            for (TKnownJobs::iterator it = known_jobs.begin(); it != known_jobs.end(); ++it)
                if (it->second->isLive())
                    print_job(out, it->second);
        }

        bool pending = false;

        for (size_t i = 0; i < pending_recover.size(); i++)
        {
            if (!workshop || pending_recover[i]->holder == workshop)
            {
                if (!pending)
                {
                    out.print("\nPending recovery:\n");
                    pending = true;
                }

                Job::printJobDetails(out, pending_recover[i]->job_copy);
            }
        }

        return CR_OK;
    }
    else if (cmd == "list")
    {
        for (size_t i = 0; i < constraints.size(); i++)
            print_constraint(out, constraints[i]);

        return CR_OK;
    }
    else if (cmd == "list-commands")
    {
        for (size_t i = 0; i < constraints.size(); i++)
        {
            auto cv = constraints[i];
            out << "workflow " << (cv->goalByCount() ? "count " : "amount ")
                << cv->config.val() << " " << cv->goalCount() << " " << cv->goalGap() << endl;
        }

        return CR_OK;
    }
    else if (cmd == "count" || cmd == "amount")
    {
        if (parameters.size() < 3)
            return CR_WRONG_USAGE;

        int limit = atoi(parameters[2].c_str());
        if (limit <= 0) {
            out.printerr("Invalid limit value.\n");
            return CR_FAILURE;
        }

        ItemConstraint *icv = get_constraint(out, parameters[1]);
        if (!icv)
            return CR_FAILURE;

        icv->setGoalByCount(cmd == "count");
        icv->setGoalCount(limit);
        if (parameters.size() >= 4)
            icv->setGoalGap(atoi(parameters[3].c_str()));
        else
            icv->setGoalGap(-1);

        process_constraints(out);
        print_constraint(out, icv);
        return CR_OK;
    }
    else if (cmd == "unlimit")
    {
        if (parameters.size() != 2)
            return CR_WRONG_USAGE;

        if (deleteConstraint(parameters[1]))
            return CR_OK;

        out.printerr("Constraint not found: %s\n", parameters[1].c_str());
        return CR_FAILURE;
    }
    else if (cmd == "unlimit-all")
    {
        if (parameters.size() != 1)
            return CR_WRONG_USAGE;

        while (!constraints.empty())
            delete_constraint(constraints[0]);

        out.print("Removed all constraints.\n");
        return CR_OK;
    }
    else if (cmd == "monitor")
    {
        if (!enabled)
        {
            enable_plugin(out);
            plugin_onupdate(out);
        }

        Screen::show(new wf_ui::viewscreenInventoryMonitor());
        return CR_OK;
    }
    else
        return CR_WRONG_USAGE;
}

DFhackCExport command_result plugin_init (color_ostream &out, std::vector <PluginCommand> &commands)
{
    if (!world || !ui)
        return CR_FAILURE;

    if (!gps || !INTERPOSE_HOOK(wf_ui::wf_workshop_hook, feed).apply() || !INTERPOSE_HOOK(wf_ui::wf_workshop_hook, render).apply())
        out.printerr("Could not insert Workflow hooks!\n");

    if (ui_workshop_job_cursor && job_next_id) {
        commands.push_back(
            PluginCommand(
            "workflow", "Manage control of repeat jobs.",
            workflow_cmd, false,
            "  workflow enable [option...]\n"
            "  workflow disable [option...]\n"
            "    If no options are specified, enables or disables the plugin.\n"
            "    Otherwise, enables or disables any of the following options:\n"
            "     - drybuckets: Automatically empty abandoned water buckets.\n"
            "     - auto-melt: Resume melt jobs when there are objects to melt.\n"
            "  workflow jobs\n"
            "    List workflow-controlled jobs (if in a workshop, filtered by it).\n"
            "  workflow list\n"
            "    List active constraints, and their job counts.\n"
            "  workflow list-commands\n"
            "    List workflow commands that re-create existing constraints.\n"
            "  workflow count <constraint-spec> <cnt-limit> [cnt-gap]\n"
            "  workflow amount <constraint-spec> <cnt-limit> [cnt-gap]\n"
            "    Set a constraint. The first form counts each stack as only 1 item.\n"
            "  workflow unlimit <constraint-spec>\n"
            "    Delete a constraint.\n"
            "  workflow unlimit-all\n"
            "    Delete all constraints.\n"
            "Function:\n"
            "  - When the plugin is enabled, it protects all repeat jobs from removal.\n"
            "    If they do disappear due to any cause, they are immediately re-added\n"
            "    to their workshop and suspended.\n"
            "  - In addition, when any constraints on item amounts are set, repeat jobs\n"
            "    that produce that kind of item are automatically suspended and resumed\n"
            "    as the item amount goes above or below the limit. The gap specifies how\n"
            "    much below the limit the amount has to drop before jobs are resumed;\n"
            "    this is intended to reduce the frequency of jobs being toggled.\n"
            "Constraint examples:\n"
            "  workflow amount AMMO:ITEM_AMMO_BOLTS/METAL 1000 100\n"
            "  workflow amount AMMO:ITEM_AMMO_BOLTS/WOOD,BONE 200 50\n"
            "    Keep metal bolts within 900-1000, and wood/bone within 150-200.\n"
            "  workflow count FOOD 120 30\n"
            "  workflow count DRINK 120 30\n"
            "    Keep the number of prepared food & drink stacks between 90 and 120\n"
            "  workflow count BIN 30\n"
            "  workflow count BARREL 30\n"
            "  workflow count BOX/CLOTH,SILK,YARN 30\n"
            "    Make sure there are always 25-30 empty bins/barrels/bags.\n"
            "  workflow count BAR//COAL 20\n"
            "  workflow count BAR//COPPER 30\n"
            "    Make sure there are always 15-20 coal and 25-30 copper bars.\n"
            "  workflow count CRAFTS//GOLD 20\n"
            "    Produce 15-20 gold crafts.\n"
            "  workflow count POWDER_MISC/SAND 20\n"
            "  workflow count BOULDER/CLAY 20\n"
            "    Collect 15-20 sand bags and clay boulders.\n"
            "  workflow amount POWDER_MISC//MUSHROOM_CUP_DIMPLE:MILL 100 20\n"
            "    Make sure there are always 80-100 units of dimple dye.\n"
            "    In order for this to work, you have to set the material of\n"
            "    the PLANT input on the Mill Plants job to MUSHROOM_CUP_DIMPLE\n"
            "    using the 'job item-material' command.\n"
            )
            );
    }

    init_state(out);

    return CR_OK;
}

DFhackCExport command_result plugin_shutdown (color_ostream &out)
{
    INTERPOSE_HOOK(wf_ui::wf_workshop_hook, feed).remove();
    INTERPOSE_HOOK(wf_ui::wf_workshop_hook, render).remove();

    cleanup_state(out);

    return CR_OK;
}

DFhackCExport command_result plugin_onstatechange(color_ostream &out, state_change_event event)
{
    switch (event) {
    case SC_MAP_LOADED:
        cleanup_state(out);
        init_state(out);
        break;
    case SC_MAP_UNLOADED:
        cleanup_state(out);
        break;
    default:
        break;
    }

    return CR_OK;
}
<|MERGE_RESOLUTION|>--- conflicted
+++ resolved
@@ -42,35 +42,6 @@
 #include "df/builtin_mats.h"
 #include "df/vehicle.h"
 
-#include "df/viewscreen_dwarfmodest.h"
-#include "df/itemdef_weaponst.h"
-#include "df/itemdef_trapcompst.h"
-#include "df/itemdef_toyst.h"
-#include "df/itemdef_toolst.h"
-#include "df/itemdef_instrumentst.h"
-#include "df/itemdef_armorst.h"
-#include "df/itemdef_ammost.h"
-#include "df/itemdef_siegeammost.h"
-#include "df/itemdef_glovesst.h"
-#include "df/itemdef_shoesst.h"
-#include "df/itemdef_shieldst.h"
-#include "df/itemdef_helmst.h"
-#include "df/itemdef_pantsst.h"
-#include "df/itemdef_foodst.h"
-#include "df/trapcomp_flags.h"
-
-#include <deque>
-#include <algorithm>
-#include <VTableInterpose.h>
-#include <modules/Screen.h>
-#include "df/creature_raw.h"
-#include "df/enabler.h"
-
-using std::deque;
-using df::global::gps;
-using df::global::enabler;
-
-
 using std::vector;
 using std::string;
 using std::endl;
@@ -80,7 +51,6 @@
 using df::global::world;
 using df::global::ui;
 using df::global::ui_workshop_job_cursor;
-using df::global::ui_workshop_in_add;
 using df::global::job_next_id;
 
 /* Plugin registration */
@@ -92,16 +62,11 @@
 
 DFHACK_PLUGIN("workflow");
 
-
-<<<<<<< HEAD
-void OutputString(int8_t color, int &x, int &y, const std::string &text, bool newline = false, int left_margin = 0)
-{
-    Screen::paintString(Screen::Pen(' ', color, 0), x, y, text);
-    if (newline)
-    {
-        ++y;
-        x = left_margin;
-=======
+DFhackCExport command_result plugin_init (color_ostream &out, std::vector <PluginCommand> &commands)
+{
+    if (!world || !ui)
+        return CR_FAILURE;
+
     if (ui_workshop_job_cursor && job_next_id) {
         commands.push_back(
             PluginCommand(
@@ -176,21 +141,36 @@
                 "    Maintain 10-100 locally-made crafts of exceptional quality.\n"
             )
         );
->>>>>>> 6a31abc6
-    }
-    else
-        x += text.length();
-}
-
-void OutputHotkeyString(int &x, int &y, const char *text, const char *hotkey, bool newline = false, int left_margin = 0)
-{
-    OutputString(10, x, y, hotkey);
-    string display(": ");
-    display.append(text);
-    OutputString(15, x, y, display, newline, left_margin);
-}
-
-
+    }
+
+    init_state(out);
+
+    return CR_OK;
+}
+
+DFhackCExport command_result plugin_shutdown (color_ostream &out)
+{
+    cleanup_state(out);
+
+    return CR_OK;
+}
+
+DFhackCExport command_result plugin_onstatechange(color_ostream &out, state_change_event event)
+{
+    switch (event) {
+    case SC_MAP_LOADED:
+        cleanup_state(out);
+        init_state(out);
+        break;
+    case SC_MAP_UNLOADED:
+        cleanup_state(out);
+        break;
+    default:
+        break;
+    }
+
+    return CR_OK;
+}
 
 /******************************
  * JOB STATE TRACKING STRUCTS *
@@ -311,9 +291,6 @@
 
 typedef std::map<std::pair<int,int>, bool> TMaterialCache;
 
-<<<<<<< HEAD
-static int max_history_days = 14;
-=======
 static const size_t MAX_HISTORY_SIZE = 28;
 
 enum HistoryItem {
@@ -322,7 +299,6 @@
     HIST_INUSE_COUNT,
     HIST_INUSE_AMOUNT
 };
->>>>>>> 6a31abc6
 
 struct ItemConstraint {
     PersistentDataItem config;
@@ -349,8 +325,6 @@
     int low_stock_reported;
 
     TMaterialCache material_cache;
-
-    deque<int> history;
 
 public:
     ItemConstraint()
@@ -390,14 +364,6 @@
         int size = curItemStock();
         request_resume = (size <= goalCount()-goalGap());
         request_suspend = (size >= goalCount());
-
-        if (max_history_days > 0)
-        {
-            history.push_back(size);
-            if (history.size() > max_history_days * 2)
-                history.pop_front();
-        }
-
     }
 
     static const size_t int28_size = PersistentDataItem::int28_size;
@@ -533,7 +499,6 @@
         out.print("Protecting %d jobs.\n", known_jobs.size());
 }
 
-static bool first_update_done = false;
 static void init_state(color_ostream &out)
 {
     config = World::GetPersistentData("workflow/config");
@@ -556,7 +521,6 @@
 
     last_tick_frame_count = world->frame_counter;
     last_frame_count = world->frame_counter;
-    first_update_done = false;
 
     if (!enabled)
         return;
@@ -574,22 +538,16 @@
 
     setOptionEnabled(CF_ENABLED, true);
     enabled = true;
-    out << "Enabling workflow plugin." << endl;
-
-    for (vector<ItemConstraint *>::iterator it = constraints.begin(); it != constraints.end(); it++)
-    {
-        (*it)->history.clear();
-    }
+    out << "Enabling the plugin." << endl;
 
     start_protect(out);
-    first_update_done = false;
 }
 
 /******************************
  *     JOB AUTO-RECOVERY      *
  ******************************/
 
-static void forget_job(const color_ostream &out, ProtectedJob *pj)
+static void forget_job(color_ostream &out, ProtectedJob *pj)
 {
     known_jobs.erase(pj->id);
     delete pj;
@@ -648,15 +606,6 @@
     return true;
 }
 
-static ProtectedJob *add_known_job(df::job *job)
-{
-    ProtectedJob *pj = new ProtectedJob(job);
-    assert(pj->holder);
-    known_jobs[pj->id] = pj;
-
-    return pj;
-}
-
 static void check_lost_jobs(color_ostream &out, int ticks)
 {
     ProtectedJob::cur_tick_idx++;
@@ -677,7 +626,9 @@
         }
         else if (job->flags.bits.repeat && isSupportedJob(job))
         {
-            add_known_job(job);
+            pj = new ProtectedJob(job);
+            assert(pj->holder);
+            known_jobs[pj->id] = pj;
         }
     }
 
@@ -720,7 +671,7 @@
 
     // Every 5 frames check the jobs for disappearance
     static unsigned cnt = 0;
-    if ((++cnt % 5) != 0 && first_update_done)
+    if ((++cnt % 5) != 0)
         return CR_OK;
 
     check_lost_jobs(out, world->frame_counter - last_tick_frame_count);
@@ -730,155 +681,44 @@
     static unsigned last_rlen = 0;
     bool check_time = (world->frame_counter - last_frame_count) >= DAY_TICKS/2;
 
-    if (pending_recover.size() != last_rlen || check_time || !first_update_done)
+    if (pending_recover.size() != last_rlen || check_time)
     {
         recover_jobs(out);
         last_rlen = pending_recover.size();
 
         // If the half-day passed, proceed to update
-        if (check_time || !first_update_done)
+        if (check_time)
         {
             last_frame_count = world->frame_counter;
 
             update_job_data(out);
             process_constraints(out);
-<<<<<<< HEAD
-            first_update_done = true;
-=======
 
             for (size_t i = 0; i < constraints.size(); i++)
                 constraints[i]->updateHistory();
->>>>>>> 6a31abc6
-        }
-    }
-
+        }
+    }
 
     return CR_OK;
 }
-
 
 /******************************
  *   ITEM COUNT CONSTRAINT    *
  ******************************/
 
-<<<<<<< HEAD
-static string get_constraint_material(ItemConstraint *cv)
-{
-    string text;
-    if (!cv->material.isNone())
-    {
-        text.append(cv->material.toString());
-        text.append(" ");
-    }
-
-    text.append(bitfield_to_string(cv->mat_mask, ","));
-
-    return text;
-}
-
-#define ITEMDEF_VECTORS \
-    ITEM(WEAPON, weapons, itemdef_weaponst) \
-    ITEM(TRAPCOMP, trapcomps, itemdef_trapcompst) \
-    ITEM(TOY, toys, itemdef_toyst) \
-    ITEM(TOOL, tools, itemdef_toolst) \
-    ITEM(INSTRUMENT, instruments, itemdef_instrumentst) \
-    ITEM(ARMOR, armor, itemdef_armorst) \
-    ITEM(AMMO, ammo, itemdef_ammost) \
-    ITEM(SIEGEAMMO, siege_ammo, itemdef_siegeammost) \
-    ITEM(GLOVES, gloves, itemdef_glovesst) \
-    ITEM(SHOES, shoes, itemdef_shoesst) \
-    ITEM(SHIELD, shields, itemdef_shieldst) \
-    ITEM(HELM, helms, itemdef_helmst) \
-    ITEM(PANTS, pants, itemdef_pantsst) \
-    ITEM(FOOD, food, itemdef_foodst)
-
-
-static ItemConstraint * create_new_constraint(bool is_craft, ItemTypeInfo item, MaterialInfo material, 
-                                              df::dfhack_material_category mat_mask, item_quality::item_quality minqual, 
-                                              PersistentDataItem * cfg, std::string str) 
-{
-    for (size_t i = 0; i < constraints.size(); i++)
-    {
-        ItemConstraint *ct = constraints[i];
-        if (ct->is_craft == is_craft &&
-            ct->item == item && ct->material == material &&
-            ct->mat_mask.whole == mat_mask.whole &&
-            ct->min_quality == minqual)
-            return ct;
-    }
-
-    int weight = 0;
-    if (item.subtype >= 0)
-        weight += 10000;
-    if (mat_mask.whole != 0)
-        weight += 100;
-    if (material.type >= 0)
-        weight += (material.index >= 0 ? 5000 : 1000);
-
-    ItemConstraint *nct = new ItemConstraint;
-    nct->is_craft = is_craft;
-    nct->item = item;
-    nct->material = material;
-    nct->mat_mask = mat_mask;
-    nct->min_quality = minqual;
-    nct->weight = weight;
-
-    if (cfg)
-        nct->config = *cfg;
-    else
-    {
-        if (str.empty())
-        {
-            std::string item_token = ENUM_KEY_STR(item_type, item.type);
-            if (item.custom)
-                item_token += ":" + item.custom->id;
-            else if (item.subtype != -1)
-            {
-                df::world_raws::T_itemdefs &defs = df::global::world->raws.itemdefs;
-                switch (item.type)
-                {
-#define ITEM(type_string,vec,tclass) \
-                case df::item_type::type_string: \
-                    item_token += ":" + defs.vec[item.subtype]->id; \
-                    break;
-
-                    ITEMDEF_VECTORS
-#undef ITEM
-                default:
-                    break;
-                }
-            }
-
-            str.append(item_token);
-            str.append("/");
-            str.append(bitfield_to_string(mat_mask, ","));
-            str.append("/");
-            if ((material.type != 0 || material.index > 0) && !material.isNone())
-                str.append(material.getToken());
-        }
-
-        nct->config = Core::getInstance().getWorld()->AddPersistentData("workflow/constraints");
-        nct->init(str);
-    }
-
-    constraints.push_back(nct);
-    return nct;
-}
-
-static ItemConstraint *get_constraint(color_ostream &out, const std::string &str, PersistentDataItem *cfg)
-=======
 static std::string history_key(PersistentDataItem &config) {
     return stl_sprintf("workflow/history/%d", config.entry_id());
 }
 
 static ItemConstraint *get_constraint(color_ostream &out, const std::string &str, PersistentDataItem *cfg, bool create)
->>>>>>> 6a31abc6
 {
     std::vector<std::string> tokens;
     split_string(&tokens, str, "/");
 
     if (tokens.size() > 4)
         return NULL;
+
+    int weight = 0;
 
     bool is_craft = false;
     ItemTypeInfo item;
@@ -890,26 +730,19 @@
         return NULL;
     }
 
-<<<<<<< HEAD
-    df::dfhack_material_category mat_mask;
-=======
     if (item.subtype >= 0)
         weight += 10000;
 
     df::dfhack_material_category mat_mask(0);
->>>>>>> 6a31abc6
     std::string maskstr = vector_get(tokens,1);
     if (!maskstr.empty() && !parseJobMaterialCategory(&mat_mask, maskstr)) {
         out.printerr("Cannot decode material mask: %s\n", maskstr.c_str());
         return NULL;
     }
     
-<<<<<<< HEAD
-=======
     if (mat_mask.whole != 0)
         weight += 100;
 
->>>>>>> 6a31abc6
     MaterialInfo material;
     std::string matstr = vector_get(tokens,2);
     if (!matstr.empty() && (!material.find(matstr) || !material.isValid())) {
@@ -917,35 +750,14 @@
         return NULL;
     }
 
-<<<<<<< HEAD
-    item_quality::item_quality minqual = item_quality::Ordinary;
-    std::string qualstr = vector_get(tokens, 3);
-    if(!qualstr.empty()) {
-	    if(qualstr == "ordinary") minqual = item_quality::Ordinary;
-	    else if(qualstr == "wellcrafted") minqual = item_quality::WellCrafted;
-	    else if(qualstr == "finelycrafted") minqual = item_quality::FinelyCrafted;
-	    else if(qualstr == "superior") minqual = item_quality::Superior;
-	    else if(qualstr == "exceptional") minqual = item_quality::Exceptional;
-	    else if(qualstr == "masterful") minqual = item_quality::Masterful;
-	    else {
-		    out.printerr("Cannot find quality: %s\nKnown qualities: ordinary, wellcrafted, finelycrafted, superior, exceptional, masterful\n", qualstr.c_str());
-		    return NULL;
-	    }
-    }
-=======
     if (material.type >= 0)
         weight += (material.index >= 0 ? 5000 : 1000);
->>>>>>> 6a31abc6
 
     if (mat_mask.whole && material.isValid() && !material.matches(mat_mask)) {
         out.printerr("Material %s doesn't match mask %s\n", matstr.c_str(), maskstr.c_str());
         return NULL;
     }
 
-<<<<<<< HEAD
-    ItemConstraint *nct = create_new_constraint(is_craft, item, material, mat_mask, minqual, cfg, str);
-
-=======
     item_quality::item_quality minqual = item_quality::Ordinary;
     bool is_local = false;
     std::string qualstr = vector_get(tokens, 3);
@@ -1018,7 +830,6 @@
     nct->history = World::GetPersistentData(history_key(nct->config), NULL);
 
     constraints.push_back(nct);
->>>>>>> 6a31abc6
     return nct;
 }
 
@@ -1026,15 +837,7 @@
 {
     int idx = linear_index(constraints, cv);
     if (idx >= 0)
-    {
-        for (vector<ProtectedJob *>::iterator it = constraints[idx]->jobs.begin(); it != constraints[idx]->jobs.end(); it++)
-        {
-            int idpj = linear_index((*it)->constraints, cv);
-            if (idpj >= 0)
-                vector_erase_at((*it)->constraints, idpj);
-        }
         vector_erase_at(constraints, idx);
-    }
 
     World::DeletePersistentData(cv->config);
     World::DeletePersistentData(cv->history);
@@ -1074,11 +877,10 @@
 static void link_job_constraint(ProtectedJob *pj, df::item_type itype, int16_t isubtype,
                                 df::dfhack_material_category mat_mask,
                                 int16_t mat_type, int32_t mat_index,
-                                bool is_craft = false, bool create_constraint = false)
+                                bool is_craft = false)
 {
     MaterialInfo mat(mat_type, mat_index);
 
-    bool constraint_found = false;
     for (size_t i = 0; i < constraints.size(); i++)
     {
         ItemConstraint *ct = constraints[i];
@@ -1116,92 +918,12 @@
 
         ct->jobs.push_back(pj);
         pj->constraints.push_back(ct);
-        constraint_found = true;
 
         if (!ct->is_active && pj->isResumed())
             ct->is_active = true;
     }
-
-    if (create_constraint && !constraint_found)
-    {
-        ItemTypeInfo item;
-        item.type = itype;
-        item.subtype = isubtype;
-
-        ItemConstraint *nct = create_new_constraint(is_craft, item, mat, mat_mask, item_quality::Ordinary, NULL, "");
-        nct->jobs.push_back(pj);
-        pj->constraints.push_back(nct);
-    }
-}
-
-<<<<<<< HEAD
-static void compute_custom_job(ProtectedJob *pj, df::job *job, bool create_constraint = false)
-{
-    if (pj->reaction_id < 0)
-        pj->reaction_id = linear_index(df::reaction::get_vector(),
-                                       &df::reaction::code, job->reaction_name);
-
-    df::reaction *r = df::reaction::find(pj->reaction_id);
-    if (!r)
-        return;
-
-    for (size_t i = 0; i < r->products.size(); i++)
-    {
-        using namespace df::enums::reaction_product_item_flags;
-
-        VIRTUAL_CAST_VAR(prod, df::reaction_product_itemst, r->products[i]);
-        if (!prod || (prod->item_type < (df::item_type)0 && !prod->flags.is_set(CRAFTS)))
-            continue;
-
-        MaterialInfo mat(prod);
-        df::dfhack_material_category mat_mask(0);
-
-        bool get_mat_prod = prod->flags.is_set(GET_MATERIAL_PRODUCT);
-        if (get_mat_prod || prod->flags.is_set(GET_MATERIAL_SAME))
-        {
-            int reagent_idx = linear_index(r->reagents, &df::reaction_reagent::code,
-                                           prod->get_material.reagent_code);
-            if (reagent_idx < 0)
-                continue;
-
-            int item_idx = linear_index(job->job_items, &df::job_item::reagent_index, reagent_idx);
-            if (item_idx >= 0)
-                mat.decode(job->job_items[item_idx]);
-            else
-            {
-                VIRTUAL_CAST_VAR(src, df::reaction_reagent_itemst, r->reagents[reagent_idx]);
-                if (!src)
-                    continue;
-                mat.decode(src);
-            }
-
-            if (get_mat_prod)
-            {
-                std::string code = prod->get_material.product_code;
-
-                if (mat.isValid())
-                {
-                    int idx = linear_index(mat.material->reaction_product.id, code);
-                    if (idx < 0)
-                        continue;
-
-                    mat.decode(mat.material->reaction_product.material, idx);
-                }
-                else
-                {
-                    if (code == "SOAP_MAT")
-                        mat_mask.bits.soap = true;
-                }
-            }
-        }
-
-        link_job_constraint(pj, prod->item_type, prod->item_subtype,
-                            mat_mask, mat.type, mat.index, prod->flags.is_set(CRAFTS), create_constraint); 
-    }
-}
-
-=======
->>>>>>> 6a31abc6
+}
+
 static void guess_job_material(df::job *job, MaterialInfo &mat, df::dfhack_material_category &mat_mask)
 {
     using namespace df::enums::job_type;
@@ -1243,27 +965,15 @@
     }
 }
 
-<<<<<<< HEAD
-static void compute_job_outputs(color_ostream &out, ProtectedJob *pj, bool create_constraint = false)
-=======
 static int cbEnumJobOutputs(lua_State *L)
->>>>>>> 6a31abc6
 {
     auto pj = (ProtectedJob*)lua_touserdata(L, lua_upvalueindex(1));
 
     lua_settop(L, 6);
 
-<<<<<<< HEAD
-    if (job->job_type == CustomReaction)
-    {
-        compute_custom_job(pj, job, create_constraint);
-        return;
-    }
-=======
     df::dfhack_material_category mat_mask(0);
     if (!lua_isnil(L, 3))
         Lua::CheckDFAssign(L, &mat_mask, 3);
->>>>>>> 6a31abc6
 
     link_job_constraint(
         pj,
@@ -1272,11 +982,7 @@
         lua_toboolean(L, 6)
     );
 
-<<<<<<< HEAD
-    link_job_constraint(pj, itype, isubtype, mat_mask, mat.type, mat.index, false, create_constraint);
-=======
     return 0;
->>>>>>> 6a31abc6
 }
 
 static void map_job_constraints(color_ostream &out)
@@ -1538,9 +1244,7 @@
     }
 
     for (size_t i = 0; i < constraints.size(); i++)
-    {
         constraints[i]->computeRequest();
-    }
 }
 
 /******************************
@@ -2035,1567 +1739,38 @@
         print_constraint(out, pj->constraints[i], true, "  ");
 }
 
-/******************************
- *  Inventory Monitor         *
- ******************************/
-#define MAX_ITEM_NAME 17
-#define MAX_MASK 10
-#define MAX_MATERIAL 21
-
-#define SIDEBAR_WIDTH 30
-#define COLOR_TITLE COLOR_BLUE
-#define COLOR_UNSELECTED COLOR_GREY
-#define COLOR_SELECTED COLOR_WHITE
-#define COLOR_HIGHLIGHTED COLOR_GREEN
-
-namespace wf_ui
-{
-    /*
-     * Utility Functions
-     */
-    typedef int8_t UIColor;
-
-    const int ascii_to_enum_offset = interface_key::STRING_A048 - '0';
-
-<<<<<<< HEAD
-    inline string int_to_string(const int n)
-    {
-        return static_cast<ostringstream*>( &(ostringstream() << n) )->str();
-    }
-=======
+static command_result workflow_cmd(color_ostream &out, vector <string> & parameters)
+{
+    CoreSuspender suspend;
+
+    if (!Core::getInstance().isWorldLoaded()) {
+        out.printerr("World is not loaded: please load a game first.\n");
+        return CR_FAILURE;
+    }
+
     update_data_structures(out);
->>>>>>> 6a31abc6
-
-    static void set_to_limit(int &value, const int maximum, const int min = 0)
-    {
-        if (value < min)
-            value = min;
-        else if (value > maximum)
-            value = maximum;
-    }
-
-    inline void paint_text(const UIColor color, const int &x, const int &y, const std::string &text, const UIColor background = 0)
-    {
-        Screen::paintString(Screen::Pen(' ', color, background), x, y, text);
-    }
-
-    static string pad_string(string text, const int size, const bool front = true, const bool trim = false)
-    {
-<<<<<<< HEAD
-        if (text.length() > size)
-        {
-            if (trim && size > 10)
-            {
-                text = text.substr(0, size-3);
-                text.append("...");
-            }
-            return text;
-=======
+
+    df::building *workshop = NULL;
+    //FIXME: unused variable!
+    //df::job *job = NULL;
+
+    if (Gui::dwarfmode_hotkey(Core::getTopViewscreen()) &&
+        ui->main.mode == ui_sidebar_mode::QueryBuilding)
+    {
+        workshop = world->selected_building;
+        //job = Gui::getSelectedWorkshopJob(out, true);
+    }
+
+    std::string cmd = parameters.empty() ? "list" : parameters[0];
+
+    if (cmd == "enable" || cmd == "disable")
+    {
         bool enable = (cmd == "enable");
         if (enable)
             setEnabled(out, true);
         else if (parameters.size() == 1)
         {
             setEnabled(out, false);
-
-            out << "The plugin is disabled." << endl;
-            return CR_OK;
->>>>>>> 6a31abc6
-        }
-
-        string aligned(size - text.length(), ' ');
-        if (front)
-        {
-            aligned.append(text);
-            return aligned;
-        }
-        else
-        {
-            text.append(aligned);
-            return text;
-        }
-    }
-
-    static int get_left_margin()
-    {
-        int left_margin = gps->dimx - 30;
-        int8_t a = *df::global::ui_menu_width;
-        int8_t b = *df::global::ui_area_map_width;
-        if ((a == 1 && b > 1) || (a == 2 && b == 2))
-            left_margin -= 24;
-
-        return left_margin;
-    }
-
-    /*
-     * Adjustment Dialog
-     */
-
-    class AdjustmentScreen
-    {
-    public:
-        int32_t x, y, left_margin;
-
-        AdjustmentScreen();
-        void reset();
-        bool feed(set<df::interface_key> *input, ItemConstraint *cv, ProtectedJob *pj = NULL);
-        void render(ItemConstraint *cv, bool in_monitor);
-
-    protected:
-        int32_t adjustment_ui_display_start;
-
-        virtual void onConstraintChanged() {}
-        virtual void onModeChanged() {}
-
-    private:
-        bool edit_limit, edit_gap;
-        string edit_string;
-
-    };
-
-    AdjustmentScreen::AdjustmentScreen()
-    {
-        reset();
-    }
-
-    void AdjustmentScreen::reset()
-    {
-        edit_gap = false;
-        edit_limit = false;
-        adjustment_ui_display_start = 24;
-    }
-
-    bool AdjustmentScreen::feed(set<df::interface_key> *input, ItemConstraint *cv, ProtectedJob *pj /* = NULL */)
-    {
-        if (input->count(interface_key::CUSTOM_T) && !edit_limit && !edit_gap)
-        {
-            if (!cv)
-            {
-                // Add tracking
-                return false;
-            }
-
-            // Remove tracking
-            if (pj)
-            {
-                for (vector<ItemConstraint*>::iterator it = pj->constraints.begin(); it < pj->constraints.end(); it++)
-                    delete_constraint(*it);
-
-                forget_job(color_ostream_proxy(Core::getInstance().getConsole()), pj);
-            }
-            else
-            {
-                delete_constraint(cv);
-            }
-
-            onConstraintChanged();
-            return true;
-        }
-
-        if (cv)
-        {
-            if (edit_limit || edit_gap)
-            {
-                df::interface_key last_token = *input->rbegin();
-                if (last_token == interface_key::STRING_A000)
-                {
-                    // Backspace
-                    if (edit_string.length() > 0)
-                    {
-                        edit_string.erase(edit_string.length()-1);
-                    }
-
-                    return true;
-                }
-
-                if (edit_string.length() >= 6)
-                    return true;
-
-                if (last_token >= interface_key::STRING_A048 && last_token <= interface_key::STRING_A057)
-                {
-                    // Numeric character
-                    edit_string += last_token - ascii_to_enum_offset;
-                }
-                else if (input->count(interface_key::SELECT) || input->count(interface_key::LEAVESCREEN))
-                {
-                    if (input->count(interface_key::SELECT) && edit_string.length() > 0)
-                    {
-                        if (edit_limit)
-                            cv->setGoalCount(atoi(edit_string.c_str()));
-                        else
-                            cv->setGoalGap(atoi(edit_string.c_str()));
-
-                        onConstraintChanged();
-                    }
-                    edit_string.clear();
-                    edit_limit = false;
-                    edit_gap = false;
-                }
-                else if (last_token == interface_key::STRING_A000)
-                {
-                    // Backspace
-                    if (edit_string.length() > 0)
-                    {
-                        edit_string.erase(edit_string.length()-1);
-                    }
-                }
-
-                return true;
-            }
-            else if (input->count(interface_key::CUSTOM_L))
-            {
-                edit_string = int_to_string(cv->goalCount());
-                edit_limit = true;
-            }
-            else if (input->count(interface_key::CUSTOM_G))
-            {
-                edit_string = int_to_string(cv->goalGap());
-                edit_gap = true;
-            }
-            else if (input->count(interface_key::CUSTOM_N))
-            {
-                cv->setGoalByCount(!cv->goalByCount());
-                onModeChanged();
-            }
-        }
-
-        return false;
-    }
-
-    void AdjustmentScreen::render(ItemConstraint *cv, bool in_monitor)
-    {
-        left_margin = (in_monitor) ? gps->dimx - 30 : get_left_margin();
-        x = left_margin;
-        y = adjustment_ui_display_start;
-        OutputString(COLOR_BROWN, x, y, "Workflow Settings", true, left_margin);
-        if (cv != NULL)
-        {
-            string text;
-            text.reserve(20);
-
-            text.append("Available: ");
-            text.append(int_to_string((cv->goalByCount()) ? cv->item_count : cv->item_amount));
-            text.append(" ");
-            text.append((cv->goalByCount()) ? "Stacks" : "Items");
-
-            OutputString(15, x, y, text, true, left_margin);
-
-            text.clear();
-            text.append("In use   : ");
-            text.append(int_to_string(cv->item_inuse));
-            OutputString(15, x, y, text, true, left_margin);
-
-            ++y;
-            text.clear();
-            text.append("Limit : ");
-            text.append((edit_limit) ? edit_string : int_to_string(cv->goalCount()));
-            OutputHotkeyString(x, y, text.c_str(), "l");
-            if (edit_limit)
-                OutputString(10, x, y, "_");
-
-            ++y;
-            x = left_margin;
-            text.clear();
-            text.append("Gap   : ");
-            text.append((edit_gap) ? edit_string : int_to_string(cv->goalGap()));
-            OutputHotkeyString(x, y, text.c_str(), "g");
-            if (edit_gap)
-                OutputString(10, x, y, "_");
-
-            ++y;
-            x = left_margin;
-            OutputHotkeyString(x, y, "Disable Tracking", "t", true, left_margin);
-            OutputHotkeyString(x, y, (cv->goalByCount()) ? "Count Items" : "Count Stacks", "n");
-        }
-        else
-            OutputHotkeyString(x, y, "Enable Tracking", "t", true, left_margin);
-    }
-
-
-    /*
-     * List classes
-     */
-    template <typename T>
-    class ListEntry
-    {
-    public:
-        T elem;
-        string text;
-        bool selected;
-
-        ListEntry(string text, T elem)
-        {
-            this->text = text;
-            this->elem = elem;
-            selected = false;
-        }
-    };
-
-    template <typename T>
-    class ListColumn
-    {
-    public:
-        string title;
-        int highlighted_index;
-        int display_start_offset;
-        int32_t bottom_margin, search_margin, left_margin;
-        bool search_entry_mode;
-        bool multiselect;
-        bool allow_null;
-        bool auto_select;
-        bool force_sort;
-
-        ListColumn()
-        {
-            clear();
-            left_margin = 2;
-            bottom_margin = 3;
-            search_margin = 38;
-            highlighted_index = 0;
-            multiselect = false;
-            allow_null = true;
-            auto_select = false;
-            search_entry_mode = false;
-            force_sort = false;
-        }
-
-        void clear()
-        {
-            list.clear();
-            display_list.clear();
-            display_start_offset = 0;
-            max_item_width = 0;
-            resize();
-        }
-
-        void resize()
-        {
-            display_max_rows = gps->dimy - 4 - bottom_margin;
-        }
-
-        void add(ListEntry<T> &entry)
-        {
-            list.push_back(entry);
-            if (entry.text.length() > max_item_width)
-                max_item_width = entry.text.length();
-        }
-
-        void add(const string &text, T &elem)
-        {
-            list.push_back(ListEntry<T>(text, elem));
-            if (text.length() > max_item_width)
-                max_item_width = text.length();
-        }
-
-        virtual void display_extras(const T &elem, int32_t &x, int32_t &y) const {}
-
-        void display(const bool is_selected_column) const
-        {
-            int32_t y = 2;
-            paint_text(COLOR_TITLE, left_margin, y, title);
-
-            int last_index_able_to_display = display_start_offset + display_max_rows;
-            for (int i = display_start_offset; i < display_list.size() && i < last_index_able_to_display; i++)
-            {
-                ++y;
-                UIColor fg_color = (display_list[i]->selected) ? COLOR_SELECTED : COLOR_UNSELECTED;
-                UIColor bg_color = (is_selected_column && i == highlighted_index) ? COLOR_HIGHLIGHTED : COLOR_BLACK;
-                paint_text(fg_color, left_margin, y, display_list[i]->text, bg_color);
-                int x = left_margin + display_list[i]->text.length() + 1;
-                display_extras(display_list[i]->elem, x, y);
-            }
-
-            if (is_selected_column)
-            {
-                y = gps->dimy - bottom_margin;
-                int32_t x = search_margin;
-                OutputHotkeyString(x, y, "Search" ,"S");
-                if (!search_string.empty() || search_entry_mode)
-                {
-                    OutputString(COLOR_WHITE, x, y, ": ");
-                    OutputString(COLOR_WHITE, x, y, search_string);
-                    if (search_entry_mode)
-                        OutputString(COLOR_LIGHTGREEN, x, y, "_");
-                }
-            }
-        }
-
-        void filter_display()
-        {
-            ListEntry<T> *prev_selected = (getDisplayListSize() > 0) ? display_list[highlighted_index] : NULL;
-            display_list.clear();
-            for (size_t i = 0; i < list.size(); i++)
-            {
-                if (search_string.empty() || list[i].text.find(search_string) != string::npos)
-                {
-                    ListEntry<T> *entry = &list[i];
-                    display_list.push_back(entry);
-                    if (entry == prev_selected)
-                        highlighted_index = display_list.size() - 1;
-                }
-            }
-            changeHighlight(0);
-        }
-
-        void selectDefaultEntry()
-        {
-            for (size_t i = 0; i < display_list.size(); i++)
-            {
-                if (display_list[i]->selected)
-                {
-                    highlighted_index = i;
-                    break;
-                }
-            }
-        }
-
-        void validateHighlight()
-        {
-            set_to_limit(highlighted_index, display_list.size() - 1);
-
-            if (highlighted_index < display_start_offset)
-                display_start_offset = highlighted_index;
-            else if (highlighted_index >= display_start_offset + display_max_rows)
-                display_start_offset = highlighted_index - display_max_rows + 1;
-
-            if (auto_select || (!allow_null && list.size() == 1))
-                display_list[highlighted_index]->selected = true;
-        }
-
-        void changeHighlight(const int highlight_change, const int offset_shift = 0)
-        {
-            if (!initHighlightChange())
-                return;
-
-            highlighted_index += highlight_change + offset_shift * display_max_rows;
-
-            display_start_offset += offset_shift * display_max_rows;
-            set_to_limit(display_start_offset, max(0, (int)(display_list.size())-display_max_rows));
-            validateHighlight();
-        }
-
-        void setHighlight(const int index)
-        {
-            if (!initHighlightChange())
-                return;
-
-            highlighted_index = index;
-            validateHighlight();
-        }
-
-        bool initHighlightChange()
-        {
-            if (display_list.size() == 0)
-                return false;
-
-            if (auto_select && !multiselect)
-            {
-                for (typename vector< ListEntry<T> >::iterator it = list.begin(); it != list.end(); it++)
-                {
-                    it->selected = false;
-                }
-            }
-
-            return true;
-        }
-
-        void toggleHighlighted()
-        {
-            if (auto_select)
-                return;
-
-            ListEntry<T> *entry = display_list[highlighted_index];
-            if (!multiselect || !allow_null)
-            {
-                int selected_count = 0;
-                for (size_t i = 0; i < list.size(); i++)
-                {
-                    if (!multiselect && !entry->selected)
-                        list[i].selected = false;
-                    if (!allow_null && list[i].selected)
-                        selected_count++;
-                }
-
-                if (!allow_null && entry->selected && selected_count == 1)
-                    return;
-            }
-
-            entry->selected = !entry->selected;
-        }
-
-        vector<T*> getSelectedElems(bool only_one = false)
-        {
-            vector<T*> results;
-            for (typename vector< ListEntry<T> >::iterator it = list.begin(); it != list.end(); it++)
-            {
-                if ((*it).selected)
-                {
-                    results.push_back(&(*it).elem);
-                    if (only_one)
-                        break;
-                }
-            }
-
-            return results;
-        }
-
-        T* getFirstSelectedElem()
-        {
-            vector<T*> results = getSelectedElems(true);
-            if (results.size() == 0)
-                return NULL;
-            else
-                return results[0];
-        }
-
-        size_t getDisplayListSize()
-        {
-            return display_list.size();
-        }
-
-        size_t getBaseListSize()
-        {
-            return list.size();
-        }
-
-        bool feed(set<df::interface_key> *input)
-        {
-            if  (input->count(interface_key::CURSOR_UP))
-            {
-                search_entry_mode = false;
-                changeHighlight(-1);
-            }
-            else if  (input->count(interface_key::CURSOR_DOWN))
-            {
-                search_entry_mode = false;
-                changeHighlight(1);
-            }
-            else if  (input->count(interface_key::STANDARDSCROLL_PAGEUP))
-            {
-                search_entry_mode = false;
-                changeHighlight(0, -1);
-            }
-            else if  (input->count(interface_key::STANDARDSCROLL_PAGEDOWN))
-            {
-                search_entry_mode = false;
-                changeHighlight(0, 1);
-            }
-            else if (search_entry_mode)
-            {
-                // Search query typing mode
-
-                df::interface_key last_token = *input->rbegin();
-                if (last_token >= interface_key::STRING_A032 && last_token <= interface_key::STRING_A126)
-                {
-                    // Standard character
-                    search_string += last_token - ascii_to_enum_offset;
-                    filter_display();
-                }
-                else if (last_token == interface_key::STRING_A000)
-                {
-                    // Backspace
-                    if (search_string.length() > 0)
-                    {
-                        search_string.erase(search_string.length()-1);
-                        filter_display();
-                    }
-                }
-                else if (input->count(interface_key::SELECT) || input->count(interface_key::LEAVESCREEN))
-                {
-                    // ENTER or ESC: leave typing mode
-                    search_entry_mode = false;
-                }
-                else if  (input->count(interface_key::CURSOR_LEFT) || input->count(interface_key::CURSOR_RIGHT))
-                {
-                    // Arrow key pressed. Leave entry mode and allow screen to process key
-                    search_entry_mode = false;
-                    return false;
-                }
-
-                return true;
-            }
-
-            // Not in search query typing mode
-            else if  (input->count(interface_key::SELECT) && !auto_select)
-            {
-                toggleHighlighted();
-            }
-            else if  (input->count(interface_key::CUSTOM_S))
-            {
-                search_entry_mode = true;
-            }
-            else if  (input->count(interface_key::CUSTOM_SHIFT_S))
-            {
-                search_string.clear();
-                filter_display();
-            }
-            else if (enabler->tracking_on && gps->mouse_x != -1 && gps->mouse_y != -1 && enabler->mouse_lbut)
-            {
-                return setHighlightByMouse();
-            }
-            else
-                return false;
-
-            return true;
-        }
-
-        bool setHighlightByMouse()
-        {
-            if (gps->mouse_y >= 3 && gps->mouse_y < display_max_rows + 3 &&
-                gps->mouse_x >= left_margin && gps->mouse_x < left_margin + max_item_width)
-            {
-                int new_index = display_start_offset + gps->mouse_y - 3;
-                if (new_index < display_list.size())
-                    setHighlight(new_index);
-
-                enabler->mouse_lbut = enabler->mouse_rbut = 0;
-
-                return true;
-            }
-
-            return false;
-        }
-
-        static bool compareText(ListEntry<T> const& a, ListEntry<T> const& b)
-        {
-            return a.text.compare(b.text) < 0;
-        }
-
-        void doSort(bool (*function)(ListEntry<T> const&, ListEntry<T> const&))
-        {
-            if (force_sort || list.size() < 100)
-                std::sort(list.begin(), list.end(), function);
-
-            filter_display();
-        }
-
-        virtual void sort()
-        {
-            doSort(&compareText);
-        }
-
-
-        private:
-            vector< ListEntry<T> > list;
-            vector< ListEntry<T>* > display_list;
-            string search_string;
-            int display_max_rows;
-            int max_item_width;
-    };
-
-    class viewscreenChooseMaterial : public dfhack_viewscreen
-    {
-    public:
-        static bool reset_list;
-
-        viewscreenChooseMaterial(ItemConstraint *cv = NULL);
-        void feed(set<df::interface_key> *input);
-        void render();
-
-        std::string getFocusString() { return "wfchoosemat"; }
-
-    private:
-        ItemConstraint *cv;
-
-        ListColumn<ItemTypeInfo> items_column;
-        ListColumn<df::dfhack_material_category> masks_column;
-        ListColumn<MaterialInfo> materials_column;
-        vector< ListEntry<df::dfhack_material_category> > all_masks;
-
-        int selected_column;
-
-        void populateItems();
-        void populateMasks(const bool set_defaults = false);
-        void populateMaterials(const bool set_defaults = false);
-
-        bool addMaterialEntry(df::dfhack_material_category &selected_category, 
-                                MaterialInfo &material, string name, const bool set_defaults);
-
-        virtual void resize(int32_t x, int32_t y);
-
-        void validateColumn();
-    };
-
-    bool viewscreenChooseMaterial::reset_list = false;
-
-
-    viewscreenChooseMaterial::viewscreenChooseMaterial(ItemConstraint *cv /*= NULL*/)
-    {
-        this->cv = cv;
-        selected_column = 0;
-        items_column.title = "Item";
-        items_column.allow_null = false;
-        items_column.multiselect = false;
-        items_column.auto_select = true;
-        items_column.force_sort = true;
-        masks_column.title = "Type";
-        masks_column.multiselect = true;
-        masks_column.left_margin = MAX_ITEM_NAME + 3;
-        materials_column.left_margin = MAX_ITEM_NAME + MAX_MASK + 4;
-        materials_column.title = "Material";
-
-
-        populateItems();
-        items_column.changeHighlight(0);
-
-        vector<string> raw_masks;
-        df::dfhack_material_category full_mat_mask, curr_mat_mask;
-        full_mat_mask.whole = -1;
-        curr_mat_mask.whole = 1;
-        bitfield_to_string(&raw_masks, full_mat_mask);
-        for (int i = 0; i < raw_masks.size(); i++)
-        {
-            if (raw_masks[i][0] == '?')
-                break;
-
-            all_masks.push_back(ListEntry<df::dfhack_material_category>(pad_string(raw_masks[i], MAX_MASK, false), curr_mat_mask));
-            curr_mat_mask.whole <<= 1;
-        }
-        populateMasks(cv != NULL);
-        populateMaterials(cv != NULL);
-
-        masks_column.selectDefaultEntry();
-        materials_column.selectDefaultEntry();
-        materials_column.changeHighlight(0);
-    }
-
-    void viewscreenChooseMaterial::populateItems()
-    {
-        items_column.clear();
-        if (cv != NULL)
-        {
-            items_column.add(cv->item.toString(), cv->item);
-        }
-        else
-        {
-            typedef df::enum_traits<df::item_type> traits;
-            int size = traits::last_item_value-traits::first_item_value+1;
-            for (size_t i = 0; i < size; i++)
-            {
-                //string item_name = traits::key_table[i];
-                df::world_raws::T_itemdefs &defs = df::global::world->raws.itemdefs;
-                df::item_type val = df::item_type(i);
-                switch (val)
-                {
-#define ITEM(type_string,vec,tclass) \
-                    case df::item_type::type_string: \
-                        for (size_t j = 0; j < defs.vec.size(); j++) \
-                        { \
-                            if (defs.vec[j]->name[0] == '?') \
-                                continue; \
-                            DFHack::ItemTypeInfo item; \
-                            item.type = (df::item_type) i; \
-                            item.subtype = j; \
-                            item.custom = defs.vec[j]; \
-                            items_column.add(defs.vec[j]->name, item); \
-                        } \
-                        break;
-
-                    ITEMDEF_VECTORS
-#undef ITEM
-                default:
-                    DFHack::ItemTypeInfo item;
-                    item.type = (df::item_type) i;
-                    string name = item.toString();
-                    if (name[0] != '?')
-                        items_column.add(name, item);
-                    break;
-                }
-            }
-        }
-        items_column.sort();
-        items_column.changeHighlight(0);
-    }
-
-    void viewscreenChooseMaterial::populateMasks(const bool set_defaults /*= false */)
-    {
-        masks_column.clear();
-        for (vector< ListEntry<df::dfhack_material_category> >::iterator it = all_masks.begin(); it != all_masks.end(); it++)
-        {
-            auto entry = *it;
-            if (set_defaults)
-            {
-                if (cv->mat_mask.whole & entry.elem.whole)
-                    entry.selected = true;
-            }
-            masks_column.add(entry);
-        }
-        masks_column.sort();
-    }
-    
-    void viewscreenChooseMaterial::populateMaterials(const bool set_defaults /*= false */)
-    {
-        materials_column.clear();
-        df::dfhack_material_category selected_category;
-        vector<df::dfhack_material_category *> selected_materials = masks_column.getSelectedElems();
-        if (selected_materials.size() == 1)
-            selected_category = *selected_materials[0];
-        else if (selected_materials.size() > 1)
-            return;
-
-        df::world_raws &raws = world->raws;
-        for (int i = 1; i < DFHack::MaterialInfo::NUM_BUILTIN; i++)
-        {
-            auto obj = raws.mat_table.builtin[i];
-            if (obj)
-            {
-                MaterialInfo material;
-                material.decode(i, -1);
-                addMaterialEntry(selected_category, material, material.toString(), set_defaults);
-            }
-        }
-
-        for (size_t i = 0; i < raws.inorganics.size(); i++)
-        {
-            df::inorganic_raw *p = raws.inorganics[i];
-            MaterialInfo material;
-            material.decode(0, i);
-            addMaterialEntry(selected_category, material, material.toString(), set_defaults);
-        }
-
-        for (size_t i = 0; i < raws.plants.all.size(); i++)
-        {
-            df::plant_raw *p = raws.plants.all[i];
-            string basename = p->name;
-
-            MaterialInfo material;
-            material.decode(p->material_defs.type_basic_mat, p->material_defs.idx_basic_mat);
-            if (!selected_category.whole || material.matches(selected_category))
-            {
-                if (p->material.size() > 1)
-                    basename.append(" (all)");
-
-                ListEntry<MaterialInfo> entry(pad_string(basename, MAX_MATERIAL, false), material);
-                if (set_defaults)
-                {
-                    if (cv->material.matches(material))
-                        entry.selected = true;
-                }
-                materials_column.add(entry);
-
-                for (size_t j = 0; p->material.size() > 1 && j < p->material.size(); j++)
-                {
-                    MaterialInfo material;
-                    material.decode(DFHack::MaterialInfo::PLANT_BASE+j, i);
-                    //if (addMaterialEntry(selected_category, material, basename+" (" + p->material[j]->id + "): " + material.toString(), set_defaults))
-                    if (addMaterialEntry(selected_category, material, material.toString(), set_defaults))
-                        entry.selected = false;
-                }
-            }
-        }
-
-        for (size_t i = 0; i < raws.creatures.all.size(); i++)
-        {
-            df::creature_raw *p = raws.creatures.all[i];
-            string basename = p->name[0];
-
-            for (size_t j = 0; j < p->material.size(); j++)
-            {
-                MaterialInfo material;
-                material.decode(DFHack::MaterialInfo::CREATURE_BASE+j, i);
-                //addMaterialEntry(selected_category, material, basename+" (" + p->material[j]->id + "): " + material.toString(), set_defaults);
-                addMaterialEntry(selected_category, material, material.toString(), set_defaults);
-            }
-        }
-
-        materials_column.sort();
-    }
-
-
-    bool viewscreenChooseMaterial::addMaterialEntry(df::dfhack_material_category &selected_category, MaterialInfo &material, 
-                                                           string name, const bool set_defaults)
-    {
-        bool selected = false;
-        if (!selected_category.whole || material.matches(selected_category))
-        {
-            ListEntry<MaterialInfo> entry(pad_string(name, MAX_MATERIAL, false), material);
-            if (set_defaults)
-            {
-                if (cv->material.matches(material))
-                {
-                    entry.selected = true;
-                    selected = true;
-                    /*if (materials_column.highlighted_index == 0)
-                        materials_column.highlighted_index = materials_column.getBaseListSize();*/
-                }
-            }
-            materials_column.add(entry);
-        }
-
-        return selected;
-    }
-
-    void viewscreenChooseMaterial::feed(set<df::interface_key> *input)
-    {
-        bool key_processed;
-        switch (selected_column)
-        {
-        case 0:
-            key_processed = items_column.feed(input);
-            break;
-        case 1:
-            key_processed = masks_column.feed(input);
-            if (input->count(interface_key::SELECT))
-                populateMaterials(false);
-            break;
-        case 2:
-            key_processed = materials_column.feed(input);
-            break;
-        }
-
-        if (key_processed)
-            return;
-
-        if (input->count(interface_key::LEAVESCREEN))
-        {
-            input->clear();
-            Screen::dismiss(this);
-            return;
-        }
-        else if  (input->count(interface_key::SEC_SELECT))
-        {
-            df::dfhack_material_category mat_mask;
-            vector<df::dfhack_material_category *> selected_masks = masks_column.getSelectedElems();
-            for (vector<df::dfhack_material_category *>::iterator it = selected_masks.begin(); it != selected_masks.end(); it++)
-            {
-                mat_mask.whole |= (*it)->whole;
-            
-            }
-
-            MaterialInfo *selected_material = materials_column.getFirstSelectedElem();
-            MaterialInfo material = (selected_material) ? *selected_material : MaterialInfo();
-
-            if (cv != NULL)
-            {
-                delete_constraint(cv);
-            }
-
-            ItemConstraint *nct = create_new_constraint(false, *items_column.getFirstSelectedElem(), material, mat_mask, item_quality::Ordinary, NULL, "");
-            nct->setGoalByCount(false);
-            nct->setGoalCount(10);
-            nct->setGoalGap(1);
-
-            /*else
-            {
-                cv->mat_mask = mat_mask;
-                cv->material = (selected_material) ? *selected_material : MaterialInfo();
-            }*/
-
-            reset_list = true;
-            Screen::dismiss(this);
-        }
-        else if  (input->count(interface_key::CURSOR_LEFT))
-        {
-            --selected_column;
-            validateColumn();
-        }
-        else if  (input->count(interface_key::CURSOR_RIGHT))
-        {
-            selected_column++;
-            validateColumn();
-        }
-        else if (enabler->tracking_on && enabler->mouse_lbut)
-        {
-            if (items_column.setHighlightByMouse())
-                selected_column = 0;
-            else if (masks_column.setHighlightByMouse())
-                selected_column = 1;
-            else if (materials_column.setHighlightByMouse())
-                selected_column = 2;
-
-            enabler->mouse_lbut = enabler->mouse_rbut = 0;
-        }
-    }
-
-    void viewscreenChooseMaterial::render()
-    {
-        if (Screen::isDismissed(this))
-            return;
-
-        dfhack_viewscreen::render();
-
-        Screen::clear();
-        Screen::drawBorder("  Workflow Material  ");
-
-        items_column.display(selected_column == 0);
-        masks_column.display(selected_column == 1);
-        materials_column.display(selected_column == 2);
-
-        int32_t y = gps->dimy - 3;
-        int32_t x = 2;
-        OutputHotkeyString(x, y, "Save", "Shift-Enter");
-        x += 3;
-        OutputHotkeyString(x, y, "Cancel", "Esc");
-    }
-
-    void viewscreenChooseMaterial::validateColumn()
-    {
-        set_to_limit(selected_column, 2);
-    }
-
-    void viewscreenChooseMaterial::resize(int32_t x, int32_t y)
-    {
-        dfhack_viewscreen::resize(x, y);
-        items_column.resize();
-        masks_column.resize();
-        materials_column.resize();
-    }
-
-    
-    /*
-     * Inventory Monitor
-     */
-    class viewscreenInventoryMonitor : public dfhack_viewscreen, public AdjustmentScreen
-    {
-    private:
-        struct TableRow
-        {
-            vector< pair<int32_t, int32_t> > history_plot;
-            int32_t limit_y, gap_y;
-            ItemConstraint *cv;
-            UIColor value_color;
-            UIColor limit_color;
-            int severity;
-        };
-
-        class MonitorListColumn : public ListColumn<TableRow>
-        {
-        public:
-            bool order_by_severity;
-
-            virtual void sort()
-            {
-                if (!order_by_severity)
-                    ListColumn::sort();
-                else
-                    doSort(&compareSeverity);
-            }
-
-        private:
-            void display_extras(const TableRow &row, int32_t &x, int32_t &y) const
-            {
-                string text;
-                text.append(int_to_string((row.cv->goalByCount()) ? row.cv->item_count : row.cv->item_amount));
-                text = pad_string(text, 6);
-                OutputString(row.value_color, x, y, text);
-
-                text = (row.cv->goalByCount()) ? " S " : " I ";
-                OutputString(COLOR_GREY, x, y, text);
-
-                text = int_to_string(row.cv->goalCount());
-                OutputString(row.limit_color, x, y, text);
-            }
-
-            static bool compareSeverity(ListEntry<TableRow> const& a, ListEntry<TableRow> const& b)
-            {
-                return a.elem.severity > b.elem.severity;
-            }
-        };
-
-    public:
-        viewscreenInventoryMonitor();
-
-        void feed(set<df::interface_key> *input);
-
-        void render();
-
-        std::string getFocusString() { return "invmonitor"; }
-
-        virtual void resize(int32_t x, int32_t y) 
-        {
-            dfhack_viewscreen::resize(x, y);
-            init();
-        }
-
-
-    private:
-        MonitorListColumn rows;
-        int32_t bottom_controls_row;
-        int32_t divider_x;
-        int chart_width, chart_height;
-        int32_t axis_y_end, axis_y_start, axis_x_start, axis_x_end;
-
-        void init();
-
-        virtual void onConstraintChanged();
-
-        virtual void onModeChanged();
-
-
-    };
-
-    viewscreenInventoryMonitor::viewscreenInventoryMonitor()
-    {
-        adjustment_ui_display_start = 2;
-        chart_width = SIDEBAR_WIDTH - 2;
-        rows.order_by_severity = false;
-
-        rows.multiselect = false;
-        rows.allow_null = false;
-        rows.auto_select = true;
-        rows.title = pad_string("Item", MAX_ITEM_NAME, false);
-        rows.title += " ";
-        rows.title += pad_string("Material", MAX_MATERIAL, false);
-        
-        init();
-    }
-    
-    void viewscreenInventoryMonitor::init()
-    {
-        bottom_controls_row = gps->dimy - 3;
-
-        divider_x = gps->dimx - SIDEBAR_WIDTH - 2;
-        chart_height = min(SIDEBAR_WIDTH, gps->dimy - 20);
-        axis_y_end = gps->dimy - 3;
-        axis_y_start = axis_y_end - chart_height;
-        axis_x_start = divider_x + 2;
-        axis_x_end = axis_x_start + chart_width - 1;
-
-        rows.clear();
-        for (vector<ItemConstraint *>::iterator it = constraints.begin(); it < constraints.end(); it++)
-        {
-            TableRow row;
-            row.cv = *it;
-
-            if (row.cv->jobs.size() > 0)
-            {
-                ProtectedJob *pj = row.cv->jobs[0];
-                if (!pj->isActuallyResumed() && pj->want_resumed)
-                    row.limit_color = COLOR_YELLOW;
-                else
-                    row.limit_color = COLOR_GREY;
-            }
-            else
-                row.limit_color = COLOR_RED;
-
-
-            int curr_value = (row.cv->goalByCount()) ? row.cv->item_count : row.cv->item_amount;
-            row.value_color = COLOR_GREY;
-            if (curr_value >= row.cv->goalCount() - row.cv->goalGap())
-                row.value_color = COLOR_LIGHTGREEN;
-            else if (curr_value >= (row.cv->goalCount() - row.cv->goalGap() * 2))
-                row.value_color = COLOR_GREEN;
-            else if (curr_value <= row.cv->goalGap())
-                row.value_color = COLOR_LIGHTRED;
-            else if (curr_value <= (row.cv->goalGap() * 2))
-                row.value_color = COLOR_RED;
-
-            int max_val = row.cv->goalCount();
-            float scale_y;
-            if (max_history_days > 0 && row.cv->history.size() > 0)
-            {
-                row.history_plot.clear();
-                max_val = max(max_val, *max_element(row.cv->history.begin(), row.cv->history.end()));
-                scale_y = (float) chart_height / (float) max_val;
-                float scale_x = (float) chart_width / (float) (max_history_days * 2);
-
-                int sumX, sumY, sumXY, sumXX;
-                sumX = sumY = sumXY = sumXX = 0;
-
-                for (size_t i = 0; i < row.cv->history.size(); i++)
-                {
-                    pair<int32_t, int32_t> point(axis_x_start + (int) (scale_x * (float) i), 
-                                                 axis_y_end - (int) (scale_y * (float) row.cv->history[i]));
-
-                    row.history_plot.push_back(point);
-
-                    if (row.value_color == COLOR_GREY)
-                    {
-                        sumX += i;
-                        sumY += row.cv->history[i];
-                        sumXY += i * row.cv->history[i];
-                        sumXX += i*i;
-                    }
-                }
-
-                if (row.value_color == COLOR_GREY)
-                {
-                    int count = row.cv->history.size();
-                    float slope = (float) (count * sumXY - sumX * sumY) / 
-                        (float) (count * sumXX - sumX * sumX);
-
-                    if (slope > 0.3f)
-                        row.value_color = COLOR_GREEN;
-                    else if (slope < -0.3f)
-                        row.value_color = COLOR_RED;
-                }
-
-            }
-            else
-            {
-                scale_y = (float) chart_height / (float) max_val;
-            }
-
-            row.limit_y = axis_y_end - (int) (scale_y * (float) row.cv->goalCount());
-            row.gap_y = axis_y_end - (int) (scale_y * (float) (row.cv->goalCount() - row.cv->goalGap()));
-
-            string text = pad_string(row.cv->item.toString(), MAX_ITEM_NAME, false);
-            text += " ";
-            text += pad_string(get_constraint_material(row.cv), MAX_MATERIAL, false, true);
-
-            switch (row.value_color)
-            {
-            case COLOR_LIGHTGREEN:
-                row.severity = 0;
-                break;
-            case COLOR_GREEN:
-                row.severity = 1;
-                break;
-            case COLOR_GREY:
-                row.severity = 2;
-                break;
-            case COLOR_RED:
-                row.severity = 3;
-                break;
-            case COLOR_LIGHTRED:
-                row.severity = 4;
-                break;
-            default:
-                break;
-            }
-
-            rows.add(text, row);
-        }
-        rows.sort();
-        rows.changeHighlight(0);
-    }
-    
-    void viewscreenInventoryMonitor::onConstraintChanged()
-    {
-        init();
-    }
-    
-    void viewscreenInventoryMonitor::onModeChanged()
-    {
-        TableRow *row = rows.getFirstSelectedElem();
-        if (!row)
-            return;
-        row->cv->history.clear();
-        init();
-    }
-        
-    void viewscreenInventoryMonitor::render()
-    {
-        if (Screen::isDismissed(this))
-            return;
-
-        if (viewscreenChooseMaterial::reset_list)
-        {
-            viewscreenChooseMaterial::reset_list = false;
-            init();
-            return;
-        }
-
-        dfhack_viewscreen::render();
-
-        Screen::clear();
-        Screen::drawBorder("  Inventory Monitor  ");
-
-        Screen::Pen border('\xDB', 8);
-        for (int32_t y = 1; y < gps->dimy - 1; y++)
-        {
-            paintTile(border, divider_x, y);
-        }
-
-        int32_t x = MAX_ITEM_NAME + MAX_MATERIAL + 3;
-        int32_t y = 2;
-        paint_text(COLOR_TITLE, x, y, "Stock / Limit");
-
-        rows.display(true);
-
-        y = bottom_controls_row;
-        x = 2;
-        OutputHotkeyString(x, y, "Add", "a");
-        x += 2;
-        OutputHotkeyString(x, y, "Edit", "e");
-        
-        x += 2;
-        OutputHotkeyString(x, y, (rows.order_by_severity) ? "Name Order" : "Severity Order", "o");
-
-        if (rows.getDisplayListSize() > 0)
-        {
-            TableRow *row = rows.getFirstSelectedElem();
-            AdjustmentScreen::render(row->cv, true);
-
-            if (max_history_days > 0)
-            {
-                paint_text(COLOR_BROWN, axis_x_start, axis_y_start-2, "      Stock History Chart");
-                Screen::Pen y_axis('\xB3', COLOR_BROWN);
-                x = axis_x_start;
-                for (y = axis_y_start; y <= axis_y_end; y++)
-                {
-                    paintTile(y_axis, x, y);
-                }
-
-                Screen::Pen up_arrow('\xCF', COLOR_BROWN);
-                paintTile(up_arrow, axis_x_start, axis_y_start-1);
-
-                Screen::Pen x_axis('\xC4', COLOR_BROWN);
-                y = axis_y_end;
-                for (x = axis_x_start; x <= axis_x_end; x++)
-                {
-                    paintTile(x_axis, x, y);
-                    paint_text(COLOR_LIGHTGREEN, x, row->limit_y, "-");
-                    paint_text(COLOR_GREEN, x, row->gap_y, "-");
-                }
-
-                Screen::Pen right_arrow('\xAF', COLOR_BROWN);
-                paintTile(right_arrow, axis_x_end+1, axis_y_end);
-
-                Screen::Pen zero_axis('\x9E', COLOR_BROWN);
-                paintTile(zero_axis, axis_x_start, axis_y_end);
-
-                for (size_t i = 0; i < row->history_plot.size(); i++)
-	            {
-                    int x = row->history_plot[i].first;
-                    int y = row->history_plot[i].second;
-                    paint_text(COLOR_CYAN, x, y, "*");
-	            }
-            }
-        }
-
-
-    }
-    
-    void viewscreenInventoryMonitor::feed(set<df::interface_key> *input)
-    {
-        if (!rows.search_entry_mode && rows.getDisplayListSize() > 0 && AdjustmentScreen::feed(input, rows.getFirstSelectedElem()->cv))
-            return;
-
-        if (rows.feed(input))
-            return;
-
-        if (input->count(interface_key::LEAVESCREEN))
-        {
-            input->clear();
-            Screen::dismiss(this);
-            return;
-        }
-        else if  (input->count(interface_key::CUSTOM_O))
-        {
-            rows.order_by_severity = !rows.order_by_severity;
-            rows.sort();
-        }
-        else if  ((input->count(interface_key::CUSTOM_E) || input->count(interface_key::SELECT)) && rows.getDisplayListSize() > 0)
-        {
-            TableRow *row = rows.getFirstSelectedElem();
-            if (row)
-            {
-                Screen::show(new viewscreenChooseMaterial(row->cv));
-            }
-        }
-        else if  (input->count(interface_key::CUSTOM_A))
-        {
-            Screen::show(new viewscreenChooseMaterial());
-        }
-        else if (enabler->tracking_on)
-        {
-            enabler->mouse_lbut = enabler->mouse_rbut = 0;
-        }
-    }
-
-    /******************************
-    *   Hook for workshop view   *
-    ******************************/
-    struct wf_workshop_hook : public df::viewscreen_dwarfmodest
-    {
-        typedef df::viewscreen_dwarfmodest interpose_base;
-
-        static color_ostream_proxy console_out;
-        static df::job *last_job;
-        static df::job *job;
-        static AdjustmentScreen dialog;
-        
-        bool checkJobSelection()
-        {
-            if (!enabled)
-                return false;
-
-            if (!first_update_done)
-            {
-                plugin_onupdate(console_out);
-            }
-
-            job = Gui::getSelectedWorkshopJob(console_out, true);
-            if (job != last_job)
-            {
-                dialog.reset();
-                last_job = job;
-            }
-
-            return job != NULL;
-        }
-
-        bool can_enable_plugin()
-        {
-            return (!enabled && 
-                Gui::dwarfmode_hotkey(Core::getTopViewscreen()) &&
-                ui->main.mode == ui_sidebar_mode::QueryBuilding &&
-                Gui::getSelectedWorkshopJob(console_out, true));
-        }
-
-        ProtectedJob *get_protected_job(int32_t id)
-        {
-            ProtectedJob *pj = get_known(id);
-            if (!pj && job->flags.bits.repeat)
-            {
-                pj = add_known_job(job);
-                compute_job_outputs(console_out, pj);
-            }
-
-            return pj;
-        }
-
-        bool handleInput(set<df::interface_key> *input)
-        {
-            bool key_processed = true;
-            if (checkJobSelection())
-            {
-                ProtectedJob *pj = get_protected_job(job->id);
-                ItemConstraint *cv = NULL;
-                if (pj && pj->constraints.size() > 0)
-                    cv = pj->constraints[0];
-
-                if (!dialog.feed(input, cv, pj))
-                {
-                    if (input->count(interface_key::CUSTOM_T))
-                    {
-                        if (!cv)
-                        {
-                            // Add tracking
-                            if (!pj)
-                                pj = add_known_job(job);
-
-                            compute_job_outputs(console_out, pj, true);
-                            if (pj->constraints.size() > 0)
-                            {
-                                cv = pj->constraints[0];
-                                if (cv->goalCount() == -1)
-                                {
-                                    cv->setGoalByCount(false);
-                                    cv->setGoalCount(10);
-                                    cv->setGoalGap(1);
-                                }
-                                job->flags.bits.repeat = true;
-                            }
-                            else
-                            {
-                                Gui::showAnnouncement("Job type not currently supported", 6, true);
-                            }
-                        }
-                    }
-                    else if (input->count(interface_key::CUSTOM_M))
-                    {
-                        Screen::show(new viewscreenInventoryMonitor());
-                    }
-                    else
-                        key_processed = false;
-                }
-            }
-            else if (can_enable_plugin() && input->count(interface_key::CUSTOM_W))
-            {
-                enable_plugin(console_out);
-                plugin_onupdate(console_out);
-            }
-            else
-                key_processed = false;
-
-            return key_processed;
-        }
-
-        DEFINE_VMETHOD_INTERPOSE(void, feed, (set<df::interface_key> *input))
-        {
-            if (!handleInput(input))
-                INTERPOSE_NEXT(feed)(input);
-            else
-                input->clear();
-        }
-
-        DEFINE_VMETHOD_INTERPOSE(void, render, ())
-        {
-            INTERPOSE_NEXT(render)();
-            if (checkJobSelection())
-            {
-                ItemConstraint *cv = NULL;
-                ProtectedJob *pj = get_protected_job(job->id);
-                if (pj && pj->constraints.size() > 0)
-                {
-                    cv = pj->constraints[0];
-                }
-
-                dialog.render(cv, false);
-                if (cv)
-                    ++dialog.y;
-                OutputHotkeyString(dialog.left_margin, dialog.y, "Inventory Monitor", "m");
-            }
-            else if (can_enable_plugin())
-            {
-                int x = get_left_margin();
-                int y = 24;
-                OutputHotkeyString(x, y, "Enable Workflow", "w");
-            }
-        }
-    };
-
-    color_ostream_proxy wf_workshop_hook::console_out(Core::getInstance().getConsole());
-    df::job *wf_workshop_hook::job = NULL;
-    df::job *wf_workshop_hook::last_job = NULL;
-    AdjustmentScreen wf_workshop_hook::dialog;
-
-
-    IMPLEMENT_VMETHOD_INTERPOSE(wf_workshop_hook, feed);
-    IMPLEMENT_VMETHOD_INTERPOSE(wf_workshop_hook, render);
-}
-
-#undef INV_MONITOR_COL_COUNT
-#undef MAX_ITEM_NAME
-
-
-static command_result workflow_cmd(color_ostream &out, vector <string> & parameters)
-{
-    CoreSuspender suspend;
-
-    if (!Core::getInstance().isWorldLoaded()) {
-        out.printerr("World is not loaded: please load a game first.\n");
-        return CR_FAILURE;
-    }
-
-    if (enabled) {
-        check_lost_jobs(out, 0);
-        recover_jobs(out);
-        update_job_data(out);
-        map_job_constraints(out);
-        map_job_items(out);
-    }
-
-    df::building *workshop = NULL;
-    //FIXME: unused variable!
-    //df::job *job = NULL;
-
-    if (Gui::dwarfmode_hotkey(Core::getTopViewscreen()) &&
-        ui->main.mode == ui_sidebar_mode::QueryBuilding)
-    {
-        workshop = world->selected_building;
-        //job = Gui::getSelectedWorkshopJob(out, true);
-    }
-
-    std::string cmd = parameters.empty() ? "list" : parameters[0];
-
-    if (cmd == "enable" || cmd == "disable")
-    {
-        bool enable = (cmd == "enable");
-        if (enable && !enabled)
-        {
-            enable_plugin(out);
-        }
-        else if (!enable && parameters.size() == 1)
-        {
-            if (enabled)
-            {
-                enabled = false;
-                setOptionEnabled(CF_ENABLED, false);
-                stop_protect(out);
-            }
 
             out << "The plugin is disabled." << endl;
             return CR_OK;
@@ -3730,118 +1905,6 @@
         out.print("Removed all constraints.\n");
         return CR_OK;
     }
-    else if (cmd == "monitor")
-    {
-        if (!enabled)
-        {
-            enable_plugin(out);
-            plugin_onupdate(out);
-        }
-
-        Screen::show(new wf_ui::viewscreenInventoryMonitor());
-        return CR_OK;
-    }
     else
         return CR_WRONG_USAGE;
-}
-
-DFhackCExport command_result plugin_init (color_ostream &out, std::vector <PluginCommand> &commands)
-{
-    if (!world || !ui)
-        return CR_FAILURE;
-
-    if (!gps || !INTERPOSE_HOOK(wf_ui::wf_workshop_hook, feed).apply() || !INTERPOSE_HOOK(wf_ui::wf_workshop_hook, render).apply())
-        out.printerr("Could not insert Workflow hooks!\n");
-
-    if (ui_workshop_job_cursor && job_next_id) {
-        commands.push_back(
-            PluginCommand(
-            "workflow", "Manage control of repeat jobs.",
-            workflow_cmd, false,
-            "  workflow enable [option...]\n"
-            "  workflow disable [option...]\n"
-            "    If no options are specified, enables or disables the plugin.\n"
-            "    Otherwise, enables or disables any of the following options:\n"
-            "     - drybuckets: Automatically empty abandoned water buckets.\n"
-            "     - auto-melt: Resume melt jobs when there are objects to melt.\n"
-            "  workflow jobs\n"
-            "    List workflow-controlled jobs (if in a workshop, filtered by it).\n"
-            "  workflow list\n"
-            "    List active constraints, and their job counts.\n"
-            "  workflow list-commands\n"
-            "    List workflow commands that re-create existing constraints.\n"
-            "  workflow count <constraint-spec> <cnt-limit> [cnt-gap]\n"
-            "  workflow amount <constraint-spec> <cnt-limit> [cnt-gap]\n"
-            "    Set a constraint. The first form counts each stack as only 1 item.\n"
-            "  workflow unlimit <constraint-spec>\n"
-            "    Delete a constraint.\n"
-            "  workflow unlimit-all\n"
-            "    Delete all constraints.\n"
-            "Function:\n"
-            "  - When the plugin is enabled, it protects all repeat jobs from removal.\n"
-            "    If they do disappear due to any cause, they are immediately re-added\n"
-            "    to their workshop and suspended.\n"
-            "  - In addition, when any constraints on item amounts are set, repeat jobs\n"
-            "    that produce that kind of item are automatically suspended and resumed\n"
-            "    as the item amount goes above or below the limit. The gap specifies how\n"
-            "    much below the limit the amount has to drop before jobs are resumed;\n"
-            "    this is intended to reduce the frequency of jobs being toggled.\n"
-            "Constraint examples:\n"
-            "  workflow amount AMMO:ITEM_AMMO_BOLTS/METAL 1000 100\n"
-            "  workflow amount AMMO:ITEM_AMMO_BOLTS/WOOD,BONE 200 50\n"
-            "    Keep metal bolts within 900-1000, and wood/bone within 150-200.\n"
-            "  workflow count FOOD 120 30\n"
-            "  workflow count DRINK 120 30\n"
-            "    Keep the number of prepared food & drink stacks between 90 and 120\n"
-            "  workflow count BIN 30\n"
-            "  workflow count BARREL 30\n"
-            "  workflow count BOX/CLOTH,SILK,YARN 30\n"
-            "    Make sure there are always 25-30 empty bins/barrels/bags.\n"
-            "  workflow count BAR//COAL 20\n"
-            "  workflow count BAR//COPPER 30\n"
-            "    Make sure there are always 15-20 coal and 25-30 copper bars.\n"
-            "  workflow count CRAFTS//GOLD 20\n"
-            "    Produce 15-20 gold crafts.\n"
-            "  workflow count POWDER_MISC/SAND 20\n"
-            "  workflow count BOULDER/CLAY 20\n"
-            "    Collect 15-20 sand bags and clay boulders.\n"
-            "  workflow amount POWDER_MISC//MUSHROOM_CUP_DIMPLE:MILL 100 20\n"
-            "    Make sure there are always 80-100 units of dimple dye.\n"
-            "    In order for this to work, you have to set the material of\n"
-            "    the PLANT input on the Mill Plants job to MUSHROOM_CUP_DIMPLE\n"
-            "    using the 'job item-material' command.\n"
-            )
-            );
-    }
-
-    init_state(out);
-
-    return CR_OK;
-}
-
-DFhackCExport command_result plugin_shutdown (color_ostream &out)
-{
-    INTERPOSE_HOOK(wf_ui::wf_workshop_hook, feed).remove();
-    INTERPOSE_HOOK(wf_ui::wf_workshop_hook, render).remove();
-
-    cleanup_state(out);
-
-    return CR_OK;
-}
-
-DFhackCExport command_result plugin_onstatechange(color_ostream &out, state_change_event event)
-{
-    switch (event) {
-    case SC_MAP_LOADED:
-        cleanup_state(out);
-        init_state(out);
-        break;
-    case SC_MAP_UNLOADED:
-        cleanup_state(out);
-        break;
-    default:
-        break;
-    }
-
-    return CR_OK;
-}
+}