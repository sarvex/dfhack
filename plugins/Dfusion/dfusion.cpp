--- conflicted
+++ resolved
@@ -105,11 +105,7 @@
 		catch(lua::exception &e)
 		{
 			con.printerr("Error:%s\n",e.what());
-<<<<<<< HEAD
-			c->con.printerr("%s",lua::DebugDump(lua::glua::Get()).c_str());
-=======
             c->con.printerr("%s\n",lua::DebugDump(lua::glua::Get()).c_str());
->>>>>>> 3f6f33fb
 			s.settop(0);
 		}
 		con.lineedit(">>",curline,hist);
@@ -130,11 +126,7 @@
 		catch(lua::exception &e)
 		{
 			con.printerr("Error:%s\n",e.what());
-<<<<<<< HEAD
-			c->con.printerr("%s",lua::DebugDump(lua::glua::Get()).c_str());
-=======
             c->con.printerr("%s\n",lua::DebugDump(lua::glua::Get()).c_str());
->>>>>>> 3f6f33fb
 		}
 	}
 	else
@@ -159,11 +151,7 @@
 	catch(lua::exception &e)
 	{
 		con.printerr("Error:%s\n",e.what());
-<<<<<<< HEAD
-		c->con.printerr("%s",lua::DebugDump(lua::glua::Get()).c_str());
-=======
         c->con.printerr("%s\n",lua::DebugDump(lua::glua::Get()).c_str());
->>>>>>> 3f6f33fb
 	}
 	s.settop(0);// clean up
 	mymutex->unlock();
