--- conflicted
+++ resolved
@@ -28,11 +28,7 @@
 bool show_help = false;
 bool quickfort_mode = false;
 bool in_dummy_screen = false;
-<<<<<<< HEAD
-std::map<df::building_type, bool> planmode_enabled;
-=======
 std::unordered_map<BuildingTypeKey, bool, BuildingTypeKeyHash> planmode_enabled;
->>>>>>> e4b6fb0f
 
 class ViewscreenChooseMaterial : public dfhack_viewscreen
 {
@@ -288,11 +284,7 @@
 //START Viewscreen Hook
 static bool is_planmode_enabled(BuildingTypeKey key)
 {
-<<<<<<< HEAD
-    return planmode_enabled[type] || quickfort_mode;
-=======
     return planmode_enabled[key] || quickfort_mode;
->>>>>>> e4b6fb0f
 }
 
 struct buildingplan_query_hook : public df::viewscreen_dwarfmodest
@@ -308,16 +300,8 @@
 
     bool handleInput(set<df::interface_key> *input)
     {
-<<<<<<< HEAD
-        return ui->main.mode == ui_sidebar_mode::Build &&
-            df::global::ui_build_selector &&
-            df::global::ui_build_selector->stage < 2 &&
-            planner.isPlannableBuilding(ui_build_selector->building_type);
-    }
-=======
         if (!isInPlannedBuildingQueryMode())
             return false;
->>>>>>> e4b6fb0f
 
         if (input->count(interface_key::SUSPENDBUILDING))
             return true; // Don't unsuspend planned buildings
@@ -388,98 +372,20 @@
     {
         if (!isInPlannedBuildingPlacementMode())
         {
-<<<<<<< HEAD
-            auto type = ui_build_selector->building_type;
-            if (input->count(interface_key::CUSTOM_SHIFT_P))
-            {
-                planmode_enabled[type] = !planmode_enabled[type];
-                if (!is_planmode_enabled(type))
-                {
-                    Gui::refreshSidebar();
-                    in_dummy_screen = false;
-                }
-                return true;
-            }
-            else if (input->count(interface_key::CUSTOM_P) ||
-                     input->count(interface_key::CUSTOM_F) ||
-                     input->count(interface_key::CUSTOM_D) ||
-                     input->count(interface_key::CUSTOM_N))
-            {
-                show_help = true;
-            }
-=======
             show_help = false;
             return false;
         }
->>>>>>> e4b6fb0f
 
         if (in_dummy_screen)
         {
             if (input->count(interface_key::SELECT) || input->count(interface_key::SEC_SELECT)
                  || input->count(interface_key::LEAVESCREEN))
             {
-<<<<<<< HEAD
-                if (quickfort_mode && in_dummy_screen)
-                {
-                    if (input->count(interface_key::SELECT) || input->count(interface_key::SEC_SELECT)
-                         || input->count(interface_key::LEAVESCREEN))
-                    {
-                        in_dummy_screen = false;
-                        send_key(interface_key::LEAVESCREEN);
-                    }
-
-                    return true;
-                }
-
-                if (input->count(interface_key::SELECT))
-                {
-                    if (ui_build_selector->errors.size() == 0 && planner.allocatePlannedBuilding(type))
-                    {
-                        Gui::refreshSidebar();
-                        if (quickfort_mode)
-                        {
-                            in_dummy_screen = true;
-                        }
-                    }
-
-                    return true;
-                }
-                else if (input->count(interface_key::CUSTOM_SHIFT_F))
-                {
-                    quickfort_mode = !quickfort_mode;
-                }
-                else if (input->count(interface_key::CUSTOM_SHIFT_M))
-                {
-                    Screen::show(dts::make_unique<ViewscreenChooseMaterial>(planner.getDefaultItemFilterForType(type)), plugin_self);
-                }
-                else if (input->count(interface_key::CUSTOM_Q))
-                {
-                    planner.adjustMinQuality(type, -1);
-                }
-                else if (input->count(interface_key::CUSTOM_W))
-                {
-                    planner.adjustMinQuality(type, 1);
-                }
-                else if (input->count(interface_key::CUSTOM_SHIFT_Q))
-                {
-                    planner.adjustMaxQuality(type, -1);
-                }
-                else if (input->count(interface_key::CUSTOM_SHIFT_W))
-                {
-                    planner.adjustMaxQuality(type, 1);
-                }
-                else if (input->count(interface_key::CUSTOM_SHIFT_D))
-                {
-                    planner.getDefaultItemFilterForType(type)->decorated_only =
-                        !planner.getDefaultItemFilterForType(type)->decorated_only;
-                }
-=======
                 in_dummy_screen = false;
                 // pass LEAVESCREEN up to parent view
                 input->clear();
                 input->insert(interface_key::LEAVESCREEN);
                 return false;
->>>>>>> e4b6fb0f
             }
             return true;
         }
@@ -579,17 +485,9 @@
 
         if (in_dummy_screen)
         {
-<<<<<<< HEAD
-            if (quickfort_mode && in_dummy_screen)
-            {
-                Screen::Pen pen(' ',COLOR_BLACK);
-                int y = dims.y1 + 1;
-                Screen::fillRect(pen, x, y, dims.menu_x2, y + 20);
-=======
             Screen::Pen pen(' ',COLOR_BLACK);
             int y = dims.y1 + 1;
             Screen::fillRect(pen, x, y, dims.menu_x2, y + 20);
->>>>>>> e4b6fb0f
 
             ++y;
 
@@ -602,17 +500,11 @@
 
         int y = 23;
 
-<<<<<<< HEAD
-                if (is_planmode_enabled(type))
-                {
-                    OutputToggleString(x, y, "Quickfort Mode", "F", quickfort_mode, true, left_margin);
-=======
         if (show_help)
         {
             OutputString(COLOR_BROWN, x, y, "Note: ");
             OutputString(COLOR_WHITE, x, y, "Use Shift-Keys here", true, left_margin);
         }
->>>>>>> e4b6fb0f
 
         OutputToggleString(x, y, "Planning Mode", "P", planmode_enabled[key], true, left_margin);
         OutputToggleString(x, y, "Quickfort Mode", "F", quickfort_mode, true, left_margin);
@@ -628,43 +520,6 @@
         OutputHotkeyString(x, y, "Max Quality: ", "QW");
         OutputString(COLOR_BROWN, x, y, filter->getMaxQuality(), true, left_margin);
 
-<<<<<<< HEAD
-                    OutputHotkeyString(x, y, "Material Filter:", "M", true, left_margin);
-                    auto filter_descriptions = filter->getMaterialFilterAsVector();
-                    for (auto it = filter_descriptions.begin(); it != filter_descriptions.end(); ++it)
-                        OutputString(COLOR_BROWN, x, y, "   *" + *it, true, left_margin);
-                }
-                else
-                {
-                    in_dummy_screen = false;
-                }
-            }
-        }
-        else if (isInPlannedBuildingQueryMode())
-        {
-            in_dummy_screen = false;
-
-            // Hide suspend toggle option
-            int y = 20;
-            Screen::Pen pen(' ', COLOR_BLACK);
-            Screen::fillRect(pen, x, y, dims.menu_x2, y);
-
-            auto filter = planner.getSelectedPlannedBuilding()->getFilter();
-            y = 24;
-            OutputString(COLOR_BROWN, x, y, "Planned Building Filter:", true, left_margin);
-            OutputString(COLOR_BROWN, x, y, "Min Quality: ", false, left_margin);
-            OutputString(COLOR_BLUE, x, y, filter->getMinQuality(), true, left_margin);
-            OutputString(COLOR_BROWN, x, y, "Max Quality: ", false, left_margin);
-            OutputString(COLOR_BLUE, x, y, filter->getMaxQuality(), true, left_margin);
-
-            if (filter->decorated_only)
-                OutputString(COLOR_BLUE, x, y, "Decorated Only", true, left_margin);
-
-            OutputString(COLOR_BROWN, x, y, "Materials:", true, left_margin);
-            auto filters = filter->getMaterialFilterAsVector();
-            for (auto it = filters.begin(); it != filters.end(); ++it)
-                OutputString(COLOR_BLUE, x, y, "*" + *it, true, left_margin);
-=======
         OutputToggleString(x, y, "Decorated Only", "D", filter->getDecoratedOnly(), true, left_margin);
 
         OutputHotkeyString(x, y, "Material Filter:", "M", true, left_margin);
@@ -687,7 +542,6 @@
             !world->selected_building->owner)
         {
             return np;
->>>>>>> e4b6fb0f
         }
 
         switch (world->selected_building->getType())
@@ -723,10 +577,6 @@
         if (last_token >= interface_key::STRING_A048
             && last_token <= interface_key::STRING_A058)
         {
-<<<<<<< HEAD
-            in_dummy_screen = false;
-            show_help = false;
-=======
             size_t selection = last_token - interface_key::STRING_A048;
             if (np.size() < selection)
                 return false;
@@ -764,7 +614,6 @@
                 == np[i].position->code;
             OutputToggleString(x, y, np[i].position->name[0].c_str(),
                 int_to_string(i+1).c_str(), enabled, true, left_margin);
->>>>>>> e4b6fb0f
         }
     }
 };
@@ -867,16 +716,11 @@
 
 // Lua API section
 
-<<<<<<< HEAD
-static bool isPlannableBuilding(df::building_type type) {
-    return planner.isPlannableBuilding(type);
-=======
 static bool isPlannableBuilding(df::building_type type,
                                 int16_t subtype,
                                 int32_t custom) {
     return planner.isPlannableBuilding(
         toBuildingTypeKey(type, subtype, custom));
->>>>>>> e4b6fb0f
 }
 
 static void addPlannedBuilding(df::building *bld) {
