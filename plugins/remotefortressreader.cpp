--- conflicted
+++ resolved
@@ -1,100 +1,37 @@
 #define DF_VERSION 42004
 
-#include <vector>
-#include <time.h>
-#include <cstdio>
-
 // some headers required for a plugin. Nothing special, just the basics.
-#include "Console.h"
 #include "Core.h"
+#include <Console.h>
+#include <Export.h>
+#include <PluginManager.h>
+
+// DF data structure definition headers
 #include "DataDefs.h"
-#include "Export.h"
-#include "Hooks.h"
-#include "MiscUtils.h"
-#include "PluginManager.h"
-#include "RemoteServer.h"
-#include "TileTypes.h"
-
-#include "SDL_events.h"
-#include "SDL_keyboard.h"
-
-//DFhack specific headers
-#include "modules/Buildings.h"
-#include "modules/Gui.h"
-#include "modules/Items.h"
-#include "modules/MapCache.h"
-#include "modules/Maps.h"
-#include "modules/Materials.h"
-#include "modules/Translation.h"
-#include "modules/Units.h"
-#include "modules/World.h"
-
-// DF data structure definition headers
-#include "df/army.h"
-#include "df/army_flags.h"
-#include "df/body_appearance_modifier.h"
-#include "df/body_part_layer_raw.h"
+#include "df/world.h"
+#include "df/ui.h"
+#include "df/item.h"
+#include "df/creature_raw.h"
+#include "df/caste_raw.h"
 #include "df/body_part_raw.h"
-#include "df/bp_appearance_modifier.h"
-#include "df/building_axle_horizontalst.h"
-#include "df/building_bridgest.h"
-#include "df/building_def_furnacest.h"
-#include "df/building_def_workshopst.h"
-#include "df/building_rollersst.h"
-#include "df/building_screw_pumpst.h"
-#include "df/building_siegeenginest.h"
-#include "df/building_water_wheelst.h"
-#include "df/building_wellst.h"
-#include "df/building_windmillst.h"
-#include "df/builtin_mats.h"
-#include "df/caste_raw.h"
-#include "df/caste_raw.h"
-#include "df/color_modifier_raw.h"
-#include "df/creature_raw.h"
-#include "df/creature_raw.h"
-#include "df/descriptor_color.h"
-#include "df/descriptor_color.h"
-#include "df/descriptor_pattern.h"
-#include "df/descriptor_pattern.h"
-#include "df/descriptor_shape.h"
-#include "df/dfhack_material_category.h"
-#include "df/enabler.h"
-#include "df/graphic.h"
 #include "df/historical_figure.h"
-<<<<<<< HEAD
-#include "df/item.h"
-#include "df/itemdef.h"
-=======
 #include "df/world_history.h"
 
->>>>>>> af5d4ec5
 #include "df/job_item.h"
 #include "df/job_material_category.h"
+#include "df/dfhack_material_category.h"
+#include "df/matter_state.h"
+#include "df/material_vec_ref.h"
+#include "df/builtin_mats.h"
 #include "df/map_block_column.h"
-#include "df/material_vec_ref.h"
-#include "df/matter_state.h"
-#include "df/mental_attribute_type.h"
-#include "df/physical_attribute_type.h"
 #include "df/plant.h"
 #include "df/plant_raw_flags.h"
-#include "df/region_map_entry.h"
-#include "df/tissue.h"
-#include "df/ui.h"
-#include "df/unit.h"
-#include "df/viewscreen_choose_start_sitest.h"
-#include "df/world.h"
-#include "df/world_data.h"
-#include "df/world_region.h"
-#include "df/world_region_details.h"
-
 #if DF_VERSION > 40001
 #include "df/plant_tree_info.h"
 #include "df/plant_tree_tile.h"
 #include "df/plant_growth.h"
 #include "df/plant_growth_print.h"
 #endif
-<<<<<<< HEAD
-=======
 #include "df/itemdef.h"
 #include "df/building_def_workshopst.h"
 #include "df/building_def_furnacest.h"
@@ -165,10 +102,10 @@
 #include <vector>
 #include <time.h>
 #include <cstdio>
->>>>>>> af5d4ec5
 
 #include "RemoteFortressReader.pb.h"
 
+#include "RemoteServer.h"
 
 using namespace DFHack;
 using namespace df::enums;
@@ -2664,7 +2601,7 @@
                 if (!orig_part)
                     continue;
                 auto send_part = send_caste->add_body_parts();
-
+                
                 send_part->set_token(orig_part->token);
                 send_part->set_category(orig_part->category);
                 send_part->set_parent(orig_part->con_part_id);
@@ -2773,7 +2710,7 @@
             send_caste->set_description(orig_caste->description);
             send_caste->set_adult_size(orig_caste->misc.adult_size);
         }
-
+    
         for (int j = 0; j < orig_creature->tissue.size(); j++)
         {
             auto orig_tissue = orig_creature->tissue[j];
