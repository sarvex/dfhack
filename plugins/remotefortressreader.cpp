--- conflicted
+++ resolved
@@ -93,11 +93,8 @@
 using namespace df::global;
 #else
 REQUIRE_GLOBAL(world);
-<<<<<<< HEAD
 REQUIRE_GLOBAL(gps);
-=======
 REQUIRE_GLOBAL(ui);
->>>>>>> e505bf0a
 #endif
 
 // Here go all the command declarations...
