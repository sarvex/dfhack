#include "Core.h"
#include "Console.h"
#include "Export.h"
#include "PluginManager.h"
#include "modules/MapCache.h"
using namespace DFHack;

#include <fstream>

#include "DataDefs.h"
#include "df/world.h"

#include "proto/Map.pb.h"

using namespace DFHack::Simple;

DFhackCExport command_result mapexport (Core * c, std::vector <std::string> & parameters);

DFhackCExport const char * plugin_name ( void )
{
    return "mapexport";
}

DFhackCExport command_result plugin_init ( Core * c, std::vector <PluginCommand> &commands)
{
    GOOGLE_PROTOBUF_VERIFY_VERSION;
    commands.clear();
    commands.push_back(PluginCommand("mapexport", "Exports the current map to a file.", mapexport, true));
    return CR_OK;
}

DFhackCExport command_result plugin_shutdown ( Core * c )
{
    google::protobuf::ShutdownProtobufLibrary();
    return CR_OK;
}

DFhackCExport command_result mapexport (Core * c, std::vector <std::string> & parameters)
{
    for(int i = 0; i < parameters.size();i++)
    {
        if(parameters[i] == "help" || parameters[i] == "?")
        {
            c->con.print("Exports the currently visible map to a file.\n"
                         "Usage: mapexport <filename>\n"
			);
            return CR_OK;
        }
    }
    std::string filename;
    if (parameters.size() < 1)
    {
            c->con.printerr("Please supply a filename.\n");
            return CR_OK;
    }
    filename = parameters[0];

    bool showHidden = true;

    uint32_t x_max=0, y_max=0, z_max=0;
    c->Suspend();
    if (!Maps::IsValid())
    {
        c->con.printerr("Map is not available!\n");
        c->Resume();
        return CR_FAILURE;
    }
    Maps::getSize(x_max, y_max, z_max);
    MapExtras::MapCache map;
    DFHack::Materials *mats = c->getMaterials();

<<<<<<< HEAD
    if (!Vegetation::isValid())
    {
        c->con.printerr("Unable to read vegetation; plants won't be listed!\n" );
    }

=======
>>>>>>> be892beb
    dfproto::Map protomap;
    protomap.set_x_size(x_max);
    protomap.set_y_size(y_max);
    protomap.set_z_size(z_max);

    DFHack::t_feature blockFeatureGlobal;
    DFHack::t_feature blockFeatureLocal;

    for(uint32_t z = 0; z < z_max; z++)
    {
        for(uint32_t b_y = 0; b_y < y_max; b_y++)
        {
            for(uint32_t b_x = 0; b_x < x_max; b_x++)
            {
                // Get the map block
                df::coord2d blockCoord(b_x, b_y);
                MapExtras::Block *b = map.BlockAt(DFHack::DFCoord(b_x, b_y, z));
                if (!b || !b->valid)
                {
                    continue;
                }

                dfproto::Block *protoblock = protomap.add_block();
                protoblock->set_x(b_x);
                protoblock->set_y(b_y);
                protoblock->set_z(z);

                { // Find features
                    uint32_t index = b->raw.global_feature;
                    if (index != -1)
                        Maps::GetGlobalFeature(blockFeatureGlobal, index);

                    index = b->raw.local_feature;
                    if (index != -1)
                        Maps::GetLocalFeature(blockFeatureLocal, blockCoord, index);
                }

                int global_z = df::global::world->map.region_z + z;

                // Iterate over all the tiles in the block
                for(uint32_t y = 0; y < 16; y++)
                {
                    for(uint32_t x = 0; x < 16; x++)
                    {
                        df::coord2d coord(x, y);
                        df::tile_designation des = b->DesignationAt(coord);
                        df::tile_occupancy occ = b->OccupancyAt(coord);

                        // Skip hidden tiles
                        if (!showHidden && des.bits.hidden)
                        {
                            continue;
                        }

                        dfproto::Tile *prototile = protoblock->add_tile();
                        prototile->set_x(x);
                        prototile->set_y(y);

                        // Check for liquid
                        if (des.bits.flow_size)
                        {
                            //if (des.bits.liquid_type == df::tile_liquid::Magma)

                            //else
                        }

                        uint16_t type = b->TileTypeAt(coord);
                        const DFHack::TileRow *info = DFHack::getTileRow(type);
                        prototile->set_type((dfproto::Tile::TileType)info->shape);
                        /*switch (info->shape)
                        {
                        case DFHack::WALL:
                            prototile->set_type(dfproto::Tile::WALL);
                            break;
                        default:
                            break;
                        }*/
                    }
                }
            } // block x

            // Clean uneeded memory
            map.trash();
        } // block y
    } // z

    std::ofstream output(filename, std::ios::out | std::ios::trunc | std::ios::binary);
    if (!output.is_open())
    {
            c->con.printerr("Couldn't open the output file.\n");
            c->Resume();
            return CR_FAILURE;
    }
    if (!protomap.SerializeToOstream(&output))
    {
            c->con.printerr("Failed to save map file.\n");
            c->Resume();
            return CR_FAILURE;
    }
    c->con.print("Map succesfully exported.\n");
    c->Resume();
    return CR_OK;
}<|MERGE_RESOLUTION|>--- conflicted
+++ resolved
@@ -43,7 +43,7 @@
         {
             c->con.print("Exports the currently visible map to a file.\n"
                          "Usage: mapexport <filename>\n"
-			);
+            );
             return CR_OK;
         }
     }
@@ -69,14 +69,11 @@
     MapExtras::MapCache map;
     DFHack::Materials *mats = c->getMaterials();
 
-<<<<<<< HEAD
     if (!Vegetation::isValid())
     {
         c->con.printerr("Unable to read vegetation; plants won't be listed!\n" );
     }
 
-=======
->>>>>>> be892beb
     dfproto::Map protomap;
     protomap.set_x_size(x_max);
     protomap.set_y_size(y_max);
