--- conflicted
+++ resolved
@@ -209,35 +209,20 @@
                         df::tiletype type = b->TileTypeAt(coord);
                         prototile->set_type((dfproto::Tile::TileType)tileShape(type));
 
-<<<<<<< HEAD
-                        prototile->set_tile_material((dfproto::Tile::TileMaterialType)info->material);
-=======
-                        prototile->set_material_type((dfproto::Tile::MaterialType)tileMaterial(type));
->>>>>>> 091bf62a
+                        prototile->set_material_type((dfproto::Tile::TileMaterialType)tileMaterial(type));
 
                         df::coord map_pos = df::coord(b_x*16+x,b_y*16+y,z);
                         
                         switch (tileMaterial(type))
                         {
-<<<<<<< HEAD
-                        case DFHack::SOIL:
-                        case DFHack::STONE:
+                        case tiletype_material::SOIL:
+                        case tiletype_material::STONE:
                             prototile->set_material_type(0);
                             prototile->set_material_index(b->baseMaterialAt(coord));
                             break;
-                        case DFHack::VEIN:
+                        case tiletype_material::MINERAL:
                             prototile->set_material_type(0);
                             prototile->set_material_index(b->veinMaterialAt(coord));
-=======
-                        case tiletype_material::SOIL:
-                        case tiletype_material::STONE:
-                            prototile->set_material_index(0);
-                            prototile->set_material(b->baseMaterialAt(coord));
-                            break;
-                        case tiletype_material::MINERAL:
-                            prototile->set_material_index(0);
-                            prototile->set_material(b->veinMaterialAt(coord));
->>>>>>> 091bf62a
                             break;
                         case tiletype_material::FEATURE:
                             if (blockFeatureLocal.type != -1 && des.bits.feature_local)
