#include "uicommon.h"
#include "listcolumn.h"

#include "DataDefs.h"

#include "df/job.h"
#include "df/ui.h"
#include "df/unit.h"
#include "df/viewscreen_dwarfmodest.h"
#include "df/world.h"
#include "df/misc_trait_type.h"
#include "df/unit_misc_trait.h"

#include "LuaTools.h"
#include "LuaWrapper.h"
#include "modules/Gui.h"
#include "modules/Units.h"
#include "modules/Translation.h"
#include "modules/World.h"
#include "modules/Maps.h"

#include "df/activity_entry.h"
#include "df/activity_event.h"
#include "df/creature_raw.h"
#include "df/dance_form.h"
#include "df/descriptor_color.h"
#include "df/descriptor_shape.h"
#include "df/item_type.h"
#include "df/itemdef_ammost.h"
#include "df/itemdef_armorst.h"
#include "df/itemdef_foodst.h"
#include "df/itemdef_glovesst.h"
#include "df/itemdef_helmst.h"
#include "df/itemdef_instrumentst.h"
#include "df/itemdef_pantsst.h"
#include "df/itemdef_shieldst.h"
#include "df/itemdef_shoesst.h"
#include "df/itemdef_siegeammost.h"
#include "df/itemdef_toolst.h"
#include "df/itemdef_toyst.h"
#include "df/itemdef_trapcompst.h"
#include "df/itemdef_weaponst.h"
#include "df/musical_form.h"
#include "df/poetic_form.h"
#include "df/trapcomp_flags.h"
#include "df/unit_preference.h"
#include "df/unit_soul.h"
#include "df/viewscreen_unitst.h"
#include "df/world_raws.h"

using std::deque;

DFHACK_PLUGIN("dwarfmonitor");
DFHACK_PLUGIN_IS_ENABLED(is_enabled);
REQUIRE_GLOBAL(current_weather);
REQUIRE_GLOBAL(world);
REQUIRE_GLOBAL(ui);

typedef int16_t activity_type;

#define PLUGIN_VERSION 0.9
#define DAY_TICKS 1200
#define DELTA_TICKS 100

const int min_window = 28;
const int max_history_days = 3 * min_window;
const int ticks_per_day = DAY_TICKS / DELTA_TICKS;

template <typename T1, typename T2>
struct less_second {
    typedef pair<T1, T2> type;
    bool operator ()(type const& a, type const& b) const {
        return a.second > b.second;
    }
};

struct dwarfmonitor_configst {
    std::string date_format;
};
static dwarfmonitor_configst dwarfmonitor_config;

static bool monitor_jobs = false;
static bool monitor_misery = true;
static bool monitor_date = true;
static bool monitor_weather = true;
static map<df::unit *, deque<activity_type>> work_history;

static int misery[] = { 0, 0, 0, 0, 0, 0, 0 };
static bool misery_upto_date = false;

static color_value monitor_colors[] =
{
    COLOR_LIGHTRED,
    COLOR_RED,
    COLOR_YELLOW,
    COLOR_WHITE,
    COLOR_CYAN,
    COLOR_LIGHTBLUE,
    COLOR_LIGHTGREEN
};

static int get_happiness_cat(df::unit *unit)
{
    int level = Units::getStressCategory(unit);
    if (level < 0) level = 0;
    if (level > 6) level = 6;
    return level;
}

static int get_max_history()
{
    return ticks_per_day * max_history_days;
}

static int getPercentage(const int n, const int d)
{
    return static_cast<int>(
        static_cast<float>(n) / static_cast<float>(d) * 100.0);
}

static string getUnitName(df::unit * unit)
{
    string label = "";
    auto name = Units::getVisibleName(unit);
    if (name->has_name)
        label = Translation::TranslateName(name, false);

    return label;
}

template<typename T>
static string getFormName(int32_t id, const string &default_ = "?") {
    T *form = T::find(id);
    if (form)
        return Translation::TranslateName(&form->name);
    return default_;
}

static void send_key(const df::interface_key &key)
{
    set< df::interface_key > keys;
    keys.insert(key);
    Gui::getCurViewscreen(true)->feed(&keys);
}

static void move_cursor(df::coord &pos)
{
    Gui::setCursorCoords(pos.x, pos.y, pos.z);
    Gui::refreshSidebar();
}

static void open_stats_screen();

namespace dm_lua {
    static color_ostream_proxy *out;
    static lua_State *state;
    typedef int(*initializer)(lua_State*);
    int no_args (lua_State *L) { return 0; }
    void cleanup()
    {
        if (out)
        {
            delete out;
            out = NULL;
        }
        lua_close(state);
    }
    bool init_call (const char *func)
    {
        if (!out)
            out = new color_ostream_proxy(Core::getInstance().getConsole());
        return Lua::PushModulePublic(*out, state, "plugins.dwarfmonitor", func);
    }
    bool safe_call (int nargs)
    {
        return Lua::SafeCall(*out, state, nargs, 0);
    }

    bool call (const char *func, initializer init = no_args)
    {
        Lua::StackUnwinder top(state);
        if (!init_call(func))
            return false;
        int nargs = init(state);
        return safe_call(nargs);
    }

    namespace api {
        int monitor_state (lua_State *L)
        {
            std::string type = luaL_checkstring(L, 1);
            if (type == "weather")
                lua_pushboolean(L, monitor_weather);
            else if (type == "misery")
                lua_pushboolean(L, monitor_misery);
            else if (type == "date")
                lua_pushboolean(L, monitor_date);
            else
                lua_pushnil(L);
            return 1;
        }
        int get_weather_counts (lua_State *L)
        {
            #define WEATHER_TYPES WTYPE(clear, None); WTYPE(rain, Rain); WTYPE(snow, Snow);
            #define WTYPE(type, name) int type = 0;
            WEATHER_TYPES
            #undef WTYPE
            int i, j;
            for (i = 0; i < 5; ++i)
            {
                for (j = 0; j < 5; ++j)
                {
                    switch ((*current_weather)[i][j])
                    {
                        #define WTYPE(type, name) case weather_type::name: type++; break;
                        WEATHER_TYPES
                        #undef WTYPE
                    }
                }
            }
            lua_newtable(L);
            #define WTYPE(type, name) Lua::TableInsert(L, #type, type);
            WEATHER_TYPES
            #undef WTYPE
            #undef WEATHER_TYPES
            return 1;
        }
        int get_misery_data (lua_State *L)
        {
            lua_newtable(L);
            for (int i = 0; i < 7; i++)
            {
                Lua::Push(L, i);
                lua_newtable(L);
                Lua::TableInsert(L, "value", misery[i]);
                Lua::TableInsert(L, "color", monitor_colors[i]);
                Lua::TableInsert(L, "last", (i == 6));
                lua_settable(L, -3);
            }
            return 1;
        }
    }
}

#define DM_LUA_FUNC(name) { #name, df::wrap_function(dm_lua::api::name, true) }
#define DM_LUA_CMD(name) { #name, dm_lua::api::name }
DFHACK_PLUGIN_LUA_COMMANDS {
    DM_LUA_CMD(monitor_state),
    DM_LUA_CMD(get_weather_counts),
    DM_LUA_CMD(get_misery_data),
    DFHACK_LUA_END
};

#define JOB_IDLE -1
#define JOB_UNKNOWN -2
#define JOB_MILITARY -3
#define JOB_LEISURE -4
#define JOB_UNPRODUCTIVE -5
#define JOB_DESIGNATE -6
#define JOB_STORE_ITEM -7
#define JOB_MANUFACTURE -8
#define JOB_DETAILING -9
#define JOB_HUNTING -10
#define JOB_MEDICAL -14
#define JOB_COLLECT -15
#define JOB_CONSTRUCTION -16
#define JOB_AGRICULTURE -17
#define JOB_FOOD_PROD -18
#define JOB_MECHANICAL -19
#define JOB_ANIMALS -20
#define JOB_PRODUCTIVE -21

static map<activity_type, string> activity_labels;

static string getActivityLabel(const activity_type activity)
{
    string label;

    if (activity_labels.find(activity) != activity_labels.end())
    {
        label = activity_labels[activity];
    }
    else
    {
        string raw_label = enum_item_key_str(static_cast<df::job_type>(activity));
        for (auto c = raw_label.begin(); c != raw_label.end(); c++)
        {
            if (label.length() > 0 && *c >= 'A' && *c <= 'Z')
                label += ' ';

            label += *c;
        }
    }

    return label;
}


class ViewscreenDwarfStats : public dfhack_viewscreen
{
public:
    ViewscreenDwarfStats(df::unit *starting_selection) : selected_column(0)
    {
        dwarves_column.multiselect = false;
        dwarves_column.auto_select = true;
        dwarves_column.setTitle("Dwarves");

        dwarf_activity_column.multiselect = false;
        dwarf_activity_column.auto_select = true;
        dwarf_activity_column.setTitle("Dwarf Activity");

        window_days = min_window;

        populateDwarfColumn(starting_selection);
    }

    void populateDwarfColumn(df::unit *starting_selection = NULL)
    {
        selected_column = 0;

        auto last_selected_index = dwarf_activity_column.highlighted_index;
        dwarves_column.clear();
        dwarf_activity_values.clear();

        for (auto it = work_history.begin(); it != work_history.end();)
        {
            auto unit = it->first;
            if (!Units::isActive(unit))
            {
                work_history.erase(it++);
                continue;
            }

            deque<activity_type> *work_list = &it->second;
            ++it;

            size_t dwarf_total = 0;
            dwarf_activity_values[unit] =  map<activity_type, size_t>();
            size_t count = window_days * ticks_per_day;
            for (auto entry = work_list->rbegin(); entry != work_list->rend() && count > 0; entry++, count--)
            {
                if (*entry == JOB_UNKNOWN || *entry == job_type::DrinkBlood)
                    continue;

                ++dwarf_total;
                addDwarfActivity(unit, *entry);
            }

            auto &values = dwarf_activity_values[unit];
            for (auto it = values.begin(); it != values.end(); ++it)
                it->second = getPercentage(it->second, dwarf_total);

            dwarves_column.add(getUnitName(unit), unit);
        }

        dwarf_activity_column.left_margin = dwarves_column.fixWidth() + 2;
        dwarves_column.filterDisplay();
        if (starting_selection)
            dwarves_column.selectItem(starting_selection);
        else
            dwarves_column.setHighlight(last_selected_index);

        populateActivityColumn();
    }

    void populateActivityColumn()
    {
        dwarf_activity_column.clear();
        if (dwarves_column.getDisplayedListSize() == 0)
            return;

        auto unit = dwarves_column.getFirstSelectedElem();
        if (dwarf_activity_values.find(unit) == dwarf_activity_values.end())
            return;

        auto dwarf_activities = &dwarf_activity_values[unit];
        if (dwarf_activities)
        {
            vector<pair<activity_type, size_t>> rev_vec(dwarf_activities->begin(), dwarf_activities->end());
            sort(rev_vec.begin(), rev_vec.end(), less_second<activity_type, size_t>());

            for (auto it = rev_vec.begin(); it != rev_vec.end(); ++it)
                dwarf_activity_column.add(getActivityItem(it->first, it->second), it->first);
        }

        dwarf_activity_column.fixWidth();
        dwarf_activity_column.clearSearch();
        dwarf_activity_column.setHighlight(0);
    }

    void addDwarfActivity(df::unit *unit, const activity_type &activity)
    {
        if (dwarf_activity_values[unit].find(activity) == dwarf_activity_values[unit].end())
            dwarf_activity_values[unit][activity] = 0;

        dwarf_activity_values[unit][activity]++;
    }

    string getActivityItem(activity_type activity, size_t value)
    {
        return pad_string(int_to_string(value), 3) + " " + getActivityLabel(activity);
    }

    void feed(set<df::interface_key> *input)
    {
        bool key_processed = false;
        switch (selected_column)
        {
        case 0:
            key_processed = dwarves_column.feed(input);
            break;
        case 1:
            key_processed = dwarf_activity_column.feed(input);
            break;
        }

        if (key_processed)
        {
            if (selected_column == 0 && dwarves_column.feed_changed_highlight)
                populateActivityColumn();

            return;
        }

        if (input->count(interface_key::LEAVESCREEN))
        {
            input->clear();
            Screen::dismiss(this);
            return;
        }
        else if  (input->count(interface_key::CUSTOM_SHIFT_D))
        {
            Screen::dismiss(this);
            open_stats_screen();
        }
        else if  (input->count(interface_key::CUSTOM_SHIFT_Z))
        {
            df::unit *selected_unit = (selected_column == 0) ? dwarves_column.getFirstSelectedElem() : nullptr;
            if (selected_unit)
            {
                input->clear();
                Screen::dismiss(this);
                Gui::resetDwarfmodeView(true);
                send_key(interface_key::D_VIEWUNIT);
                move_cursor(selected_unit->pos);
            }
        }
        else if  (input->count(interface_key::SECONDSCROLL_PAGEDOWN))
        {
            window_days += min_window;
            if (window_days > max_history_days)
                window_days = min_window;

            populateDwarfColumn();
        }
        else if  (input->count(interface_key::CURSOR_LEFT))
        {
            --selected_column;
            validateColumn();
        }
        else if  (input->count(interface_key::CURSOR_RIGHT))
        {
            ++selected_column;
            validateColumn();
        }
        else if (enabler->tracking_on && enabler->mouse_lbut)
        {
            if (dwarves_column.setHighlightByMouse())
            {
                selected_column = 0;
                populateActivityColumn();
            }
            else if (dwarf_activity_column.setHighlightByMouse())
                selected_column = 1;

            enabler->mouse_lbut = enabler->mouse_rbut = 0;
        }
    }

    void render()
    {
        using namespace df::enums::interface_key;

        if (Screen::isDismissed(this))
            return;

        dfhack_viewscreen::render();

        Screen::clear();
        Screen::drawBorder("  Dwarf Activity  ");

        dwarves_column.display(selected_column == 0);
        dwarf_activity_column.display(selected_column == 1);

        int32_t y = gps->dimy - 4;
        int32_t x = 2;
        OutputHotkeyString(x, y, "Leave", LEAVESCREEN);

        x += 13;
        string window_label = "Window Months: " + int_to_string(window_days / min_window);
        OutputHotkeyString(x, y, window_label.c_str(), SECONDSCROLL_PAGEDOWN);

        ++y;
        x = 2;
        OutputHotkeyString(x, y, "Fort Stats", CUSTOM_SHIFT_D);

        x += 3;
        OutputHotkeyString(x, y, "Zoom Unit", CUSTOM_SHIFT_Z);
    }

    std::string getFocusString() { return "dwarfmonitor_dwarfstats"; }

private:
    ListColumn<df::unit *> dwarves_column;
    ListColumn<activity_type> dwarf_activity_column;
    int selected_column;
    size_t window_days;

    map<df::unit *, map<activity_type, size_t>> dwarf_activity_values;

    void validateColumn()
    {
        set_to_limit(selected_column, 1);
    }

    void resize(int32_t x, int32_t y)
    {
        dfhack_viewscreen::resize(x, y);
        dwarves_column.resize();
        dwarf_activity_column.resize();
    }
};


class ViewscreenFortStats : public dfhack_viewscreen
{
public:
    ViewscreenFortStats()
    {
        fort_activity_column.multiselect = false;
        fort_activity_column.auto_select = true;
        fort_activity_column.setTitle("Fort Activities");
        fort_activity_column.bottom_margin = 4;

        dwarf_activity_column.multiselect = false;
        dwarf_activity_column.auto_select = true;
        dwarf_activity_column.setTitle("Units on Activity");
        dwarf_activity_column.bottom_margin = 4;
        dwarf_activity_column.text_clip_at = 25;

        category_breakdown_column.setTitle("Category Breakdown");
        category_breakdown_column.bottom_margin = 4;

        window_days = min_window;

        populateFortColumn();
    }

    void populateFortColumn()
    {
        selected_column = 0;
        fort_activity_count = 0;

        auto last_selected_index = fort_activity_column.highlighted_index;
        fort_activity_column.clear();
        fort_activity_totals.clear();
        dwarf_activity_values.clear();
        category_breakdown.clear();

        for (auto it = work_history.begin(); it != work_history.end();)
        {
            auto unit = it->first;
            if (!Units::isActive(unit))
            {
                work_history.erase(it++);
                continue;
            }

            deque<activity_type> *work_list = &it->second;
            ++it;

            size_t count = window_days * ticks_per_day;
            for (auto entry = work_list->rbegin(); entry != work_list->rend() && count > 0; entry++, count--)
            {
                if (*entry == JOB_UNKNOWN)
                    continue;

                ++fort_activity_count;

                auto real_activity = *entry;
                if (real_activity < 0)
                {
                    addFortActivity(real_activity);
                }
                else
                {
                    auto activity = static_cast<df::job_type>(real_activity);

                    switch (activity)
                    {
                    case job_type::Eat:
                    case job_type::Drink:
                    case job_type::Drink2:
                    case job_type::Sleep:
                    case job_type::AttendParty:
                    case job_type::Rest:
                    case job_type::CleanSelf:
                    case job_type::DrinkBlood:
                        real_activity = JOB_LEISURE;
                        break;

                    case job_type::Kidnap:
                    case job_type::StartingFistFight:
                    case job_type::SeekInfant:
                    case job_type::SeekArtifact:
                    case job_type::GoShopping:
                    case job_type::GoShopping2:
                    case job_type::RecoverPet:
                    case job_type::CauseTrouble:
                    case job_type::ReportCrime:
                    case job_type::BeatCriminal:
                    case job_type::ExecuteCriminal:
                        real_activity = JOB_UNPRODUCTIVE;
                        break;

                    case job_type::CarveUpwardStaircase:
                    case job_type::CarveDownwardStaircase:
                    case job_type::CarveUpDownStaircase:
                    case job_type::CarveRamp:
                    case job_type::DigChannel:
                    case job_type::Dig:
                    case job_type::CarveTrack:
                    case job_type::CarveFortification:
                        real_activity = JOB_DESIGNATE;
                        break;

                    case job_type::StoreOwnedItem:
                    case job_type::PlaceItemInTomb:
                    case job_type::StoreItemInStockpile:
                    case job_type::StoreItemInBag:
                    case job_type::StoreItemInHospital:
                    case job_type::StoreWeapon:
                    case job_type::StoreArmor:
                    case job_type::StoreItemInBarrel:
                    case job_type::StoreItemInBin:
                    case job_type::BringItemToDepot:
                    case job_type::BringItemToShop:
                    case job_type::GetProvisions:
                    case job_type::FillWaterskin:
                    case job_type::FillWaterskin2:
                    case job_type::CheckChest:
                    case job_type::PickupEquipment:
                    case job_type::DumpItem:
                    case job_type::PushTrackVehicle:
                    case job_type::PlaceTrackVehicle:
                    case job_type::StoreItemInVehicle:
                        real_activity = JOB_STORE_ITEM;
                        break;

                    case job_type::ConstructDoor:
                    case job_type::ConstructFloodgate:
                    case job_type::ConstructBed:
                    case job_type::ConstructThrone:
                    case job_type::ConstructCoffin:
                    case job_type::ConstructTable:
                    case job_type::ConstructChest:
                    case job_type::ConstructBin:
                    case job_type::ConstructArmorStand:
                    case job_type::ConstructWeaponRack:
                    case job_type::ConstructCabinet:
                    case job_type::ConstructStatue:
                    case job_type::ConstructBlocks:
                    case job_type::MakeRawGlass:
                    case job_type::MakeCrafts:
                    case job_type::MintCoins:
                    case job_type::CutGems:
                    case job_type::CutGlass:
                    case job_type::EncrustWithGems:
                    case job_type::EncrustWithGlass:
                    case job_type::SmeltOre:
                    case job_type::MeltMetalObject:
                    case job_type::ExtractMetalStrands:
                    case job_type::MakeWeapon:
                    case job_type::ForgeAnvil:
                    case job_type::ConstructCatapultParts:
                    case job_type::ConstructBallistaParts:
                    case job_type::MakeArmor:
                    case job_type::MakeHelm:
                    case job_type::MakePants:
                    case job_type::StudWith:
                    case job_type::ProcessPlantsVial:
                    case job_type::ProcessPlantsBarrel:
                    case job_type::WeaveCloth:
                    case job_type::MakeGloves:
                    case job_type::MakeShoes:
                    case job_type::MakeShield:
                    case job_type::MakeCage:
                    case job_type::MakeChain:
                    case job_type::MakeFlask:
                    case job_type::MakeGoblet:
                    case job_type::MakeToy:
                    case job_type::MakeAnimalTrap:
                    case job_type::MakeBarrel:
                    case job_type::MakeBucket:
                    case job_type::MakeWindow:
                    case job_type::MakeTotem:
                    case job_type::MakeAmmo:
                    case job_type::DecorateWith:
                    case job_type::MakeBackpack:
                    case job_type::MakeQuiver:
                    case job_type::MakeBallistaArrowHead:
                    case job_type::AssembleSiegeAmmo:
                    case job_type::ConstructMechanisms:
                    case job_type::MakeTrapComponent:
                    case job_type::ExtractFromPlants:
                    case job_type::ExtractFromRawFish:
                    case job_type::ExtractFromLandAnimal:
                    case job_type::MakeCharcoal:
                    case job_type::MakeAsh:
                    case job_type::MakeLye:
                    case job_type::MakePotashFromLye:
                    case job_type::MakePotashFromAsh:
                    case job_type::DyeThread:
                    case job_type::DyeCloth:
                    case job_type::SewImage:
                    case job_type::MakePipeSection:
                    case job_type::ConstructHatchCover:
                    case job_type::ConstructGrate:
                    case job_type::ConstructQuern:
                    case job_type::ConstructMillstone:
                    case job_type::ConstructSplint:
                    case job_type::ConstructCrutch:
                    case job_type::ConstructTractionBench:
                    case job_type::CustomReaction:
                    case job_type::ConstructSlab:
                    case job_type::EngraveSlab:
                    case job_type::SpinThread:
                    case job_type::MakeTool:
                        real_activity = JOB_MANUFACTURE;
                        break;

                    case job_type::DetailFloor:
                    case job_type::DetailWall:
                        real_activity = JOB_DETAILING;
                        break;

                    case job_type::Hunt:
                    case job_type::ReturnKill:
                    case job_type::HuntVermin:
                    case job_type::GatherPlants:
                    case job_type::Fish:
                    case job_type::CatchLiveFish:
                    case job_type::BaitTrap:
                    case job_type::InstallColonyInHive:
                        real_activity = JOB_HUNTING;
                        break;

                    case job_type::RemoveConstruction:
                    case job_type::DestroyBuilding:
                    case job_type::RemoveStairs:
                    case job_type::ConstructBuilding:
                        real_activity = JOB_CONSTRUCTION;
                        break;

                    case job_type::FellTree:
                    case job_type::CollectWebs:
                    case job_type::CollectSand:
                    case job_type::DrainAquarium:
                    case job_type::FillAquarium:
                    case job_type::FillPond:
                    case job_type::CollectClay:
                        real_activity = JOB_COLLECT;
                        break;

                    case job_type::TrainHuntingAnimal:
                    case job_type::TrainWarAnimal:
                    case job_type::CatchLiveLandAnimal:
                    case job_type::TameVermin:
                    case job_type::TameAnimal:
                    case job_type::ChainAnimal:
                    case job_type::UnchainAnimal:
                    case job_type::UnchainPet:
                    case job_type::ReleaseLargeCreature:
                    case job_type::ReleasePet:
                    case job_type::ReleaseSmallCreature:
                    case job_type::HandleSmallCreature:
                    case job_type::HandleLargeCreature:
                    case job_type::CageLargeCreature:
                    case job_type::CageSmallCreature:
                    case job_type::PitLargeAnimal:
                    case job_type::PitSmallAnimal:
                    case job_type::SlaughterAnimal:
                    case job_type::ShearCreature:
                    case job_type::PenLargeAnimal:
                    case job_type::PenSmallAnimal:
                    case job_type::TrainAnimal:
                        real_activity = JOB_ANIMALS;
                        break;

                    case job_type::PlantSeeds:
                    case job_type::HarvestPlants:
                    case job_type::FertilizeField:
                        real_activity = JOB_AGRICULTURE;
                        break;

                    case job_type::ButcherAnimal:
                    case job_type::PrepareRawFish:
                    case job_type::MillPlants:
                    case job_type::MilkCreature:
                    case job_type::MakeCheese:
                    case job_type::PrepareMeal:
                    case job_type::ProcessPlants:
                    case job_type::CollectHiveProducts:
                        real_activity = JOB_FOOD_PROD;
                        break;

                    case job_type::LoadCatapult:
                    case job_type::LoadBallista:
                    case job_type::FireCatapult:
                    case job_type::FireBallista:
                        real_activity = JOB_MILITARY;
                        break;

                    case job_type::LoadCageTrap:
                    case job_type::LoadStoneTrap:
                    case job_type::LoadWeaponTrap:
                    case job_type::CleanTrap:
                    case job_type::LinkBuildingToTrigger:
                    case job_type::PullLever:
                        real_activity = JOB_MECHANICAL;
                        break;

                    case job_type::RecoverWounded:
                    case job_type::DiagnosePatient:
                    case job_type::ImmobilizeBreak:
                    case job_type::DressWound:
                    case job_type::CleanPatient:
                    case job_type::Surgery:
                    case job_type::Suture:
                    case job_type::SetBone:
                    case job_type::PlaceInTraction:
                    case job_type::GiveWater:
                    case job_type::GiveFood:
                    case job_type::GiveWater2:
                    case job_type::GiveFood2:
                    case job_type::BringCrutch:
                    case job_type::ApplyCast:
                        real_activity = JOB_MEDICAL;
                        break;

                    case job_type::OperatePump:
                    case job_type::ManageWorkOrders:
                    case job_type::UpdateStockpileRecords:
                    case job_type::TradeAtDepot:
                        real_activity = JOB_PRODUCTIVE;
                        break;

                    default:
                        break;
                    }

                    addFortActivity(real_activity);
                    addCategoryActivity(real_activity, *entry);
                }

                if (dwarf_activity_values.find(real_activity) == dwarf_activity_values.end())
                    dwarf_activity_values[real_activity] = map<df::unit *, size_t>();

                map<df::unit *, size_t> &activity_for_dwarf = dwarf_activity_values[real_activity];
                if (activity_for_dwarf.find(unit) == activity_for_dwarf.end())
                    activity_for_dwarf[unit] = 0;

                ++activity_for_dwarf[unit];
            }
        }

        vector<pair<activity_type, size_t>> rev_vec(fort_activity_totals.begin(), fort_activity_totals.end());
        sort(rev_vec.begin(), rev_vec.end(), less_second<activity_type, size_t>());

        for (auto rev_it = rev_vec.begin(); rev_it != rev_vec.end(); rev_it++)
        {
            auto activity = rev_it->first;
            addToFortAverageColumn(activity);

            for (auto it = dwarf_activity_values[activity].begin(); it != dwarf_activity_values[activity].end(); it++)
            {
                auto avg = getPercentage(it->second, getFortActivityCount(activity));
                dwarf_activity_values[activity][it->first] = avg;
            }
        }

        for (auto cat_it = category_breakdown.begin(); cat_it != category_breakdown.end(); cat_it++)
        {
            auto cat_total = fort_activity_totals[cat_it->first];
            for (auto val_it = cat_it->second.begin(); val_it != cat_it->second.end(); val_it++)
            {
                category_breakdown[cat_it->first][val_it->first] = getPercentage(val_it->second, cat_total);
            }
        }

        dwarf_activity_column.left_margin = fort_activity_column.fixWidth() + 2;
        fort_activity_column.filterDisplay();
        fort_activity_column.setHighlight(last_selected_index);
        populateDwarfColumn();
        populateCategoryBreakdownColumn();
    }

    void populateDwarfColumn()
    {
        dwarf_activity_column.clear();
        if (fort_activity_column.getDisplayListSize() > 0)
        {
            activity_type selected_activity = fort_activity_column.getFirstSelectedElem();
            auto dwarf_activities = &dwarf_activity_values[selected_activity];
            if (dwarf_activities)
            {
                vector<pair<df::unit *, size_t>> rev_vec(dwarf_activities->begin(), dwarf_activities->end());
                sort(rev_vec.begin(), rev_vec.end(), less_second<df::unit *, size_t>());

                for (auto it = rev_vec.begin(); it != rev_vec.end(); ++it)
                    dwarf_activity_column.add(getDwarfAverage(it->first, it->second), it->first);
            }
        }

        category_breakdown_column.left_margin = dwarf_activity_column.fixWidth() + 2;
        dwarf_activity_column.clearSearch();
        dwarf_activity_column.setHighlight(0);
    }

    void populateCategoryBreakdownColumn()
    {
        category_breakdown_column.clear();
        if (fort_activity_column.getDisplayListSize() == 0)
            return;

        auto selected_activity = fort_activity_column.getFirstSelectedElem();
        auto category_activities = &category_breakdown[selected_activity];
        if (category_activities)
        {
            vector<pair<activity_type, size_t>> rev_vec(category_activities->begin(), category_activities->end());
            sort(rev_vec.begin(), rev_vec.end(), less_second<activity_type, size_t>());

            for (auto it = rev_vec.begin(); it != rev_vec.end(); ++it)
                category_breakdown_column.add(getBreakdownAverage(it->first, it->second), it->first);
        }

        category_breakdown_column.fixWidth();
        category_breakdown_column.clearSearch();
        category_breakdown_column.setHighlight(0);
    }

    void addToFortAverageColumn(activity_type &type)
    {
        if (getFortActivityCount(type))
            fort_activity_column.add(getFortAverage(type), type);
    }

    string getFortAverage(const activity_type &activity)
    {
        auto average = getPercentage(getFortActivityCount(activity), fort_activity_count);
        auto label = getActivityLabel(activity);
        auto result = pad_string(int_to_string(average), 3) + " " + label;

        return result;
    }

    string getDwarfAverage(df::unit *unit, const size_t value)
    {
        auto label = getUnitName(unit);
        auto result = pad_string(int_to_string(value), 3) + " " + label;

        return result;
    }

    string getBreakdownAverage(activity_type activity, const size_t value)
    {
        auto label = getActivityLabel(activity);
        auto result = pad_string(int_to_string(value), 3) + " " + label;

        return result;
    }

    size_t getFortActivityCount(const activity_type activity)
    {
        if (fort_activity_totals.find(activity) == fort_activity_totals.end())
            return 0;

        return fort_activity_totals[activity];
    }

    void addFortActivity(const activity_type activity)
    {
        if (fort_activity_totals.find(activity) == fort_activity_totals.end())
            fort_activity_totals[activity] = 0;

        fort_activity_totals[activity]++;
    }

    void addCategoryActivity(const int category, const activity_type activity)
    {
        if (category_breakdown.find(category) == category_breakdown.end())
            category_breakdown[category] = map<activity_type, size_t>();

        if (category_breakdown[category].find(activity) == category_breakdown[category].end())
            category_breakdown[category][activity] = 0;

        category_breakdown[category][activity]++;
    }

    void feed(set<df::interface_key> *input)
    {
        bool key_processed = false;
        switch (selected_column)
        {
        case 0:
            key_processed = fort_activity_column.feed(input);
            break;
        case 1:
            key_processed = dwarf_activity_column.feed(input);
            break;
        }

        if (key_processed)
        {
            if (selected_column == 0 && fort_activity_column.feed_changed_highlight)
            {
                populateDwarfColumn();
                populateCategoryBreakdownColumn();
            }

            return;
        }

        if (input->count(interface_key::LEAVESCREEN))
        {
            input->clear();
            Screen::dismiss(this);
            return;
        }
        else if  (input->count(interface_key::SECONDSCROLL_PAGEDOWN))
        {
            window_days += min_window;
            if (window_days > max_history_days)
                window_days = min_window;

            populateFortColumn();
        }
        else if  (input->count(interface_key::CUSTOM_SHIFT_D))
        {
            df::unit *selected_unit = (selected_column == 1) ? dwarf_activity_column.getFirstSelectedElem() : nullptr;
            Screen::dismiss(this);
            Screen::show(dts::make_unique<ViewscreenDwarfStats>(selected_unit), plugin_self);
        }
        else if  (input->count(interface_key::CUSTOM_SHIFT_Z))
        {
            df::unit *selected_unit = (selected_column == 1) ? dwarf_activity_column.getFirstSelectedElem() : nullptr;
            if (selected_unit)
            {
                input->clear();
                Screen::dismiss(this);
                Gui::resetDwarfmodeView(true);
                send_key(interface_key::D_VIEWUNIT);
                move_cursor(selected_unit->pos);
            }
        }
        else if  (input->count(interface_key::CURSOR_LEFT))
        {
            --selected_column;
            validateColumn();
        }
        else if  (input->count(interface_key::CURSOR_RIGHT))
        {
            ++selected_column;
            validateColumn();
        }
        else if (enabler->tracking_on && enabler->mouse_lbut)
        {
            if (fort_activity_column.setHighlightByMouse())
            {
                selected_column = 0;
                populateDwarfColumn();
            }
            else if (dwarf_activity_column.setHighlightByMouse())
                selected_column = 1;

            enabler->mouse_lbut = enabler->mouse_rbut = 0;
        }
    }

    void render()
    {
        using namespace df::enums::interface_key;

        if (Screen::isDismissed(this))
            return;

        dfhack_viewscreen::render();

        Screen::clear();
        Screen::drawBorder("  Fortress Efficiency  ");

        fort_activity_column.display(selected_column == 0);
        dwarf_activity_column.display(selected_column == 1);
        category_breakdown_column.display(false);

        int32_t y = gps->dimy - 4;
        int32_t x = 2;
        OutputHotkeyString(x, y, "Leave", LEAVESCREEN);

        x += 13;
        string window_label = "Window Months: " + int_to_string(window_days / min_window);
        OutputHotkeyString(x, y, window_label.c_str(), SECONDSCROLL_PAGEDOWN);

        ++y;
        x = 2;
        OutputHotkeyString(x, y, "Dwarf Stats", CUSTOM_SHIFT_D);

        x += 3;
        OutputHotkeyString(x, y, "Zoom Unit", CUSTOM_SHIFT_Z);
    }

    std::string getFocusString() { return "dwarfmonitor_fortstats"; }

private:
    ListColumn<activity_type> fort_activity_column, category_breakdown_column;
    ListColumn<df::unit *> dwarf_activity_column;
    int selected_column;

    map<activity_type, size_t> fort_activity_totals;
    map<int, map<activity_type, size_t>> category_breakdown;
    map<activity_type, map<df::unit *, size_t>> dwarf_activity_values;
    size_t fort_activity_count;
    size_t window_days;

    vector<activity_type> listed_activities;

    void validateColumn()
    {
        set_to_limit(selected_column, 1);
    }

    void resize(int32_t x, int32_t y)
    {
        dfhack_viewscreen::resize(x, y);
        fort_activity_column.resize();
        dwarf_activity_column.resize();
    }
};


struct preference_map
{
    df::unit_preference pref;
    vector<df::unit *> dwarves;
    string label;

    string getItemLabel()
    {
        df::world_raws::T_itemdefs &defs = world->raws.itemdefs;
        label = ENUM_ATTR_STR(item_type, caption, pref.item_type);
        switch (pref.item_type)
        {
        case (df::item_type::WEAPON):
            label = defs.weapons[pref.item_subtype]->name_plural;
            break;
        case (df::item_type::TRAPCOMP):
            label = defs.trapcomps[pref.item_subtype]->name_plural;
            break;
        case (df::item_type::TOY):
            label = defs.toys[pref.item_subtype]->name_plural;
            break;
        case (df::item_type::TOOL):
            label = defs.tools[pref.item_subtype]->name_plural;
            break;
        case (df::item_type::INSTRUMENT):
            label = defs.instruments[pref.item_subtype]->name_plural;
            break;
        case (df::item_type::ARMOR):
            label = defs.armor[pref.item_subtype]->name_plural;
            break;
        case (df::item_type::AMMO):
            label = defs.ammo[pref.item_subtype]->name_plural;
            break;
        case (df::item_type::SIEGEAMMO):
            label = defs.siege_ammo[pref.item_subtype]->name_plural;
            break;
        case (df::item_type::GLOVES):
            label = defs.gloves[pref.item_subtype]->name_plural;
            break;
        case (df::item_type::SHOES):
            label = defs.shoes[pref.item_subtype]->name_plural;
            break;
        case (df::item_type::SHIELD):
            label = defs.shields[pref.item_subtype]->name_plural;
            break;
        case (df::item_type::HELM):
            label = defs.helms[pref.item_subtype]->name_plural;
            break;
        case (df::item_type::PANTS):
            label = defs.pants[pref.item_subtype]->name_plural;
            break;
        case (df::item_type::FOOD):
            label = defs.food[pref.item_subtype]->name;
            break;

        default:
            label = ENUM_ATTR_STR(item_type, caption, pref.item_type);
            if (label.size())
            {
                if (label[label.size() - 1] == 's')
                    label += "es";
                else
                    label += "s";
            }
            else
            {
                label = "UNKNOWN";
            }
            break;
        }

        return label;
    }

    void makeLabel()
    {
        label = "";

        typedef df::unit_preference::T_type T_type;
        df::world_raws &raws = world->raws;
        switch (pref.type)
        {
        case (T_type::LikeCreature):
        {
            label = "Creature :" + Units::getRaceNamePluralById(pref.creature_id);
            break;
        }

        case (T_type::HateCreature):
        {
            label = "Hates    :" + Units::getRaceNamePluralById(pref.creature_id);
            break;
        }

        case (T_type::LikeItem):
            label = "Item     :" + getItemLabel();
            break;

        case (T_type::LikeFood):
        {
            label = "Food     :";
            if (pref.matindex < 0 || pref.item_type == item_type::MEAT)
            {
                auto index = (pref.item_type == item_type::FISH) ? pref.mattype : pref.matindex;
                if (index > 0)
                {
                    auto creature = df::creature_raw::find(index);
                    if (creature)
                        label += creature->name[0];
                }
                else
                {
                    label += "Invalid";
                }

                break;
            }
        }

        case (T_type::LikeMaterial):
        {
            if (label.length() == 0)
                label += "Material :";
            MaterialInfo matinfo(pref.mattype, pref.matindex);
            if (pref.type == T_type::LikeFood && pref.item_type == item_type::PLANT)
            {
                label += matinfo.material->prefix;
            }
            else
                label += matinfo.toString();

            break;
        }

        case (T_type::LikePlant):
        {
            df::plant_raw *p = raws.plants.all[pref.plant_id];
            label += "Plant    :" + p->name_plural;
            break;
        }

        case (T_type::LikeShape):
            label += "Shape    :" + raws.descriptors.shapes[pref.shape_id]->name_plural;
            break;

        case (T_type::LikeTree):
        {
            df::plant_raw *p = raws.plants.all[pref.plant_id];
            label += "Tree     :" + p->name_plural;
            break;
        }

        case (T_type::LikeColor):
            label += "Color    :" + raws.descriptors.colors[pref.color_id]->name;
            break;

        case (T_type::LikePoeticForm):
            label += "Poetry   :" + getFormName<df::poetic_form>(pref.poetic_form_id);
            break;

        case (T_type::LikeMusicalForm):
            label += "Music    :" + getFormName<df::musical_form>(pref.musical_form_id);
            break;

        case (T_type::LikeDanceForm):
            label += "Dance    :" + getFormName<df::dance_form>(pref.dance_form_id);
            break;

        default:
            label += string("UNKNOWN ") + ENUM_KEY_STR(unit_preference::T_type, pref.type);
            break;
        }
    }
};


class ViewscreenPreferences : public dfhack_viewscreen
{
public:
    ViewscreenPreferences()
    {
        preferences_column.multiselect = false;
        preferences_column.auto_select = true;
        preferences_column.setTitle("Preference");
        preferences_column.bottom_margin = 3;
        preferences_column.search_margin = 50;

        dwarf_column.multiselect = false;
        dwarf_column.auto_select = true;
        dwarf_column.allow_null = true;
        dwarf_column.setTitle("Units with Preference");
        dwarf_column.bottom_margin = 3;
        dwarf_column.search_margin = 50;

        populatePreferencesColumn();
    }

    void populatePreferencesColumn()
    {
        selected_column = 0;

        auto last_selected_index = preferences_column.highlighted_index;
        preferences_column.clear();
        preference_totals.clear();

        for (auto iter = world->units.active.begin(); iter != world->units.active.end(); iter++)
        {
            df::unit* unit = *iter;
            if (!Units::isCitizen(unit))
                continue;

            if (!DFHack::Units::isActive(unit))
                continue;

            if (!unit->status.current_soul)
                continue;

            for (auto it = unit->status.current_soul->preferences.begin();
                 it != unit->status.current_soul->preferences.end();
                 it++)
            {
                auto pref = *it;
                if (!pref->active)
                    continue;
                bool foundInStore = false;
                for (size_t pref_index = 0; pref_index < preferences_store.size(); pref_index++)
                {
                    if (isMatchingPreference(preferences_store[pref_index].pref, *pref))
                    {
                        foundInStore = true;
                        preferences_store[pref_index].dwarves.push_back(unit);
                    }
                }

                if (!foundInStore)
                {
                    size_t pref_index = preferences_store.size();
                    preferences_store.resize(pref_index + 1);
                    preferences_store[pref_index].pref = *pref;
                    preferences_store[pref_index].dwarves.push_back(unit);
                }
            }
        }

        for (size_t i = 0; i < preferences_store.size(); i++)
        {
            preference_totals[i] = preferences_store[i].dwarves.size();
        }

        vector<pair<size_t, size_t>> rev_vec(preference_totals.begin(), preference_totals.end());
        sort(rev_vec.begin(), rev_vec.end(), less_second<size_t, size_t>());

        for (auto rev_it = rev_vec.begin(); rev_it != rev_vec.end(); rev_it++)
        {
            auto pref_index = rev_it->first;
            preferences_store[pref_index].makeLabel();

            string label = pad_string(int_to_string(rev_it->second), 3);
            label += " ";
            label += preferences_store[pref_index].label;
            ListEntry<size_t> elem(label, pref_index, "", getItemColor(preferences_store[pref_index].pref.type));
            preferences_column.add(elem);
        }

        dwarf_column.left_margin = preferences_column.fixWidth() + 2;
        preferences_column.filterDisplay();
        preferences_column.setHighlight(last_selected_index);
        populateDwarfColumn();
    }

    bool isMatchingPreference(df::unit_preference &lhs, df::unit_preference &rhs)
    {
        if (lhs.type != rhs.type)
            return false;

        typedef df::unit_preference::T_type T_type;
        switch (lhs.type)
        {
        case (T_type::LikeCreature):
            if (lhs.creature_id != rhs.creature_id)
                return false;
            break;

        case (T_type::HateCreature):
            if (lhs.creature_id != rhs.creature_id)
                return false;
            break;

        case (T_type::LikeFood):
            if (lhs.item_type != rhs.item_type)
                return false;
            if (lhs.mattype != rhs.mattype || lhs.matindex != rhs.matindex)
                return false;
            break;

        case (T_type::LikeItem):
            if (lhs.item_type != rhs.item_type || lhs.item_subtype != rhs.item_subtype)
                return false;
            break;

        case (T_type::LikeMaterial):
            if (lhs.mattype != rhs.mattype || lhs.matindex != rhs.matindex)
                return false;
            break;

        case (T_type::LikePlant):
            if (lhs.plant_id != rhs.plant_id)
                return false;
            break;

        case (T_type::LikeShape):
            if (lhs.shape_id != rhs.shape_id)
                return false;
            break;

        case (T_type::LikeTree):
            if (lhs.item_type != rhs.item_type)
                return false;
            break;

        case (T_type::LikeColor):
            if (lhs.color_id != rhs.color_id)
                return false;
            break;

        case (T_type::LikePoeticForm):
            return lhs.poetic_form_id == rhs.poetic_form_id;
            break;

        case (T_type::LikeMusicalForm):
            return lhs.musical_form_id == rhs.musical_form_id;
            break;

        case (T_type::LikeDanceForm):
            return lhs.dance_form_id == rhs.dance_form_id;
            break;

        default:
            return false;
        }

        return true;
    }

    UIColor getItemColor(const df::unit_preference::T_type &type) const
    {
        typedef df::unit_preference::T_type T_type;
        switch (type)
        {
        case (T_type::LikeCreature):
            return COLOR_WHITE;

        case (T_type::HateCreature):
            return COLOR_LIGHTRED;

        case (T_type::LikeFood):
            return COLOR_GREEN;

        case (T_type::LikeItem):
            return COLOR_YELLOW;

        case (T_type::LikeMaterial):
            return COLOR_CYAN;

        case (T_type::LikePlant):
            return COLOR_BROWN;

        case (T_type::LikeShape):
            return COLOR_BLUE;

        case (T_type::LikeTree):
            return COLOR_BROWN;

        case (T_type::LikeColor):
            return COLOR_BLUE;

        case (T_type::LikePoeticForm):
        case (T_type::LikeMusicalForm):
        case (T_type::LikeDanceForm):
            return COLOR_LIGHTCYAN;

        default:
            return COLOR_LIGHTMAGENTA;
        }

        return true;
    }

    void populateDwarfColumn()
    {
        dwarf_column.clear();
        if (preferences_column.getDisplayListSize() > 0)
        {
            auto selected_preference = preferences_column.getFirstSelectedElem();
            for (auto dfit = preferences_store[selected_preference].dwarves.begin();
                 dfit != preferences_store[selected_preference].dwarves.end();
                 dfit++)
            {
                string label = getUnitName(*dfit);
                auto happy = get_happiness_cat(*dfit);
                UIColor color = monitor_colors[happy];
                switch (happy)
                {
                case 0:
                    label += " (miserable)";
                    break;

                case 1:
                    label += " (very unhappy)";
                    break;

                case 2:
                    label += " (unhappy)";
                    break;

                case 3:
                    label += " (fine)";
                    break;

                case 4:
                    label += " (quite content)";
                    break;

                case 5:
                    label += " (happy)";
                    break;

                case 6:
                    label += " (ecstatic)";
                    break;
                }

                ListEntry<df::unit *> elem(label, *dfit, "", color);
                dwarf_column.add(elem);
            }
        }

        dwarf_column.clearSearch();
        dwarf_column.setHighlight(0);
    }

    df::unit *getSelectedUnit() override
    {
        return (selected_column == 1) ? dwarf_column.getFirstSelectedElem() : nullptr;
    }

    void feed(set<df::interface_key> *input)
    {
        bool key_processed = false;
        switch (selected_column)
        {
        case 0:
            key_processed = preferences_column.feed(input);
            break;
        case 1:
            key_processed = dwarf_column.feed(input);
            break;
        }

        if (key_processed)
        {
            if (selected_column == 0 && preferences_column.feed_changed_highlight)
            {
                populateDwarfColumn();
            }

            return;
        }

        if (input->count(interface_key::LEAVESCREEN))
        {
            input->clear();
            Screen::dismiss(this);
            return;
        }
        else if  (input->count(interface_key::CUSTOM_SHIFT_V))
        {
            df::unit *unit = getSelectedUnit();
            if (unit)
            {
                auto unitscr = df::allocate<df::viewscreen_unitst>();
                unitscr->unit = unit;
                Screen::show(std::unique_ptr<df::viewscreen>(unitscr));
            }
        }
        else if  (input->count(interface_key::CUSTOM_SHIFT_Z))
        {
            df::unit *selected_unit = getSelectedUnit();
            if (selected_unit)
            {
                input->clear();
                Screen::dismiss(this);
                Gui::resetDwarfmodeView(true);
                send_key(interface_key::D_VIEWUNIT);
                move_cursor(selected_unit->pos);
            }
        }
        else if  (input->count(interface_key::CURSOR_LEFT))
        {
            --selected_column;
            validateColumn();
        }
        else if  (input->count(interface_key::CURSOR_RIGHT))
        {
            ++selected_column;
            validateColumn();
        }
        else if (enabler->tracking_on && enabler->mouse_lbut)
        {
            if (preferences_column.setHighlightByMouse())
            {
                selected_column = 0;
                populateDwarfColumn();
            }
            else if (dwarf_column.setHighlightByMouse())
                selected_column = 1;

            enabler->mouse_lbut = enabler->mouse_rbut = 0;
        }
    }

    void render()
    {
        using namespace df::enums::interface_key;

        if (Screen::isDismissed(this))
            return;

        dfhack_viewscreen::render();

        Screen::clear();
        Screen::drawBorder("  Dwarf Preferences  ");

        preferences_column.display(selected_column == 0);
        dwarf_column.display(selected_column == 1);

        int32_t y = gps->dimy - 3;
        int32_t x = 2;
        OutputHotkeyString(x, y, "Leave", LEAVESCREEN);

        x += 2;
        OutputHotkeyString(x, y, "View Unit", CUSTOM_SHIFT_V, false, 0,
            getSelectedUnit() ? COLOR_WHITE : COLOR_DARKGREY);

        x += 2;
        OutputHotkeyString(x, y, "Zoom Unit", CUSTOM_SHIFT_Z, false, 0,
            getSelectedUnit() ? COLOR_WHITE : COLOR_DARKGREY);
    }

    std::string getFocusString() { return "dwarfmonitor_preferences"; }

private:
    ListColumn<size_t> preferences_column;
    ListColumn<df::unit *> dwarf_column;
    int selected_column;

    map<size_t, size_t> preference_totals;

    vector<preference_map> preferences_store;

    void validateColumn()
    {
        set_to_limit(selected_column, 1);
    }

    void resize(int32_t x, int32_t y)
    {
        dfhack_viewscreen::resize(x, y);
        preferences_column.resize();
        dwarf_column.resize();
    }
};


static void open_stats_screen()
{
    Screen::show(dts::make_unique<ViewscreenFortStats>(), plugin_self);
}

static void add_work_history(df::unit *unit, activity_type type)
{
    if (work_history.find(unit) == work_history.end())
    {
        auto max_history = get_max_history();
        for (int i = 0; i < max_history; i++)
            work_history[unit].push_back(JOB_UNKNOWN);
    }

    work_history[unit].push_back(type);
    work_history[unit].pop_front();
}

static bool is_at_leisure(df::unit *unit)
{
<<<<<<< HEAD
    for (auto p = unit->status.misc_traits.begin(); p < unit->status.misc_traits.end(); p++)
    {
        if ((*p)->id == misc_trait_type::Migrant /*|| (*p)->id == misc_trait_type::OnBreak*/)
            return true;
    }
=======
    if (Units::getMiscTrait(unit, misc_trait_type::Migrant))
        return true;

    if (!unit->job.current_job && Units::getMainSocialActivity(unit))
        return true;
>>>>>>> b9130764

    return false;
}

static void reset()
{
    work_history.clear();

    for (int i = 0; i < 7; i++)
        misery[i] = 0;

    misery_upto_date = false;
}

static void update_dwarf_stats(bool is_paused)
{
    if (monitor_misery)
    {
        for (int i = 0; i < 7; i++)
            misery[i] = 0;
    }

    for (auto iter = world->units.active.begin(); iter != world->units.active.end(); iter++)
    {
        df::unit* unit = *iter;
        if (!Units::isCitizen(unit))
            continue;

        if (!DFHack::Units::isActive(unit))
        {
            auto it = work_history.find(unit);
            if (it != work_history.end())
                work_history.erase(it);

            continue;
        }

        if (monitor_misery)
        {
            misery[get_happiness_cat(unit)]++;
        }

        if (!monitor_jobs || is_paused)
            continue;

        if (Units::isBaby(unit) ||
            Units::isChild(unit) ||
            unit->profession == profession::DRUNK)
        {
            continue;
        }

        if (ENUM_ATTR(profession, military, unit->profession))
        {
            add_work_history(unit, JOB_MILITARY);
            continue;
        }

        if (!unit->job.current_job)
        {
            add_work_history(unit, JOB_IDLE);
            continue;
        }

        if (is_at_leisure(unit))
        {
            add_work_history(unit, JOB_LEISURE);
            continue;
        }

        add_work_history(unit, unit->job.current_job->job_type);
    }
}


DFhackCExport command_result plugin_onupdate (color_ostream &out)
{
    if (!monitor_jobs && !monitor_misery)
        return CR_OK;

    if(!Maps::IsValid())
        return CR_OK;

    bool is_paused = DFHack::World::ReadPauseState();
    if (is_paused)
    {
        if (monitor_misery && !misery_upto_date)
            misery_upto_date = true;
        else
            return CR_OK;
    }
    else
    {
        if (world->frame_counter % DELTA_TICKS != 0)
            return CR_OK;
    }

    update_dwarf_stats(is_paused);

    return CR_OK;
}

struct dwarf_monitor_hook : public df::viewscreen_dwarfmodest
{
    typedef df::viewscreen_dwarfmodest interpose_base;

    DEFINE_VMETHOD_INTERPOSE(void, render, ())
    {
        INTERPOSE_NEXT(render)();

        CoreSuspendClaimer suspend;
        if (Maps::IsValid())
        {
            dm_lua::call("render_all");
        }
    }
};

IMPLEMENT_VMETHOD_INTERPOSE(dwarf_monitor_hook, render);

static bool set_monitoring_mode(const string &mode, const bool &state)
{
    bool mode_recognized = false;

    if (!is_enabled)
        return false;

    if (mode == "work" || mode == "all")
    {
        mode_recognized = true;
        monitor_jobs = state;
        if (!monitor_jobs)
            reset();
    }
    if (mode == "misery" || mode == "all")
    {
        mode_recognized = true;
        monitor_misery = state;
    }
    if (mode == "date" || mode == "all")
    {
        mode_recognized = true;
        monitor_date = state;
    }
    if (mode == "weather" || mode == "all")
    {
        mode_recognized = true;
        monitor_weather = state;
    }

    return mode_recognized;
}

static bool load_config()
{
    return dm_lua::call("load_config");
}

DFhackCExport command_result plugin_enable(color_ostream &out, bool enable)
{
    if (enable)
        load_config();
    if (is_enabled != enable)
    {
        if (!INTERPOSE_HOOK(dwarf_monitor_hook, render).apply(enable))
            return CR_FAILURE;

        reset();
        is_enabled = enable;
    }

    return CR_OK;
}

static command_result dwarfmonitor_cmd(color_ostream &out, vector <string> & parameters)
{
    bool show_help = false;
    if (parameters.empty())
    {
        show_help = true;
    }
    else
    {
        auto cmd = parameters[0][0];
        string mode;

        if (parameters.size() > 1)
            mode = toLower(parameters[1]);

        if (cmd == 'v' || cmd == 'V')
        {
            out << "DwarfMonitor" << endl << "Version: " << PLUGIN_VERSION << endl;
        }
        else if ((cmd == 'e' || cmd == 'E') && !mode.empty())
        {
            if (!is_enabled)
                plugin_enable(out, true);

            if (set_monitoring_mode(mode, true))
            {
                out << "Monitoring enabled: " << mode << endl;
            }
            else
            {
                show_help = true;
            }
        }
        else if ((cmd == 'd' || cmd == 'D') && !mode.empty())
        {
            if (set_monitoring_mode(mode, false))
                out << "Monitoring disabled: " << mode << endl;
            else
                show_help = true;
        }
        else if (cmd == 's' || cmd == 'S')
        {
            if(Maps::IsValid())
                Screen::show(dts::make_unique<ViewscreenFortStats>(), plugin_self);
        }
        else if (cmd == 'p' || cmd == 'P')
        {
            if(Maps::IsValid())
                Screen::show(dts::make_unique<ViewscreenPreferences>(), plugin_self);
        }
        else if (cmd == 'r' || cmd == 'R')
        {
            load_config();
        }
        else
        {
            show_help = true;
        }
    }

    if (show_help)
        return CR_WRONG_USAGE;

    return CR_OK;
}

DFhackCExport command_result plugin_init(color_ostream &out, std::vector <PluginCommand> &commands)
{
    activity_labels[JOB_IDLE]               = "Idle";
    activity_labels[JOB_MILITARY]           = "Military Duty";
    activity_labels[JOB_LEISURE]            = "Leisure";
    activity_labels[JOB_UNPRODUCTIVE]       = "Unproductive";
    activity_labels[JOB_DESIGNATE]          = "Mining";
    activity_labels[JOB_STORE_ITEM]         = "Store/Fetch Item";
    activity_labels[JOB_MANUFACTURE]        = "Manufacturing";
    activity_labels[JOB_DETAILING]          = "Detailing";
    activity_labels[JOB_HUNTING]            = "Hunting/Gathering";
    activity_labels[JOB_MEDICAL]            = "Medical";
    activity_labels[JOB_COLLECT]            = "Collect Materials";
    activity_labels[JOB_CONSTRUCTION]       = "Construction";
    activity_labels[JOB_AGRICULTURE]        = "Agriculture";
    activity_labels[JOB_FOOD_PROD]          = "Food/Drink Production";
    activity_labels[JOB_MECHANICAL]         = "Mechanics";
    activity_labels[JOB_ANIMALS]            = "Animal Handling";
    activity_labels[JOB_PRODUCTIVE]         = "Other Productive";

    commands.push_back(
        PluginCommand(
        "dwarfmonitor", "Records dwarf activity to measure fort efficiency",
        dwarfmonitor_cmd, false,
        "dwarfmonitor enable <mode>\n"
        "  Start monitoring <mode>\n"
        "    <mode> can be \"work\", \"misery\", \"weather\", or \"all\"\n"
        "dwarfmonitor disable <mode>\n"
        "    <mode> as above\n\n"
        "dwarfmonitor stats\n"
        "  Show statistics summary\n"
        "dwarfmonitor prefs\n"
        "  Show dwarf preferences summary\n\n"
        "dwarfmonitor reload\n"
        "  Reload configuration file (dfhack-config/dwarfmonitor.json)\n"
        ));

    dm_lua::state = Lua::Open(out);
    if (dm_lua::state == NULL)
        return CR_FAILURE;

    return CR_OK;
}

DFhackCExport command_result plugin_shutdown(color_ostream &out)
{
    dm_lua::cleanup();
    return CR_OK;
}

DFhackCExport command_result plugin_onstatechange(color_ostream &out, state_change_event event)
{
    switch (event) {
    case SC_MAP_LOADED:
        reset();
        break;
    default:
        break;
    }
    return CR_OK;
}<|MERGE_RESOLUTION|>--- conflicted
+++ resolved
@@ -1742,19 +1742,11 @@
 
 static bool is_at_leisure(df::unit *unit)
 {
-<<<<<<< HEAD
-    for (auto p = unit->status.misc_traits.begin(); p < unit->status.misc_traits.end(); p++)
-    {
-        if ((*p)->id == misc_trait_type::Migrant /*|| (*p)->id == misc_trait_type::OnBreak*/)
-            return true;
-    }
-=======
     if (Units::getMiscTrait(unit, misc_trait_type::Migrant))
         return true;
 
     if (!unit->job.current_job && Units::getMainSocialActivity(unit))
         return true;
->>>>>>> b9130764
 
     return false;
 }
