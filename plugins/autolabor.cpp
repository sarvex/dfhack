// This is a generic plugin that does nothing useful apart from acting as an example... of a plugin that does nothing :D

// some headers required for a plugin. Nothing special, just the basics.
#include "Core.h"
#include <Console.h>
#include <Export.h>
#include <PluginManager.h>

#include <vector>
#include <algorithm>

#include "modules/World.h"

// DF data structure definition headers
#include "DataDefs.h"
#include <df/ui.h>
#include <df/world.h>
#include <df/unit.h>
#include <df/unit_soul.h>
#include <df/unit_labor.h>
#include <df/unit_skill.h>
#include <df/job.h>
#include <df/building.h>
#include <df/workshop_type.h>
#include <df/unit_misc_trait.h>
#include <df/entity_position_responsibility.h>
#include <df/historical_figure.h>
#include <df/historical_entity.h>
#include <df/histfig_entity_link.h>
#include <df/histfig_entity_link_positionst.h>
#include <df/entity_position_assignment.h>
#include <df/entity_position.h>
#include <df/building_tradedepotst.h>
#include <df/building_stockpilest.h>
#include <df/items_other_id.h>
#include <df/ui.h>
#include <df/activity_info.h>

#include <MiscUtils.h>

#include "modules/MapCache.h"
#include "modules/Items.h"

using std::string;
using std::endl;
using namespace DFHack;
using namespace df::enums;
using df::global::ui;
using df::global::world;

#define ARRAY_COUNT(array) (sizeof(array)/sizeof((array)[0]))

/*
 * Autolabor module for dfhack
 *
 * The idea behind this module is to constantly adjust labors so that the right dwarves
 * are assigned to new tasks. The key is that, for almost all labors, once a dwarf begins
 * a job it will finish that job even if the associated labor is removed. Thus the
 * strategy is to frequently decide, for each labor, which dwarves should possibly take
 * a new job for that labor if it comes in and which shouldn't, and then set the labors
 * appropriately. The updating should happen as often as can be reasonably done without
 * causing lag.
 *
 * The obvious thing to do is to just set each labor on a single idle dwarf who is best
 * suited to doing new jobs of that labor. This works in a way, but it leads to a lot
 * of idle dwarves since only one dwarf will be dispatched for each labor in an update
 * cycle, and dwarves that finish tasks will wait for the next update before being
 * dispatched. An improvement is to also set some labors on dwarves that are currently
 * doing a job, so that they will immediately take a new job when they finish. The
 * details of which dwarves should have labors set is mostly a heuristic.
 *
 * A complication to the above simple scheme is labors that have associated equipment.
 * Enabling/disabling these labors causes dwarves to change equipment, and disabling
 * them in the middle of a job may cause the job to be abandoned. Those labors
 * (mining, hunting, and woodcutting) need to be handled carefully to minimize churn.
 */

static int enable_autolabor = 0;

static bool print_debug = 0;

static std::vector<int> state_count(5);

static PersistentDataItem config;

enum ConfigFlags {
    CF_ENABLED = 1,
};


// Here go all the command declarations...
// mostly to allow having the mandatory stuff on top of the file and commands on the bottom
command_result autolabor (color_ostream &out, std::vector <std::string> & parameters);

// A plugin must be able to return its name and version.
// The name string provided must correspond to the filename - autolabor.plug.so or autolabor.plug.dll in this case
DFHACK_PLUGIN("autolabor");

void generate_labor_to_skill_map();

enum labor_mode {
    DISABLE,
    HAULERS,
    AUTOMATIC,
};

enum dwarf_state {
    // Ready for a new task
    IDLE,

    // Busy with a useful task
    BUSY,

    // In the military, can't work
    MILITARY,

    // Child or noble, can't work
    CHILD,

    // Doing something that precludes working, may be busy for a while
    OTHER
};

const int NUM_STATE = 5;

static const char *state_names[] = {
    "IDLE",
    "BUSY",
    "MILITARY",
    "CHILD",
    "OTHER",
};

static const dwarf_state dwarf_states[] = {
    BUSY /* CarveFortification */,
    BUSY /* DetailWall */,
    BUSY /* DetailFloor */,
    BUSY /* Dig */,
    BUSY /* CarveUpwardStaircase */,
    BUSY /* CarveDownwardStaircase */,
    BUSY /* CarveUpDownStaircase */,
    BUSY /* CarveRamp */,
    BUSY /* DigChannel */,
    BUSY /* FellTree */,
    BUSY /* GatherPlants */,
    BUSY /* RemoveConstruction */,
    BUSY /* CollectWebs */,
    BUSY /* BringItemToDepot */,
    BUSY /* BringItemToShop */,
    OTHER /* Eat */,
    OTHER /* GetProvisions */,
    OTHER /* Drink */,
    OTHER /* Drink2 */,
    OTHER /* FillWaterskin */,
    OTHER /* FillWaterskin2 */,
    OTHER /* Sleep */,
    BUSY /* CollectSand */,
    BUSY /* Fish */,
    BUSY /* Hunt */,
    OTHER /* HuntVermin */,
    BUSY /* Kidnap */,
    BUSY /* BeatCriminal */,
    BUSY /* StartingFistFight */,
    BUSY /* CollectTaxes */,
    BUSY /* GuardTaxCollector */,
    BUSY /* CatchLiveLandAnimal */,
    BUSY /* CatchLiveFish */,
    BUSY /* ReturnKill */,
    BUSY /* CheckChest */,
    BUSY /* StoreOwnedItem */,
    BUSY /* PlaceItemInTomb */,
    BUSY /* StoreItemInStockpile */,
    BUSY /* StoreItemInBag */,
    BUSY /* StoreItemInHospital */,
    BUSY /* StoreItemInChest */,
    BUSY /* StoreItemInCabinet */,
    BUSY /* StoreWeapon */,
    BUSY /* StoreArmor */,
    BUSY /* StoreItemInBarrel */,
    BUSY /* StoreItemInBin */,
    BUSY /* SeekArtifact */,
    BUSY /* SeekInfant */,
    OTHER /* AttendParty */,
    OTHER /* GoShopping */,
    OTHER /* GoShopping2 */,
    BUSY /* Clean */,
    OTHER /* Rest */,
    BUSY /* PickupEquipment */,
    BUSY /* DumpItem */,
    OTHER /* StrangeMoodCrafter */,
    OTHER /* StrangeMoodJeweller */,
    OTHER /* StrangeMoodForge */,
    OTHER /* StrangeMoodMagmaForge */,
    OTHER /* StrangeMoodBrooding */,
    OTHER /* StrangeMoodFell */,
    OTHER /* StrangeMoodCarpenter */,
    OTHER /* StrangeMoodMason */,
    OTHER /* StrangeMoodBowyer */,
    OTHER /* StrangeMoodTanner */,
    OTHER /* StrangeMoodWeaver */,
    OTHER /* StrangeMoodGlassmaker */,
    OTHER /* StrangeMoodMechanics */,
    BUSY /* ConstructBuilding */,
    BUSY /* ConstructDoor */,
    BUSY /* ConstructFloodgate */,
    BUSY /* ConstructBed */,
    BUSY /* ConstructThrone */,
    BUSY /* ConstructCoffin */,
    BUSY /* ConstructTable */,
    BUSY /* ConstructChest */,
    BUSY /* ConstructBin */,
    BUSY /* ConstructArmorStand */,
    BUSY /* ConstructWeaponRack */,
    BUSY /* ConstructCabinet */,
    BUSY /* ConstructStatue */,
    BUSY /* ConstructBlocks */,
    BUSY /* MakeRawGlass */,
    BUSY /* MakeCrafts */,
    BUSY /* MintCoins */,
    BUSY /* CutGems */,
    BUSY /* CutGlass */,
    BUSY /* EncrustWithGems */,
    BUSY /* EncrustWithGlass */,
    BUSY /* DestroyBuilding */,
    BUSY /* SmeltOre */,
    BUSY /* MeltMetalObject */,
    BUSY /* ExtractMetalStrands */,
    BUSY /* PlantSeeds */,
    BUSY /* HarvestPlants */,
    BUSY /* TrainHuntingAnimal */,
    BUSY /* TrainWarAnimal */,
    BUSY /* MakeWeapon */,
    BUSY /* ForgeAnvil */,
    BUSY /* ConstructCatapultParts */,
    BUSY /* ConstructBallistaParts */,
    BUSY /* MakeArmor */,
    BUSY /* MakeHelm */,
    BUSY /* MakePants */,
    BUSY /* StudWith */,
    BUSY /* ButcherAnimal */,
    BUSY /* PrepareRawFish */,
    BUSY /* MillPlants */,
    BUSY /* BaitTrap */,
    BUSY /* MilkCreature */,
    BUSY /* MakeCheese */,
    BUSY /* ProcessPlants */,
    BUSY /* ProcessPlantsBag */,
    BUSY /* ProcessPlantsVial */,
    BUSY /* ProcessPlantsBarrel */,
    BUSY /* PrepareMeal */,
    BUSY /* WeaveCloth */,
    BUSY /* MakeGloves */,
    BUSY /* MakeShoes */,
    BUSY /* MakeShield */,
    BUSY /* MakeCage */,
    BUSY /* MakeChain */,
    BUSY /* MakeFlask */,
    BUSY /* MakeGoblet */,
    BUSY /* MakeInstrument */,
    BUSY /* MakeToy */,
    BUSY /* MakeAnimalTrap */,
    BUSY /* MakeBarrel */,
    BUSY /* MakeBucket */,
    BUSY /* MakeWindow */,
    BUSY /* MakeTotem */,
    BUSY /* MakeAmmo */,
    BUSY /* DecorateWith */,
    BUSY /* MakeBackpack */,
    BUSY /* MakeQuiver */,
    BUSY /* MakeBallistaArrowHead */,
    BUSY /* AssembleSiegeAmmo */,
    BUSY /* LoadCatapult */,
    BUSY /* LoadBallista */,
    BUSY /* FireCatapult */,
    BUSY /* FireBallista */,
    BUSY /* ConstructMechanisms */,
    BUSY /* MakeTrapComponent */,
    BUSY /* LoadCageTrap */,
    BUSY /* LoadStoneTrap */,
    BUSY /* LoadWeaponTrap */,
    BUSY /* CleanTrap */,
    BUSY /* CastSpell */,
    BUSY /* LinkBuildingToTrigger */,
    BUSY /* PullLever */,
    BUSY /* BrewDrink */,
    BUSY /* ExtractFromPlants */,
    BUSY /* ExtractFromRawFish */,
    BUSY /* ExtractFromLandAnimal */,
    BUSY /* TameVermin */,
    BUSY /* TameAnimal */,
    BUSY /* ChainAnimal */,
    BUSY /* UnchainAnimal */,
    BUSY /* UnchainPet */,
    BUSY /* ReleaseLargeCreature */,
    BUSY /* ReleasePet */,
    BUSY /* ReleaseSmallCreature */,
    BUSY /* HandleSmallCreature */,
    BUSY /* HandleLargeCreature */,
    BUSY /* CageLargeCreature */,
    BUSY /* CageSmallCreature */,
    BUSY /* RecoverWounded */,
    BUSY /* DiagnosePatient */,
    BUSY /* ImmobilizeBreak */,
    BUSY /* DressWound */,
    BUSY /* CleanPatient */,
    BUSY /* Surgery */,
    BUSY /* Suture */,
    BUSY /* SetBone */,
    BUSY /* PlaceInTraction */,
    BUSY /* DrainAquarium */,
    BUSY /* FillAquarium */,
    BUSY /* FillPond */,
    BUSY /* GiveWater */,
    BUSY /* GiveFood */,
    BUSY /* GiveWater2 */,
    BUSY /* GiveFood2 */,
    BUSY /* RecoverPet */,
    BUSY /* PitLargeAnimal */,
    BUSY /* PitSmallAnimal */,
    BUSY /* SlaughterAnimal */,
    BUSY /* MakeCharcoal */,
    BUSY /* MakeAsh */,
    BUSY /* MakeLye */,
    BUSY /* MakePotashFromLye */,
    BUSY /* FertilizeField */,
    BUSY /* MakePotashFromAsh */,
    BUSY /* DyeThread */,
    BUSY /* DyeCloth */,
    BUSY /* SewImage */,
    BUSY /* MakePipeSection */,
    BUSY /* OperatePump */,
    OTHER /* ManageWorkOrders */,
    OTHER /* UpdateStockpileRecords */,
    OTHER /* TradeAtDepot */,
    BUSY /* ConstructHatchCover */,
    BUSY /* ConstructGrate */,
    BUSY /* RemoveStairs */,
    BUSY /* ConstructQuern */,
    BUSY /* ConstructMillstone */,
    BUSY /* ConstructSplint */,
    BUSY /* ConstructCrutch */,
    BUSY /* ConstructTractionBench */,
    BUSY /* CleanSelf */,
    BUSY /* BringCrutch */,
    BUSY /* ApplyCast */,
    BUSY /* CustomReaction */,
    BUSY /* ConstructSlab */,
    BUSY /* EngraveSlab */,
    BUSY /* ShearCreature */,
    BUSY /* SpinThread */,
    BUSY /* PenLargeAnimal */,
    BUSY /* PenSmallAnimal */,
    BUSY /* MakeTool */,
    BUSY /* CollectClay */,
    BUSY /* InstallColonyInHive */,
    BUSY /* CollectHiveProducts */,
    OTHER /* CauseTrouble */,
    OTHER /* DrinkBlood */,
    OTHER /* ReportCrime */,
    OTHER /* ExecuteCriminal */,
        BUSY /* TrainAnimal */,
        BUSY /* CarveTrack */,
        BUSY /* PushTrackVehicle */,
        BUSY /* PlaceTrackVehicle */,
        BUSY /* StoreItemInVehicle */
};

struct labor_info
{
    PersistentDataItem config;

    bool is_exclusive;
    int active_dwarfs;

    labor_mode mode() { return (labor_mode) config.ival(0); }
    void set_mode(labor_mode mode) { config.ival(0) = mode; }

    int minimum_dwarfs() { return config.ival(1); }
    void set_minimum_dwarfs(int minimum_dwarfs) { config.ival(1) = minimum_dwarfs; }

    int maximum_dwarfs() { return config.ival(2); }
    void set_maximum_dwarfs(int maximum_dwarfs) { config.ival(2) = maximum_dwarfs; }

};

struct labor_default
{
    labor_mode mode;
    bool is_exclusive;
    int minimum_dwarfs;
    int maximum_dwarfs;
    int active_dwarfs;
};

static int hauler_pct = 33;

static std::vector<struct labor_info> labor_infos;

static const struct labor_default default_labor_infos[] = {
    /* MINE */                {AUTOMATIC, true, 2, 200, 0},
    /* HAUL_STONE */        {HAULERS, false, 1, 200, 0},
    /* HAUL_WOOD */            {HAULERS, false, 1, 200, 0},
    /* HAUL_BODY */            {HAULERS, false, 1, 200, 0},
    /* HAUL_FOOD */            {HAULERS, false, 1, 200, 0},
    /* HAUL_REFUSE */        {HAULERS, false, 1, 200, 0},
    /* HAUL_ITEM */            {HAULERS, false, 1, 200, 0},
    /* HAUL_FURNITURE */    {HAULERS, false, 1, 200, 0},
    /* HAUL_ANIMAL */        {HAULERS, false, 1, 200, 0},
    /* CLEAN */                {HAULERS, false, 1, 200, 0},
    /* CUTWOOD */            {AUTOMATIC, true, 1, 200, 0},
    /* CARPENTER */            {AUTOMATIC, false, 1, 200, 0},
    /* DETAIL */            {AUTOMATIC, false, 1, 200, 0},
    /* MASON */                {AUTOMATIC, false, 1, 200, 0},
    /* ARCHITECT */            {AUTOMATIC, false, 1, 200, 0},
    /* ANIMALTRAIN */        {AUTOMATIC, false, 1, 200, 0},
    /* ANIMALCARE */        {AUTOMATIC, false, 1, 200, 0},
    /* DIAGNOSE */            {AUTOMATIC, false, 1, 200, 0},
    /* SURGERY */            {AUTOMATIC, false, 1, 200, 0},
    /* BONE_SETTING */        {AUTOMATIC, false, 1, 200, 0},
    /* SUTURING */            {AUTOMATIC, false, 1, 200, 0},
    /* DRESSING_WOUNDS */    {AUTOMATIC, false, 1, 200, 0},
    /* FEED_WATER_CIVILIANS */ {AUTOMATIC, false, 200, 200, 0},
    /* RECOVER_WOUNDED */    {HAULERS, false, 1, 200, 0},
    /* BUTCHER */            {AUTOMATIC, false, 1, 200, 0},
    /* TRAPPER */            {AUTOMATIC, false, 1, 200, 0},
    /* DISSECT_VERMIN */    {AUTOMATIC, false, 1, 200, 0},
    /* LEATHER */            {AUTOMATIC, false, 1, 200, 0},
    /* TANNER */            {AUTOMATIC, false, 1, 200, 0},
    /* BREWER */            {AUTOMATIC, false, 1, 200, 0},
    /* ALCHEMIST */            {AUTOMATIC, false, 1, 200, 0},
    /* SOAP_MAKER */        {AUTOMATIC, false, 1, 200, 0},
    /* WEAVER */            {AUTOMATIC, false, 1, 200, 0},
    /* CLOTHESMAKER */        {AUTOMATIC, false, 1, 200, 0},
    /* MILLER */            {AUTOMATIC, false, 1, 200, 0},
    /* PROCESS_PLANT */        {AUTOMATIC, false, 1, 200, 0},
    /* MAKE_CHEESE */        {AUTOMATIC, false, 1, 200, 0},
    /* MILK */                {AUTOMATIC, false, 1, 200, 0},
    /* COOK */                {AUTOMATIC, false, 1, 200, 0},
    /* PLANT */                {AUTOMATIC, false, 1, 200, 0},
    /* HERBALIST */            {AUTOMATIC, false, 1, 200, 0},
    /* FISH */                {AUTOMATIC, false, 1, 1, 0},
    /* CLEAN_FISH */        {AUTOMATIC, false, 1, 200, 0},
    /* DISSECT_FISH */        {AUTOMATIC, false, 1, 200, 0},
    /* HUNT */                {AUTOMATIC, true, 1, 1, 0},
    /* SMELT */                {AUTOMATIC, false, 1, 200, 0},
    /* FORGE_WEAPON */        {AUTOMATIC, false, 1, 200, 0},
    /* FORGE_ARMOR */        {AUTOMATIC, false, 1, 200, 0},
    /* FORGE_FURNITURE */    {AUTOMATIC, false, 1, 200, 0},
    /* METAL_CRAFT */        {AUTOMATIC, false, 1, 200, 0},
    /* CUT_GEM */            {AUTOMATIC, false, 1, 200, 0},
    /* ENCRUST_GEM */        {AUTOMATIC, false, 1, 200, 0},
    /* WOOD_CRAFT */        {AUTOMATIC, false, 1, 200, 0},
    /* STONE_CRAFT */        {AUTOMATIC, false, 1, 200, 0},
    /* BONE_CARVE */        {AUTOMATIC, false, 1, 200, 0},
    /* GLASSMAKER */        {AUTOMATIC, false, 1, 200, 0},
    /* EXTRACT_STRAND */    {AUTOMATIC, false, 1, 200, 0},
    /* SIEGECRAFT */        {AUTOMATIC, false, 1, 200, 0},
    /* SIEGEOPERATE */        {AUTOMATIC, false, 1, 200, 0},
    /* BOWYER */            {AUTOMATIC, false, 1, 200, 0},
    /* MECHANIC */            {AUTOMATIC, false, 1, 200, 0},
    /* POTASH_MAKING */        {AUTOMATIC, false, 1, 200, 0},
    /* LYE_MAKING */        {AUTOMATIC, false, 1, 200, 0},
    /* DYER */                {AUTOMATIC, false, 1, 200, 0},
    /* BURN_WOOD */            {AUTOMATIC, false, 1, 200, 0},
    /* OPERATE_PUMP */        {AUTOMATIC, false, 1, 200, 0},
    /* SHEARER */            {AUTOMATIC, false, 1, 200, 0},
    /* SPINNER */            {AUTOMATIC, false, 1, 200, 0},
    /* POTTERY */            {AUTOMATIC, false, 1, 200, 0},
    /* GLAZING */            {AUTOMATIC, false, 1, 200, 0},
    /* PRESSING */            {AUTOMATIC, false, 1, 200, 0},
    /* BEEKEEPING */        {AUTOMATIC, false, 1, 1, 0}, // reduce risk of stuck beekeepers (see http://www.bay12games.com/dwarves/mantisbt/view.php?id=3981)
    /* WAX_WORKING */        {AUTOMATIC, false, 1, 200, 0},
    /* PUSH_HAUL_VEHICLES */    {HAULERS, false, 1, 200, 0}
};

static const int responsibility_penalties[] = {
        0,      /* LAW_MAKING */
        0,      /* LAW_ENFORCEMENT */
        3000,    /* RECEIVE_DIPLOMATS */
        0,      /* MEET_WORKERS */
        1000,    /* MANAGE_PRODUCTION */
        3000,   /* TRADE */
        1000,    /* ACCOUNTING */
        0,      /* ESTABLISH_COLONY_TRADE_AGREEMENTS */
        0,      /* MAKE_INTRODUCTIONS */
        0,      /* MAKE_PEACE_AGREEMENTS */
        0,      /* MAKE_TOPIC_AGREEMENTS */
        0,      /* COLLECT_TAXES */
        0,      /* ESCORT_TAX_COLLECTOR */
        0,      /* EXECUTIONS */
        0,      /* TAME_EXOTICS */
        0,      /* RELIGION */
        0,      /* ATTACK_ENEMIES */
        0,      /* PATROL_TERRITORY */
        0,      /* MILITARY_GOALS */
        0,      /* MILITARY_STRATEGY */
        0,      /* UPGRADE_SQUAD_EQUIPMENT */
        0,      /* EQUIPMENT_MANIFESTS */
        0,      /* SORT_AMMUNITION */
        0,      /* BUILD_MORALE */
        5000    /* HEALTH_MANAGEMENT */
};

struct dwarf_info_t
{
    int highest_skill;
    int total_skill;
    int mastery_penalty;
    int assigned_jobs;
    dwarf_state state;
    bool has_exclusive_labor;
    int noble_penalty; // penalty for assignment due to noble status
    bool medical; // this dwarf has medical responsibility
    bool trader;  // this dwarf has trade responsibility
	bool diplomacy; // this dwarf meets with diplomats
	int single_labor; // this dwarf will be exclusively assigned to one labor (-1/NONE for none)
};

static bool isOptionEnabled(unsigned flag)
{
    return config.isValid() && (config.ival(0) & flag) != 0;
}

static void setOptionEnabled(ConfigFlags flag, bool on)
{
    if (!config.isValid())
        return;

    if (on)
        config.ival(0) |= flag;
    else
        config.ival(0) &= ~flag;
}

static void cleanup_state()
{
    labor_infos.clear();
}

static void reset_labor(df::enums::unit_labor::unit_labor labor)
{
    labor_infos[labor].set_minimum_dwarfs(default_labor_infos[labor].minimum_dwarfs);
    labor_infos[labor].set_maximum_dwarfs(default_labor_infos[labor].maximum_dwarfs);
    labor_infos[labor].set_mode(default_labor_infos[labor].mode);
}

static void init_state()
{
    auto pworld = Core::getInstance().getWorld();

    config = pworld->GetPersistentData("autolabor/config");
    if (config.isValid() && config.ival(0) == -1)
        config.ival(0) = 0;

    enable_autolabor = isOptionEnabled(CF_ENABLED);

    if (!enable_autolabor)
        return;

<<<<<<< HEAD
    // Load labors from save
    labor_infos.resize(ARRAY_COUNT(default_labor_infos));
=======
	auto cfg_haulpct = pworld->GetPersistentData("autolabor/haulpct");
	if (cfg_haulpct.isValid()) 
	{
		hauler_pct = cfg_haulpct.ival(0);
	}
	else
	{
		hauler_pct = 33;
	}

	// Load labors from save
	labor_infos.resize(ARRAY_COUNT(default_labor_infos));
>>>>>>> 78fc850c

    std::vector<PersistentDataItem> items;
    pworld->GetPersistentData(&items, "autolabor/labors/", true);

    for (auto p = items.begin(); p != items.end(); p++)
    {
        string key = p->key();
        df::enums::unit_labor::unit_labor labor = (df::enums::unit_labor::unit_labor) atoi(key.substr(strlen("autolabor/labors/")).c_str());
        if (labor >= 0 && labor <= labor_infos.size())
        {
            labor_infos[labor].config = *p;
            labor_infos[labor].is_exclusive = default_labor_infos[labor].is_exclusive;
            labor_infos[labor].active_dwarfs = 0;
        }
    }

    // Add default labors for those not in save
    for (int i = 0; i < ARRAY_COUNT(default_labor_infos); i++) {
        if (labor_infos[i].config.isValid())
            continue;

        std::stringstream name;
        name << "autolabor/labors/" << i;

        labor_infos[i].config = pworld->AddPersistentData(name.str());

        labor_infos[i].is_exclusive = default_labor_infos[i].is_exclusive;
        labor_infos[i].active_dwarfs = 0;
        reset_labor((df::enums::unit_labor::unit_labor) i);
    }

	generate_labor_to_skill_map();

}

static df::job_skill labor_to_skill[ENUM_LAST_ITEM(unit_labor) + 1];

static void generate_labor_to_skill_map()
{
	// Generate labor -> skill mapping

	for (int i = 0; i <= ENUM_LAST_ITEM(unit_labor); i++)
		labor_to_skill[i] = df::enums::job_skill::NONE;

	FOR_ENUM_ITEMS(job_skill, skill)
	{
		int labor = ENUM_ATTR(job_skill, labor, skill);
		if (labor != df::enums::unit_labor::NONE)
		{
            /*
			assert(labor >= 0);
			assert(labor < ARRAY_COUNT(labor_to_skill));
			*/

			labor_to_skill[labor] = skill;
		}
	}

}


static void enable_plugin(color_ostream &out)
{
    auto pworld = Core::getInstance().getWorld();

    if (!config.isValid())
    {
        config = pworld->AddPersistentData("autolabor/config");
        config.ival(0) = 0;
    }

    setOptionEnabled(CF_ENABLED, true);
    enable_autolabor = true;
    out << "Enabling the plugin." << endl;

    cleanup_state();
    init_state();
}

DFhackCExport command_result plugin_init ( color_ostream &out, std::vector <PluginCommand> &commands)
{
    // initialize labor infos table from default table
    if(ARRAY_COUNT(default_labor_infos) != ENUM_LAST_ITEM(unit_labor) + 1)
        return CR_FAILURE;

    // Fill the command list with your commands.
    commands.push_back(PluginCommand(
        "autolabor", "Automatically manage dwarf labors.",
        autolabor, false, /* true means that the command can't be used from non-interactive user interface */
        // Extended help string. Used by CR_WRONG_USAGE and the help command:
        "  autolabor enable\n"
        "  autolabor disable\n"
        "    Enables or disables the plugin.\n"
        "  autolabor <labor> <minimum> [<maximum>]\n"
        "    Set number of dwarves assigned to a labor.\n"
        "  autolabor <labor> haulers\n"
        "    Set a labor to be handled by hauler dwarves.\n"
        "  autolabor <labor> disable\n"
        "    Turn off autolabor for a specific labor.\n"
        "  autolabor <labor> reset\n"
        "    Return a labor to the default handling.\n"
        "  autolabor reset-all\n"
        "    Return all labors to the default handling.\n"
        "  autolabor list\n"
        "    List current status of all labors.\n"
        "  autolabor status\n"
        "    Show basic status information.\n"
        "Function:\n"
        "  When enabled, autolabor periodically checks your dwarves and enables or\n"
        "  disables labors. It tries to keep as many dwarves as possible busy but\n"
        "  also tries to have dwarves specialize in specific skills.\n"
        "  Warning: autolabor will override any manual changes you make to labors\n"
        "  while it is enabled.\n"
        "Examples:\n"
        "  autolabor MINE 2\n"
        "    Keep at least 2 dwarves with mining enabled.\n"
        "  autolabor CUT_GEM 1 1\n"
        "    Keep exactly 1 dwarf with gemcutting enabled.\n"
        "  autolabor FEED_WATER_CIVILIANS haulers\n"
        "    Have haulers feed and water wounded dwarves.\n"
        "  autolabor CUTWOOD disable\n"
        "    Turn off autolabor for wood cutting.\n"
    ));

    init_state();

    return CR_OK;
}

DFhackCExport command_result plugin_shutdown ( color_ostream &out )
{
    cleanup_state();

    return CR_OK;
}

// sorting objects
struct dwarfinfo_sorter
{
    dwarfinfo_sorter(std::vector <dwarf_info_t> & info):dwarf_info(info){};
    bool operator() (int i,int j)
    {
        if (dwarf_info[i].state == IDLE && dwarf_info[j].state != IDLE)
            return true;
        if (dwarf_info[i].state != IDLE && dwarf_info[j].state == IDLE)
            return false;
        return dwarf_info[i].mastery_penalty > dwarf_info[j].mastery_penalty;
    };
    std::vector <dwarf_info_t> & dwarf_info;
};
struct laborinfo_sorter
{
    bool operator() (int i,int j)
    {
        return labor_infos[i].mode() < labor_infos[j].mode();
    };
};

struct values_sorter
{
    values_sorter(std::vector <int> & values):values(values){};
    bool operator() (int i,int j)
    {
        return values[i] > values[j];
    };
    std::vector<int> & values;
};


static void assign_labor(unit_labor::unit_labor labor, 
	int n_dwarfs, 
	std::vector<dwarf_info_t>& dwarf_info, 
	bool trader_requested,
	std::vector<df::unit *>& dwarfs,
	bool has_butchers,
	bool has_fishery,
	color_ostream& out)
{
	df::job_skill skill = labor_to_skill[labor];

		if (labor_infos[labor].mode() != AUTOMATIC)
			return;

		int best_dwarf = 0;
		int best_value = -10000;

		std::vector<int> values(n_dwarfs);
		std::vector<int> candidates;
		std::map<int, int> dwarf_skill;
		std::vector<bool> previously_enabled(n_dwarfs);

		auto mode = labor_infos[labor].mode();

		// Find candidate dwarfs, and calculate a preference value for each dwarf
		for (int dwarf = 0; dwarf < n_dwarfs; dwarf++)
		{
			if (dwarf_info[dwarf].state == CHILD)
				continue;
			if (dwarf_info[dwarf].state == MILITARY)
				continue;
			if (dwarf_info[dwarf].trader && trader_requested) 
				continue;
			if (dwarf_info[dwarf].diplomacy)
				continue;

			if (labor_infos[labor].is_exclusive && dwarf_info[dwarf].has_exclusive_labor)
				continue;

			int value = dwarf_info[dwarf].mastery_penalty;

			if (skill != df::enums::job_skill::NONE)
			{
				int skill_level = 0;
				int skill_experience = 0;

				for (auto s = dwarfs[dwarf]->status.souls[0]->skills.begin(); s < dwarfs[dwarf]->status.souls[0]->skills.end(); s++)
				{
					if ((*s)->id == skill)
					{
						skill_level = (*s)->rating;
						skill_experience = (*s)->experience;
						break;
					}
				}

				dwarf_skill[dwarf] = skill_level;

				value += skill_level * 100;
				value += skill_experience / 20;
				if (skill_level > 0 || skill_experience > 0)
					value += 200;
				if (skill_level >= 15)
					value += 1000 * (skill_level - 14);
			}
			else
			{
				dwarf_skill[dwarf] = 0;
			}

			if (dwarfs[dwarf]->status.labors[labor])
			{
				value += 5;
				if (labor_infos[labor].is_exclusive)
					value += 350;
			}

			// bias by happiness

			value += dwarfs[dwarf]->status.happiness;

			values[dwarf] = value;

			candidates.push_back(dwarf);

		}

		// Sort candidates by preference value
        values_sorter ivs(values);
		std::sort(candidates.begin(), candidates.end(), ivs);

		// Disable the labor on everyone
		for (int dwarf = 0; dwarf < n_dwarfs; dwarf++)
		{
			if (dwarf_info[dwarf].state == CHILD)
				continue;
			
			previously_enabled[dwarf] = dwarfs[dwarf]->status.labors[labor];
			dwarfs[dwarf]->status.labors[labor] = false;
		}

		int min_dwarfs = labor_infos[labor].minimum_dwarfs();
		int max_dwarfs = labor_infos[labor].maximum_dwarfs();

		// Special - don't assign hunt without a butchers, or fish without a fishery
		if (df::enums::unit_labor::HUNT == labor && !has_butchers)
			min_dwarfs = max_dwarfs = 0;
		if (df::enums::unit_labor::FISH == labor && !has_fishery)
			min_dwarfs = max_dwarfs = 0;

		bool want_idle_dwarf = true;
		if (state_count[IDLE] < 2)
			want_idle_dwarf = false;

		/*
		 * Assign dwarfs to this labor. We assign at least the minimum number of dwarfs, in
		 * order of preference, and then assign additional dwarfs that meet any of these conditions:
		 * - The dwarf is idle and there are no idle dwarves assigned to this labor
		 * - The dwarf has nonzero skill associated with the labor
		 * - The labor is mining, hunting, or woodcutting and the dwarf currently has it enabled.
		 * We stop assigning dwarfs when we reach the maximum allowed.
		 * Note that only idle and busy dwarfs count towards the number of dwarfs. "Other" dwarfs
		 * (sleeping, eating, on break, etc.) will have labors assigned, but will not be counted.
		 * Military and children/nobles will not have labors assigned.
         * Dwarfs with the "health management" responsibility are always assigned DIAGNOSIS.
		 */
		for (int i = 0; i < candidates.size() && labor_infos[labor].active_dwarfs < max_dwarfs; i++)
		{
			int dwarf = candidates[i];

			assert(dwarf >= 0);
			assert(dwarf < n_dwarfs);

			bool preferred_dwarf = false;
			if (want_idle_dwarf && dwarf_info[dwarf].state == IDLE)
				preferred_dwarf = true;
			if (dwarf_skill[dwarf] > 0)
				preferred_dwarf = true;
			if (previously_enabled[dwarf] && labor_infos[labor].is_exclusive)
				preferred_dwarf = true;
            if (dwarf_info[dwarf].medical && labor == df::unit_labor::DIAGNOSE)
                preferred_dwarf = true;
            if (dwarf_info[dwarf].trader && trader_requested)
                continue;
			if (dwarf_info[dwarf].diplomacy)
				continue;

			if (labor_infos[labor].active_dwarfs >= min_dwarfs && !preferred_dwarf)
				continue;

			if (!dwarfs[dwarf]->status.labors[labor])
				dwarf_info[dwarf].assigned_jobs++;

			dwarfs[dwarf]->status.labors[labor] = true;

			if (labor_infos[labor].is_exclusive) 
			{
				dwarf_info[dwarf].has_exclusive_labor = true;
				// all the exclusive labors require equipment so this should force the dorf to reequip if needed
				dwarfs[dwarf]->military.pickup_flags.bits.update = 1; 
			}

			if (print_debug)
				out.print("Dwarf %i \"%s\" assigned %s: value %i %s %s\n", dwarf, dwarfs[dwarf]->name.first_name.c_str(), ENUM_KEY_STR(unit_labor, labor).c_str(), values[dwarf], dwarf_info[dwarf].trader ? "(trader)" : "", dwarf_info[dwarf].diplomacy ? "(diplomacy)" : "");

			if (dwarf_info[dwarf].state == IDLE || dwarf_info[dwarf].state == BUSY)
				labor_infos[labor].active_dwarfs++;

			if (dwarf_info[dwarf].state == IDLE)
				want_idle_dwarf = false;
		}
		
}		


DFhackCExport command_result plugin_onstatechange(color_ostream &out, state_change_event event)
{
    switch (event) {
    case SC_MAP_LOADED:
        cleanup_state();
        init_state();
        break;
    case SC_MAP_UNLOADED:
        cleanup_state();
        break;
    default:
        break;
    }

    return CR_OK;
}

DFhackCExport command_result plugin_onupdate ( color_ostream &out )
{
    static int step_count = 0;
    // check run conditions
    if(!world || !world->map.block_index || !enable_autolabor)
    {
        // give up if we shouldn't be running'
        return CR_OK;
    }

    if (++step_count < 60)
        return CR_OK;
    step_count = 0;

    uint32_t race = ui->race_id;
    uint32_t civ = ui->civ_id;

    std::vector<df::unit *> dwarfs;

    bool has_butchers = false;
    bool has_fishery = false;
    bool trader_requested = false;

    for (int i = 0; i < world->buildings.all.size(); ++i)
    {
        df::building *build = world->buildings.all[i];
        auto type = build->getType();
        if (df::enums::building_type::Workshop == type)
        {
            auto subType = build->getSubtype();
            if (df::enums::workshop_type::Butchers == subType)
                has_butchers = true;
            if (df::enums::workshop_type::Fishery == subType)
                has_fishery = true;
        }
        else if (df::enums::building_type::TradeDepot == type)
        {
            df::building_tradedepotst* depot = (df::building_tradedepotst*) build;
            trader_requested = depot->trade_flags.bits.trader_requested;
            if (print_debug)
			{
				if (trader_requested) 
	                out.print("Trade depot found and trader requested, trader will be excluded from all labors.\n");
				else
					out.print("Trade depot found but trader is not requested.\n");
			}
        }
    }

    for (int i = 0; i < world->units.all.size(); ++i)
    {
        df::unit* cre = world->units.all[i];
<<<<<<< HEAD
        if (cre->race == race && cre->civ_id == civ && !cre->flags1.bits.marauder && !cre->flags1.bits.diplomat && !cre->flags1.bits.merchant &&
            !cre->flags1.bits.dead && !cre->flags1.bits.forest) {
            dwarfs.push_back(cre);
=======
		if (cre->race == race && cre->civ_id == civ && !cre->flags1.bits.marauder && !cre->flags1.bits.diplomat && !cre->flags1.bits.merchant &&
			!cre->flags1.bits.dead && !cre->flags1.bits.forest) 
		{
			if (cre->burrows.size() > 0)
				continue;		// dwarfs assigned to burrows are skipped entirely
			dwarfs.push_back(cre);
>>>>>>> 78fc850c
        }
    }

    int n_dwarfs = dwarfs.size();

    if (n_dwarfs == 0)
        return CR_OK;

    std::vector<dwarf_info_t> dwarf_info(n_dwarfs);

    // Find total skill and highest skill for each dwarf. More skilled dwarves shouldn't be used for minor tasks.

<<<<<<< HEAD
    for (int dwarf = 0; dwarf < n_dwarfs; dwarf++)
    {
//        assert(dwarfs[dwarf]->status.souls.size() > 0);
=======
	for (int dwarf = 0; dwarf < n_dwarfs; dwarf++)
	{
		dwarf_info[dwarf].single_labor = -1;
		 
//		assert(dwarfs[dwarf]->status.souls.size() > 0);
>>>>>>> 78fc850c
//      assert fails can cause DF to crash, so don't do that

        if (dwarfs[dwarf]->status.souls.size() <= 0)
            continue;

        // compute noble penalty

        int noble_penalty = 0;

        df::historical_figure* hf = df::historical_figure::find(dwarfs[dwarf]->hist_figure_id);
        for (int i = 0; i < hf->entity_links.size(); i++) 
		{
            df::histfig_entity_link* hfelink = hf->entity_links.at(i);
<<<<<<< HEAD
            if (hfelink->getType() == df::histfig_entity_link_type::POSITION) {
                df::histfig_entity_link_positionst *epos =
=======
            if (hfelink->getType() == df::histfig_entity_link_type::POSITION) 
			{
                df::histfig_entity_link_positionst *epos = 
>>>>>>> 78fc850c
                    (df::histfig_entity_link_positionst*) hfelink;
                df::historical_entity* entity = df::historical_entity::find(epos->entity_id);
                if (!entity)
                    continue;
                df::entity_position_assignment* assignment = binsearch_in_vector(entity->positions.assignments, epos->assignment_id);
                if (!assignment)
                    continue;
                df::entity_position* position = binsearch_in_vector(entity->positions.own, assignment->position_id);
                if (!position)
                    continue;

                for (int n = 0; n < 25; n++)
                    if (position->responsibilities[n])
                        noble_penalty += responsibility_penalties[n];

                if (position->responsibilities[df::entity_position_responsibility::HEALTH_MANAGEMENT])
                    dwarf_info[dwarf].medical = true;

                if (position->responsibilities[df::entity_position_responsibility::TRADE])
                    dwarf_info[dwarf].trader = true;

            }

        }

<<<<<<< HEAD
        for (auto s = dwarfs[dwarf]->status.souls[0]->skills.begin(); s != dwarfs[dwarf]->status.souls[0]->skills.end(); s++)
        {
            df::job_skill skill = (*s)->id;
=======
		dwarf_info[dwarf].noble_penalty = noble_penalty;

		// identify dwarfs who are needed for meetings and mark them for exclusion

		for (int i = 0; i < ui->activities.size(); ++i)
		{
			df::activity_info *act = ui->activities[i];
			if (!act) continue;
			bool p1 = act->person1 == dwarfs[dwarf];
			bool p2 = act->person2 == dwarfs[dwarf];

			if (p1 || p2)
			{
				dwarf_info[dwarf].diplomacy = true;
				if (print_debug)
					out.print("Dwarf %i \"%s\" has a meeting, will be cleared of all labors\n", dwarf, dwarfs[dwarf]->name.first_name.c_str());
				break;
			}
		}

		for (auto s = dwarfs[dwarf]->status.souls[0]->skills.begin(); s != dwarfs[dwarf]->status.souls[0]->skills.end(); s++)
		{
			df::job_skill skill = (*s)->id;
>>>>>>> 78fc850c

            df::job_skill_class skill_class = ENUM_ATTR(job_skill, type, skill);

            int skill_level = (*s)->rating;
            int skill_experience = (*s)->experience;

            // Track total & highest skill among normal/medical skills. (We don't care about personal or social skills.)

            if (skill_class != df::enums::job_skill_class::Normal && skill_class != df::enums::job_skill_class::Medical)
                continue;

            if (dwarf_info[dwarf].highest_skill < skill_level)
                dwarf_info[dwarf].highest_skill = skill_level;
            dwarf_info[dwarf].total_skill += skill_level;
        }
    }

    // Calculate a base penalty for using each dwarf for a task he isn't good at.

    for (int dwarf = 0; dwarf < n_dwarfs; dwarf++)
    {
        dwarf_info[dwarf].mastery_penalty -= 40 * dwarf_info[dwarf].highest_skill;
        dwarf_info[dwarf].mastery_penalty -= 10 * dwarf_info[dwarf].total_skill;
        dwarf_info[dwarf].mastery_penalty -= dwarf_info[dwarf].noble_penalty;

        for (int labor = ENUM_FIRST_ITEM(unit_labor); labor <= ENUM_LAST_ITEM(unit_labor); labor++)
        {
            if (labor == df::enums::unit_labor::NONE)
                continue;

            /*
            assert(labor >= 0);
            assert(labor < ARRAY_COUNT(labor_infos));
            */

            if (labor_infos[labor].is_exclusive && dwarfs[dwarf]->status.labors[labor])
                dwarf_info[dwarf].mastery_penalty -= 100;
        }
    }

    // Find the activity state for each dwarf. It's important to get this right - a dwarf who we think is IDLE but
    // can't work will gum everything up. In the future I might add code to auto-detect slacker dwarves.

    state_count.clear();
    state_count.resize(NUM_STATE);

    for (int dwarf = 0; dwarf < n_dwarfs; dwarf++)
    {
        bool is_on_break = false;

        for (auto p = dwarfs[dwarf]->status.misc_traits.begin(); p < dwarfs[dwarf]->status.misc_traits.end(); p++)
        {
            // 7 / 0x7 = Newly arrived migrant, will not work yet
            // 17 / 0x11 = On break
            if ((*p)->id == 0x07 || (*p)->id == 0x11)
                is_on_break = true;
        }

        if (dwarfs[dwarf]->profession == df::enums::profession::BABY ||
            dwarfs[dwarf]->profession == df::enums::profession::CHILD ||
            dwarfs[dwarf]->profession == df::enums::profession::DRUNK)
        {
            dwarf_info[dwarf].state = CHILD;
        }
        else if (ENUM_ATTR(profession, military, dwarfs[dwarf]->profession))
            dwarf_info[dwarf].state = MILITARY;
        else if (dwarfs[dwarf]->job.current_job == NULL)
        {
            if (is_on_break)
                dwarf_info[dwarf].state = OTHER;
            else if (dwarfs[dwarf]->specific_refs.size() > 0)
                dwarf_info[dwarf].state = OTHER;
            else
                dwarf_info[dwarf].state = IDLE;
        }
        else
        {
            int job = dwarfs[dwarf]->job.current_job->job_type;

            /*
            assert(job >= 0);
            assert(job < ARRAY_COUNT(dwarf_states));
            */
                        if (job >= 0 && job < ARRAY_COUNT(dwarf_states))
                            dwarf_info[dwarf].state = dwarf_states[job];
                        else
                        {
                            out.print("Dwarf %i \"%s\" has unknown job %i\n", dwarf, dwarfs[dwarf]->name.first_name.c_str(), job);
                            dwarf_info[dwarf].state = OTHER;
                        }
        }

        state_count[dwarf_info[dwarf].state]++;

        if (print_debug)
            out.print("Dwarf %i \"%s\": penalty %i, state %s\n", dwarf, dwarfs[dwarf]->name.first_name.c_str(), dwarf_info[dwarf].mastery_penalty, state_names[dwarf_info[dwarf].state]);
    }

<<<<<<< HEAD
    // Generate labor -> skill mapping

    df::job_skill labor_to_skill[ENUM_LAST_ITEM(unit_labor) + 1];
    for (int i = 0; i <= ENUM_LAST_ITEM(unit_labor); i++)
        labor_to_skill[i] = df::enums::job_skill::NONE;

    FOR_ENUM_ITEMS(job_skill, skill)
    {
        int labor = ENUM_ATTR(job_skill, labor, skill);
        if (labor != df::enums::unit_labor::NONE)
        {
            /*
            assert(labor >= 0);
            assert(labor < ARRAY_COUNT(labor_to_skill));
            */

            labor_to_skill[labor] = skill;
        }
    }

    std::vector<df::unit_labor> labors;
=======
	std::vector<df::unit_labor> labors;
>>>>>>> 78fc850c

    FOR_ENUM_ITEMS(unit_labor, labor)
    {
        if (labor == df::enums::unit_labor::NONE)
            continue;

        /*
        assert(labor >= 0);
        assert(labor < ARRAY_COUNT(labor_infos));
        */

        labor_infos[labor].active_dwarfs = 0;

        labors.push_back(labor);
    }
    laborinfo_sorter lasorter;
    std::sort(labors.begin(), labors.end(), lasorter);

    // Handle DISABLED skills (just bookkeeping)
    for (auto lp = labors.begin(); lp != labors.end(); ++lp)
    {
        auto labor = *lp;

        if (labor_infos[labor].mode() != DISABLE)
            continue;

<<<<<<< HEAD
        for (int dwarf = 0; dwarf < n_dwarfs; dwarf++)
        {
            if (dwarfs[dwarf]->status.labors[labor])
            {
                if (labor_infos[labor].is_exclusive)
                    dwarf_info[dwarf].has_exclusive_labor = true;
=======
		for (int dwarf = 0; dwarf < n_dwarfs; dwarf++)
		{
			if ((dwarf_info[dwarf].trader && trader_requested) ||
				dwarf_info[dwarf].diplomacy) 
			{
				dwarfs[dwarf]->status.labors[labor] = false;
			}

			if (dwarfs[dwarf]->status.labors[labor])
			{
				if (labor_infos[labor].is_exclusive)
					dwarf_info[dwarf].has_exclusive_labor = true;
>>>>>>> 78fc850c

                dwarf_info[dwarf].assigned_jobs++;
            }
        }
    }

    // Handle all skills except those marked HAULERS

    for (auto lp = labors.begin(); lp != labors.end(); ++lp)
    {
        auto labor = *lp;

        /*
<<<<<<< HEAD
        assert(labor >= 0);
        assert(labor < ARRAY_COUNT(labor_infos));
        */

        df::job_skill skill = labor_to_skill[labor];

        if (labor_infos[labor].mode() != AUTOMATIC)
            continue;

        int best_dwarf = 0;
        int best_value = -10000;

        std::vector<int> values(n_dwarfs);
        std::vector<int> candidates;
        std::map<int, int> dwarf_skill;
        std::vector<bool> previously_enabled(n_dwarfs);

        auto mode = labor_infos[labor].mode();

        // Find candidate dwarfs, and calculate a preference value for each dwarf
        for (int dwarf = 0; dwarf < n_dwarfs; dwarf++)
        {
            if (dwarf_info[dwarf].state == CHILD)
                continue;
            if (dwarf_info[dwarf].state == MILITARY)
                continue;

            if (labor_infos[labor].is_exclusive && dwarf_info[dwarf].has_exclusive_labor)
                continue;

            int value = dwarf_info[dwarf].mastery_penalty;

            if (skill != df::enums::job_skill::NONE)
            {
                int skill_level = 0;
                int skill_experience = 0;

                for (auto s = dwarfs[dwarf]->status.souls[0]->skills.begin(); s < dwarfs[dwarf]->status.souls[0]->skills.end(); s++)
                {
                    if ((*s)->id == skill)
                    {
                        skill_level = (*s)->rating;
                        skill_experience = (*s)->experience;
                        break;
                    }
                }

                dwarf_skill[dwarf] = skill_level;

                value += skill_level * 100;
                value += skill_experience / 20;
                if (skill_level > 0 || skill_experience > 0)
                    value += 200;
                if (skill_level >= 15)
                    value += 1000 * (skill_level - 14);
            }
            else
            {
                dwarf_skill[dwarf] = 0;
            }

            if (dwarfs[dwarf]->status.labors[labor])
            {
                value += 5;
                if (labor_infos[labor].is_exclusive)
                    value += 350;
            }

            values[dwarf] = value;

            candidates.push_back(dwarf);

        }

        // Sort candidates by preference value
        values_sorter ivs(values);
        std::sort(candidates.begin(), candidates.end(), ivs);

        // Disable the labor on everyone
        for (int dwarf = 0; dwarf < n_dwarfs; dwarf++)
        {
            if (dwarf_info[dwarf].state == CHILD)
                continue;

            previously_enabled[dwarf] = dwarfs[dwarf]->status.labors[labor];
            dwarfs[dwarf]->status.labors[labor] = false;
        }

        int min_dwarfs = labor_infos[labor].minimum_dwarfs();
        int max_dwarfs = labor_infos[labor].maximum_dwarfs();

        // Special - don't assign hunt without a butchers, or fish without a fishery
        if (df::enums::unit_labor::HUNT == labor && !has_butchers)
            min_dwarfs = max_dwarfs = 0;
        if (df::enums::unit_labor::FISH == labor && !has_fishery)
            min_dwarfs = max_dwarfs = 0;

        bool want_idle_dwarf = true;
        if (state_count[IDLE] < 2)
            want_idle_dwarf = false;

        /*
         * Assign dwarfs to this labor. We assign at least the minimum number of dwarfs, in
         * order of preference, and then assign additional dwarfs that meet any of these conditions:
         * - The dwarf is idle and there are no idle dwarves assigned to this labor
         * - The dwarf has nonzero skill associated with the labor
         * - The labor is mining, hunting, or woodcutting and the dwarf currently has it enabled.
         * We stop assigning dwarfs when we reach the maximum allowed.
         * Note that only idle and busy dwarfs count towards the number of dwarfs. "Other" dwarfs
         * (sleeping, eating, on break, etc.) will have labors assigned, but will not be counted.
         * Military and children/nobles will not have labors assigned.
         * Dwarfs with the "health management" responsibility are always assigned DIAGNOSIS.
         */
        for (int i = 0; i < candidates.size() && labor_infos[labor].active_dwarfs < max_dwarfs; i++)
        {
            int dwarf = candidates[i];

            assert(dwarf >= 0);
            assert(dwarf < n_dwarfs);

            bool preferred_dwarf = false;
            if (want_idle_dwarf && dwarf_info[dwarf].state == IDLE)
                preferred_dwarf = true;
            if (dwarf_skill[dwarf] > 0)
                preferred_dwarf = true;
            if (previously_enabled[dwarf] && labor_infos[labor].is_exclusive)
                preferred_dwarf = true;
            if (dwarf_info[dwarf].medical && labor == df::unit_labor::DIAGNOSE)
                preferred_dwarf = true;
            if (dwarf_info[dwarf].trader && trader_requested)
                continue;

            if (labor_infos[labor].active_dwarfs >= min_dwarfs && !preferred_dwarf)
                continue;

            if (!dwarfs[dwarf]->status.labors[labor])
                dwarf_info[dwarf].assigned_jobs++;

            dwarfs[dwarf]->status.labors[labor] = true;

            if (labor_infos[labor].is_exclusive)
            {
                dwarf_info[dwarf].has_exclusive_labor = true;
                // all the exclusive labors require equipment so this should force the dorf to reequip if needed
                dwarfs[dwarf]->military.pickup_flags.bits.update = 1;
            }

            if (print_debug)
                out.print("Dwarf %i \"%s\" assigned %s: value %i\n", dwarf, dwarfs[dwarf]->name.first_name.c_str(), ENUM_KEY_STR(unit_labor, labor).c_str(), values[dwarf]);

            if (dwarf_info[dwarf].state == IDLE || dwarf_info[dwarf].state == BUSY)
                labor_infos[labor].active_dwarfs++;

            if (dwarf_info[dwarf].state == IDLE)
                want_idle_dwarf = false;
        }
    }
=======
		assert(labor >= 0);
		assert(labor < ARRAY_COUNT(labor_infos));
		*/

		assign_labor(labor, n_dwarfs, dwarf_info, trader_requested, dwarfs, has_butchers, has_fishery, out);
	}
>>>>>>> 78fc850c

    // Set about 1/3 of the dwarfs as haulers. The haulers have all HAULER labors enabled. Having a lot of haulers helps
    // make sure that hauling jobs are handled quickly rather than building up.

<<<<<<< HEAD
    int num_haulers = state_count[IDLE] + state_count[BUSY] / 3;
    if (num_haulers < 1)
        num_haulers = 1;

    std::vector<int> hauler_ids;
    for (int dwarf = 0; dwarf < n_dwarfs; dwarf++)
    {
        if (dwarf_info[dwarf].trader && trader_requested)
            continue;
        if (dwarf_info[dwarf].state == IDLE || dwarf_info[dwarf].state == BUSY)
            hauler_ids.push_back(dwarf);
    }
=======
	int num_haulers = state_count[IDLE] + state_count[BUSY] * hauler_pct / 100;

	if (num_haulers < 1)
		num_haulers = 1;

	std::vector<int> hauler_ids;
	for (int dwarf = 0; dwarf < n_dwarfs; dwarf++)
	{
        if ((dwarf_info[dwarf].trader && trader_requested) ||
			dwarf_info[dwarf].diplomacy)
		{
			FOR_ENUM_ITEMS(unit_labor, labor)
			{
				if (labor == df::enums::unit_labor::NONE)
					continue;
				if (labor_infos[labor].mode() != HAULERS)
					continue;
				dwarfs[dwarf]->status.labors[labor] = false;
			}
            continue;
		}

		if (dwarf_info[dwarf].state == IDLE || dwarf_info[dwarf].state == BUSY)
			hauler_ids.push_back(dwarf);
	}
>>>>>>> 78fc850c
    dwarfinfo_sorter sorter(dwarf_info);
    // Idle dwarves come first, then we sort from least-skilled to most-skilled.
    std::sort(hauler_ids.begin(), hauler_ids.end(), sorter);

    // don't set any haulers if everyone is off drinking or something
    if (hauler_ids.size() == 0) {
        num_haulers = 0;
    }

    FOR_ENUM_ITEMS(unit_labor, labor)
    {
        if (labor == df::enums::unit_labor::NONE)
            continue;

        /*
        assert(labor >= 0);
        assert(labor < ARRAY_COUNT(labor_infos));
        */

        if (labor_infos[labor].mode() != HAULERS)
            continue;

        for (int i = 0; i < num_haulers; i++)
        {
            assert(i < hauler_ids.size());

            int dwarf = hauler_ids[i];

            assert(dwarf >= 0);
            assert(dwarf < n_dwarfs);
            dwarfs[dwarf]->status.labors[labor] = true;
            dwarf_info[dwarf].assigned_jobs++;

            if (dwarf_info[dwarf].state == IDLE || dwarf_info[dwarf].state == BUSY)
                labor_infos[labor].active_dwarfs++;

            if (print_debug)
                out.print("Dwarf %i \"%s\" assigned %s: hauler\n", dwarf, dwarfs[dwarf]->name.first_name.c_str(), ENUM_KEY_STR(unit_labor, labor).c_str());
        }

        for (int i = num_haulers; i < hauler_ids.size(); i++)
        {
            assert(i < hauler_ids.size());

            int dwarf = hauler_ids[i];

            assert(dwarf >= 0);
            assert(dwarf < n_dwarfs);

            dwarfs[dwarf]->status.labors[labor] = false;
        }
    }

    print_debug = 0;

    return CR_OK;
}

void print_labor (df::enums::unit_labor::unit_labor labor, color_ostream &out)
{
    string labor_name = ENUM_KEY_STR(unit_labor, labor);
    out << labor_name << ": ";
    for (int i = 0; i < 20 - (int)labor_name.length(); i++)
        out << ' ';
    if (labor_infos[labor].mode() == DISABLE)
        out << "disabled" << endl;
    else
    {
        if (labor_infos[labor].mode() == HAULERS)
            out << "haulers";
        else
            out << "minimum " << labor_infos[labor].minimum_dwarfs() << ", maximum " << labor_infos[labor].maximum_dwarfs();
        out << ", currently " << labor_infos[labor].active_dwarfs << " dwarfs" << endl;
    }
}


command_result autolabor (color_ostream &out, std::vector <std::string> & parameters)
{
    CoreSuspender suspend;

    if (!Core::getInstance().isWorldLoaded()) {
        out.printerr("World is not loaded: please load a game first.\n");
        return CR_FAILURE;
    }

    if (parameters.size() == 1 &&
        (parameters[0] == "0" || parameters[0] == "enable" ||
         parameters[0] == "1" || parameters[0] == "disable"))
    {
        bool enable = (parameters[0] == "1" || parameters[0] == "enable");
        if (enable && !enable_autolabor)
        {
            enable_plugin(out);
        }
        else
        {
            if (enable_autolabor)
            {
                enable_autolabor = false;
                setOptionEnabled(CF_ENABLED, false);
            }

            out << "The plugin is disabled." << endl;
            return CR_OK;
        }

        return CR_OK;
    }
<<<<<<< HEAD

    if (parameters.size() == 2 || parameters.size() == 3) {
        if (!enable_autolabor)
        {
            out << "Error: The plugin is not enabled." << endl;
            return CR_FAILURE;
        }

        df::enums::unit_labor::unit_labor labor = df::enums::unit_labor::NONE;

        FOR_ENUM_ITEMS(unit_labor, test_labor)
        {
            if (parameters[0] == ENUM_KEY_STR(unit_labor, test_labor))
                labor = test_labor;
        }

        if (labor == df::enums::unit_labor::NONE)
        {
            out.printerr("Could not find labor %s.\n", parameters[0].c_str());
            return CR_WRONG_USAGE;
        }

        if (parameters[1] == "haulers")
        {
            labor_infos[labor].set_mode(HAULERS);
            print_labor(labor, out);
            return CR_OK;
        }
        if (parameters[1] == "disable")
        {
            labor_infos[labor].set_mode(DISABLE);
            print_labor(labor, out);
            return CR_OK;
        }
        if (parameters[1] == "reset")
        {
            reset_labor(labor);
            print_labor(labor, out);
            return CR_OK;
        }

        int minimum = atoi (parameters[1].c_str());
        int maximum = 200;
        if (parameters.size() == 3)
            maximum = atoi (parameters[2].c_str());

        if (maximum < minimum || maximum < 0 || minimum < 0)
        {
            out.printerr("Syntax: autolabor <labor> <minimum> [<maximum>]\n", maximum, minimum);
            return CR_WRONG_USAGE;
        }

        labor_infos[labor].set_minimum_dwarfs(minimum);
        labor_infos[labor].set_maximum_dwarfs(maximum);
        labor_infos[labor].set_mode(AUTOMATIC);
        print_labor(labor, out);

        return CR_OK;
    }
    else if (parameters.size() == 1 && parameters[0] == "reset-all") {
        if (!enable_autolabor)
        {
            out << "Error: The plugin is not enabled." << endl;
            return CR_FAILURE;
        }

        for (int i = 0; i < labor_infos.size(); i++)
        {
            reset_labor((df::enums::unit_labor::unit_labor) i);
        }
        out << "All labors reset." << endl;
        return CR_OK;
    }
    else if (parameters.size() == 1 && parameters[0] == "list" || parameters[0] == "status") {
        if (!enable_autolabor)
        {
            out << "Error: The plugin is not enabled." << endl;
            return CR_FAILURE;
        }

        bool need_comma = 0;
        for (int i = 0; i < NUM_STATE; i++)
        {
            if (state_count[i] == 0)
                continue;
            if (need_comma)
                out << ", ";
            out << state_count[i] << ' ' << state_names[i];
            need_comma = 1;
        }
        out << endl;

        if (parameters[0] == "list")
        {
            FOR_ENUM_ITEMS(unit_labor, labor)
            {
                if (labor == df::enums::unit_labor::NONE)
                    continue;

                print_labor(labor, out);
            }
        }

        return CR_OK;
    }
    else if (parameters.size() == 1 && parameters[0] == "debug") {
        if (!enable_autolabor)
        {
            out << "Error: The plugin is not enabled." << endl;
            return CR_FAILURE;
        }

        print_debug = 1;

        return CR_OK;
    }
    else
=======
	
	if (!enable_autolabor)
	{
		out << "Error: The plugin is not enabled." << endl;
		return CR_FAILURE;
	}

	else if (parameters.size() == 2 && parameters[0] == "haulpct") 
	{
		int pct = atoi (parameters[1].c_str());
		hauler_pct = pct;
		return CR_OK;
	}
	else if (parameters.size() == 2 || parameters.size() == 3) {
		df::enums::unit_labor::unit_labor labor = df::enums::unit_labor::NONE;

		FOR_ENUM_ITEMS(unit_labor, test_labor)
		{
			if (parameters[0] == ENUM_KEY_STR(unit_labor, test_labor))
				labor = test_labor;
		}

		if (labor == df::enums::unit_labor::NONE)
		{
			out.printerr("Could not find labor %s.\n", parameters[0].c_str());
			return CR_WRONG_USAGE;
		}

		if (parameters[1] == "haulers")
		{
			labor_infos[labor].set_mode(HAULERS);
			print_labor(labor, out);
			return CR_OK;
		}
		if (parameters[1] == "disable")
		{
			labor_infos[labor].set_mode(DISABLE);
			print_labor(labor, out);
			return CR_OK;
		}
		if (parameters[1] == "reset")
		{
			reset_labor(labor);
			print_labor(labor, out);
			return CR_OK;
		}

		int minimum = atoi (parameters[1].c_str());
		int maximum = 200;
		if (parameters.size() == 3)
			maximum = atoi (parameters[2].c_str());

		if (maximum < minimum || maximum < 0 || minimum < 0)
		{
			out.printerr("Syntax: autolabor <labor> <minimum> [<maximum>]\n", maximum, minimum);
			return CR_WRONG_USAGE;
		}

		labor_infos[labor].set_minimum_dwarfs(minimum);
		labor_infos[labor].set_maximum_dwarfs(maximum);
		labor_infos[labor].set_mode(AUTOMATIC);
		print_labor(labor, out);

		return CR_OK;
	} 
	else if (parameters.size() == 1 && parameters[0] == "reset-all") {
		for (int i = 0; i < labor_infos.size(); i++)
		{
			reset_labor((df::enums::unit_labor::unit_labor) i);
		}
		out << "All labors reset." << endl;
		return CR_OK;
	}
	else if (parameters.size() == 1 && parameters[0] == "list" || parameters[0] == "status") {
		if (!enable_autolabor)
		{
			out << "autolabor not activated." << endl;
			return CR_OK;
		}

		bool need_comma = 0;
		for (int i = 0; i < NUM_STATE; i++)
		{
			if (state_count[i] == 0)
				continue;
			if (need_comma)
				out << ", ";
			out << state_count[i] << ' ' << state_names[i];
			need_comma = 1;
		}
		out << endl;

		if (parameters[0] == "list")
		{
			FOR_ENUM_ITEMS(unit_labor, labor)
			{
				if (labor == df::enums::unit_labor::NONE)
					continue;

				print_labor(labor, out);
			}
		}

		return CR_OK;
	}
	else if (parameters.size() == 1 && parameters[0] == "debug") 
	{
		print_debug = 1;

		return CR_OK;
	}
	else
>>>>>>> 78fc850c
    {
        out.print("Automatically assigns labors to dwarves.\n"
            "Activate with 'autolabor 1', deactivate with 'autolabor 0'.\n"
            "Current state: %d.\n", enable_autolabor);

<<<<<<< HEAD
        return CR_OK;
    }
}
=======
		return CR_OK;
	}
}

struct StockpileInfo {
	df::building_stockpilest* sp;
	int size;
	int free;
	int x1, x2, y1, y2, z;

public:
	StockpileInfo(df::building_stockpilest *sp_) : sp(sp_) 
	{
		MapExtras::MapCache mc;

		z = sp_->z;
		x1 = sp_->room.x; 
		x2 = sp_->room.x + sp_->room.width;
		y1 = sp_->room.y;
		y2 = sp_->room.y + sp_->room.height;
		int e = 0;
		size = 0;
		free = 0;
		for (int y = y1; y < y2; y++) 
			for (int x = x1; x < x2; x++) 
				if (sp_->room.extents[e++] == 1) 
				{
					size++;
					DFCoord cursor (x,y,z);
					uint32_t blockX = x / 16;
					uint32_t tileX = x % 16;
					uint32_t blockY = y / 16;
					uint32_t tileY = y % 16;
					MapExtras::Block * b = mc.BlockAt(cursor/16);
					if(b && b->is_valid())
					{
						auto &block = *b->getRaw();
						df::tile_occupancy &occ = block.occupancy[tileX][tileY];
						if (!occ.bits.item)
							free++;
					}
				}
	}

	bool isFull() { return free == 0; }

	bool canHold(df::item *i) 
	{
		return false;
	}
	
	bool inStockpile(df::item *i)
	{
		df::item *container = Items::getContainer(i);
		if (container) 
			return inStockpile(container);

		if (i->pos.z != z) return false;
		if (i->pos.x < x1 || i->pos.x >= x2 ||
			i->pos.y < y1 || i->pos.y >= y2) return false;
		int e = (i->pos.x - x1) + (i->pos.y - y1) * sp->room.width;
		return sp->room.extents[e] == 1;
	}

	int getId() { return sp->id; }
};

static int stockcheck(color_ostream &out, vector <string> & parameters)
{
	int count = 0;

	std::vector<StockpileInfo*> stockpiles;

	for (int i = 0; i < world->buildings.all.size(); ++i)
	{
		df::building *build = world->buildings.all[i];
		auto type = build->getType();
		if (df::enums::building_type::Stockpile == type)
		{
			df::building_stockpilest *sp = virtual_cast<df::building_stockpilest>(build);
			StockpileInfo *spi = new StockpileInfo(sp);
			stockpiles.push_back(spi);
		}

	}

	std::vector<df::item*> &items = world->items.other[df::enums::items_other_id::ANY_FREE];

	// Precompute a bitmask with the bad flags
    df::item_flags bad_flags;
    bad_flags.whole = 0;

#define F(x) bad_flags.bits.x = true;
    F(dump); F(forbid); F(garbage_collect);
    F(hostile); F(on_fire); F(rotten); F(trader);
    F(in_building); F(construction); F(artifact1);
	F(spider_web); F(owned); F(in_job);
#undef F

    for (size_t i = 0; i < items.size(); i++)
    {
        df::item *item = items[i];
		if (item->flags.whole & bad_flags.whole)
            continue;

		// we really only care about MEAT, FISH, FISH_RAW, PLANT, CHEESE, FOOD, and EGG

		df::item_type typ = item->getType();
		if (typ != df::enums::item_type::MEAT &&
			typ != df::enums::item_type::FISH &&
			typ != df::enums::item_type::FISH_RAW &&
			typ != df::enums::item_type::PLANT &&
			typ != df::enums::item_type::CHEESE &&
			typ != df::enums::item_type::FOOD &&
			typ != df::enums::item_type::EGG)
			continue;

		df::item *container = 0;
		df::unit *holder = 0;
		df::building *building = 0;

        for (size_t i = 0; i < item->itemrefs.size(); i++)
        {
            df::general_ref *ref = item->itemrefs[i];

            switch (ref->getType())
            {
            case general_ref_type::CONTAINED_IN_ITEM:
				container = ref->getItem();
                break;

            case general_ref_type::UNIT_HOLDER:
				holder = ref->getUnit();
                break;

            case general_ref_type::BUILDING_HOLDER:
				building = ref->getBuilding();
                break;

            default:
                break;
			}
		}

		df::item *nextcontainer = container;
		df::item *lastcontainer = 0;

		while(nextcontainer) {
			df::item *thiscontainer = nextcontainer;
			nextcontainer = 0;
	        for (size_t i = 0; i < thiscontainer->itemrefs.size(); i++)
		    {
			    df::general_ref *ref = thiscontainer->itemrefs[i];

	            switch (ref->getType())
				{
	            case general_ref_type::CONTAINED_IN_ITEM:
					lastcontainer = nextcontainer = ref->getItem();
			        break;

	            case general_ref_type::UNIT_HOLDER:
					holder = ref->getUnit();
			        break;

	            case general_ref_type::BUILDING_HOLDER:
					building = ref->getBuilding();
			        break;

                default:
                    break;
				}
			}
		}

		if (holder) 
			continue; // carried items do not rot as far as i know
		
		if (building) {
			df::building_type btype = building->getType();
			if (btype == df::enums::building_type::TradeDepot ||
				btype == df::enums::building_type::Wagon)
				continue; // items in trade depot or the embark wagon do not rot
			
			if (typ == df::enums::item_type::EGG && btype ==df::enums::building_type::NestBox)
				continue; // eggs in nest box do not rot			
		}

		int canHoldCount = 0;
		StockpileInfo *current = 0;

		for (int idx = 0; idx < stockpiles.size(); idx++)
		{
			StockpileInfo *spi = stockpiles[idx];
			if (spi->canHold(item)) canHoldCount++;
			if (spi->inStockpile(item)) current=spi;
		}

		if (current) 
			continue;

		count++;

	}

	return count;
}
>>>>>>> 78fc850c
<|MERGE_RESOLUTION|>--- conflicted
+++ resolved
@@ -512,8 +512,8 @@
     int noble_penalty; // penalty for assignment due to noble status
     bool medical; // this dwarf has medical responsibility
     bool trader;  // this dwarf has trade responsibility
-	bool diplomacy; // this dwarf meets with diplomats
-	int single_labor; // this dwarf will be exclusively assigned to one labor (-1/NONE for none)
+    bool diplomacy; // this dwarf meets with diplomats
+    int single_labor; // this dwarf will be exclusively assigned to one labor (-1/NONE for none)
 };
 
 static bool isOptionEnabled(unsigned flag)
@@ -557,23 +557,18 @@
     if (!enable_autolabor)
         return;
 
-<<<<<<< HEAD
+    auto cfg_haulpct = pworld->GetPersistentData("autolabor/haulpct");
+    if (cfg_haulpct.isValid())
+    {
+        hauler_pct = cfg_haulpct.ival(0);
+    }
+    else
+    {
+        hauler_pct = 33;
+    }
+
     // Load labors from save
     labor_infos.resize(ARRAY_COUNT(default_labor_infos));
-=======
-	auto cfg_haulpct = pworld->GetPersistentData("autolabor/haulpct");
-	if (cfg_haulpct.isValid()) 
-	{
-		hauler_pct = cfg_haulpct.ival(0);
-	}
-	else
-	{
-		hauler_pct = 33;
-	}
-
-	// Load labors from save
-	labor_infos.resize(ARRAY_COUNT(default_labor_infos));
->>>>>>> 78fc850c
 
     std::vector<PersistentDataItem> items;
     pworld->GetPersistentData(&items, "autolabor/labors/", true);
@@ -605,7 +600,7 @@
         reset_labor((df::enums::unit_labor::unit_labor) i);
     }
 
-	generate_labor_to_skill_map();
+    generate_labor_to_skill_map();
 
 }
 
@@ -613,24 +608,24 @@
 
 static void generate_labor_to_skill_map()
 {
-	// Generate labor -> skill mapping
-
-	for (int i = 0; i <= ENUM_LAST_ITEM(unit_labor); i++)
-		labor_to_skill[i] = df::enums::job_skill::NONE;
-
-	FOR_ENUM_ITEMS(job_skill, skill)
-	{
-		int labor = ENUM_ATTR(job_skill, labor, skill);
-		if (labor != df::enums::unit_labor::NONE)
-		{
+    // Generate labor -> skill mapping
+
+    for (int i = 0; i <= ENUM_LAST_ITEM(unit_labor); i++)
+        labor_to_skill[i] = df::enums::job_skill::NONE;
+
+    FOR_ENUM_ITEMS(job_skill, skill)
+    {
+        int labor = ENUM_ATTR(job_skill, labor, skill);
+        if (labor != df::enums::unit_labor::NONE)
+        {
             /*
-			assert(labor >= 0);
-			assert(labor < ARRAY_COUNT(labor_to_skill));
-			*/
-
-			labor_to_skill[labor] = skill;
-		}
-	}
+            assert(labor >= 0);
+            assert(labor < ARRAY_COUNT(labor_to_skill));
+            */
+
+            labor_to_skill[labor] = skill;
+        }
+    }
 
 }
 
@@ -743,552 +738,19 @@
 };
 
 
-static void assign_labor(unit_labor::unit_labor labor, 
-	int n_dwarfs, 
-	std::vector<dwarf_info_t>& dwarf_info, 
-	bool trader_requested,
-	std::vector<df::unit *>& dwarfs,
-	bool has_butchers,
-	bool has_fishery,
-	color_ostream& out)
-{
-	df::job_skill skill = labor_to_skill[labor];
-
-		if (labor_infos[labor].mode() != AUTOMATIC)
-			return;
-
-		int best_dwarf = 0;
-		int best_value = -10000;
-
-		std::vector<int> values(n_dwarfs);
-		std::vector<int> candidates;
-		std::map<int, int> dwarf_skill;
-		std::vector<bool> previously_enabled(n_dwarfs);
-
-		auto mode = labor_infos[labor].mode();
-
-		// Find candidate dwarfs, and calculate a preference value for each dwarf
-		for (int dwarf = 0; dwarf < n_dwarfs; dwarf++)
-		{
-			if (dwarf_info[dwarf].state == CHILD)
-				continue;
-			if (dwarf_info[dwarf].state == MILITARY)
-				continue;
-			if (dwarf_info[dwarf].trader && trader_requested) 
-				continue;
-			if (dwarf_info[dwarf].diplomacy)
-				continue;
-
-			if (labor_infos[labor].is_exclusive && dwarf_info[dwarf].has_exclusive_labor)
-				continue;
-
-			int value = dwarf_info[dwarf].mastery_penalty;
-
-			if (skill != df::enums::job_skill::NONE)
-			{
-				int skill_level = 0;
-				int skill_experience = 0;
-
-				for (auto s = dwarfs[dwarf]->status.souls[0]->skills.begin(); s < dwarfs[dwarf]->status.souls[0]->skills.end(); s++)
-				{
-					if ((*s)->id == skill)
-					{
-						skill_level = (*s)->rating;
-						skill_experience = (*s)->experience;
-						break;
-					}
-				}
-
-				dwarf_skill[dwarf] = skill_level;
-
-				value += skill_level * 100;
-				value += skill_experience / 20;
-				if (skill_level > 0 || skill_experience > 0)
-					value += 200;
-				if (skill_level >= 15)
-					value += 1000 * (skill_level - 14);
-			}
-			else
-			{
-				dwarf_skill[dwarf] = 0;
-			}
-
-			if (dwarfs[dwarf]->status.labors[labor])
-			{
-				value += 5;
-				if (labor_infos[labor].is_exclusive)
-					value += 350;
-			}
-
-			// bias by happiness
-
-			value += dwarfs[dwarf]->status.happiness;
-
-			values[dwarf] = value;
-
-			candidates.push_back(dwarf);
-
-		}
-
-		// Sort candidates by preference value
-        values_sorter ivs(values);
-		std::sort(candidates.begin(), candidates.end(), ivs);
-
-		// Disable the labor on everyone
-		for (int dwarf = 0; dwarf < n_dwarfs; dwarf++)
-		{
-			if (dwarf_info[dwarf].state == CHILD)
-				continue;
-			
-			previously_enabled[dwarf] = dwarfs[dwarf]->status.labors[labor];
-			dwarfs[dwarf]->status.labors[labor] = false;
-		}
-
-		int min_dwarfs = labor_infos[labor].minimum_dwarfs();
-		int max_dwarfs = labor_infos[labor].maximum_dwarfs();
-
-		// Special - don't assign hunt without a butchers, or fish without a fishery
-		if (df::enums::unit_labor::HUNT == labor && !has_butchers)
-			min_dwarfs = max_dwarfs = 0;
-		if (df::enums::unit_labor::FISH == labor && !has_fishery)
-			min_dwarfs = max_dwarfs = 0;
-
-		bool want_idle_dwarf = true;
-		if (state_count[IDLE] < 2)
-			want_idle_dwarf = false;
-
-		/*
-		 * Assign dwarfs to this labor. We assign at least the minimum number of dwarfs, in
-		 * order of preference, and then assign additional dwarfs that meet any of these conditions:
-		 * - The dwarf is idle and there are no idle dwarves assigned to this labor
-		 * - The dwarf has nonzero skill associated with the labor
-		 * - The labor is mining, hunting, or woodcutting and the dwarf currently has it enabled.
-		 * We stop assigning dwarfs when we reach the maximum allowed.
-		 * Note that only idle and busy dwarfs count towards the number of dwarfs. "Other" dwarfs
-		 * (sleeping, eating, on break, etc.) will have labors assigned, but will not be counted.
-		 * Military and children/nobles will not have labors assigned.
-         * Dwarfs with the "health management" responsibility are always assigned DIAGNOSIS.
-		 */
-		for (int i = 0; i < candidates.size() && labor_infos[labor].active_dwarfs < max_dwarfs; i++)
-		{
-			int dwarf = candidates[i];
-
-			assert(dwarf >= 0);
-			assert(dwarf < n_dwarfs);
-
-			bool preferred_dwarf = false;
-			if (want_idle_dwarf && dwarf_info[dwarf].state == IDLE)
-				preferred_dwarf = true;
-			if (dwarf_skill[dwarf] > 0)
-				preferred_dwarf = true;
-			if (previously_enabled[dwarf] && labor_infos[labor].is_exclusive)
-				preferred_dwarf = true;
-            if (dwarf_info[dwarf].medical && labor == df::unit_labor::DIAGNOSE)
-                preferred_dwarf = true;
-            if (dwarf_info[dwarf].trader && trader_requested)
-                continue;
-			if (dwarf_info[dwarf].diplomacy)
-				continue;
-
-			if (labor_infos[labor].active_dwarfs >= min_dwarfs && !preferred_dwarf)
-				continue;
-
-			if (!dwarfs[dwarf]->status.labors[labor])
-				dwarf_info[dwarf].assigned_jobs++;
-
-			dwarfs[dwarf]->status.labors[labor] = true;
-
-			if (labor_infos[labor].is_exclusive) 
-			{
-				dwarf_info[dwarf].has_exclusive_labor = true;
-				// all the exclusive labors require equipment so this should force the dorf to reequip if needed
-				dwarfs[dwarf]->military.pickup_flags.bits.update = 1; 
-			}
-
-			if (print_debug)
-				out.print("Dwarf %i \"%s\" assigned %s: value %i %s %s\n", dwarf, dwarfs[dwarf]->name.first_name.c_str(), ENUM_KEY_STR(unit_labor, labor).c_str(), values[dwarf], dwarf_info[dwarf].trader ? "(trader)" : "", dwarf_info[dwarf].diplomacy ? "(diplomacy)" : "");
-
-			if (dwarf_info[dwarf].state == IDLE || dwarf_info[dwarf].state == BUSY)
-				labor_infos[labor].active_dwarfs++;
-
-			if (dwarf_info[dwarf].state == IDLE)
-				want_idle_dwarf = false;
-		}
-		
-}		
-
-
-DFhackCExport command_result plugin_onstatechange(color_ostream &out, state_change_event event)
-{
-    switch (event) {
-    case SC_MAP_LOADED:
-        cleanup_state();
-        init_state();
-        break;
-    case SC_MAP_UNLOADED:
-        cleanup_state();
-        break;
-    default:
-        break;
-    }
-
-    return CR_OK;
-}
-
-DFhackCExport command_result plugin_onupdate ( color_ostream &out )
-{
-    static int step_count = 0;
-    // check run conditions
-    if(!world || !world->map.block_index || !enable_autolabor)
-    {
-        // give up if we shouldn't be running'
-        return CR_OK;
-    }
-
-    if (++step_count < 60)
-        return CR_OK;
-    step_count = 0;
-
-    uint32_t race = ui->race_id;
-    uint32_t civ = ui->civ_id;
-
-    std::vector<df::unit *> dwarfs;
-
-    bool has_butchers = false;
-    bool has_fishery = false;
-    bool trader_requested = false;
-
-    for (int i = 0; i < world->buildings.all.size(); ++i)
-    {
-        df::building *build = world->buildings.all[i];
-        auto type = build->getType();
-        if (df::enums::building_type::Workshop == type)
-        {
-            auto subType = build->getSubtype();
-            if (df::enums::workshop_type::Butchers == subType)
-                has_butchers = true;
-            if (df::enums::workshop_type::Fishery == subType)
-                has_fishery = true;
-        }
-        else if (df::enums::building_type::TradeDepot == type)
-        {
-            df::building_tradedepotst* depot = (df::building_tradedepotst*) build;
-            trader_requested = depot->trade_flags.bits.trader_requested;
-            if (print_debug)
-			{
-				if (trader_requested) 
-	                out.print("Trade depot found and trader requested, trader will be excluded from all labors.\n");
-				else
-					out.print("Trade depot found but trader is not requested.\n");
-			}
-        }
-    }
-
-    for (int i = 0; i < world->units.all.size(); ++i)
-    {
-        df::unit* cre = world->units.all[i];
-<<<<<<< HEAD
-        if (cre->race == race && cre->civ_id == civ && !cre->flags1.bits.marauder && !cre->flags1.bits.diplomat && !cre->flags1.bits.merchant &&
-            !cre->flags1.bits.dead && !cre->flags1.bits.forest) {
-            dwarfs.push_back(cre);
-=======
-		if (cre->race == race && cre->civ_id == civ && !cre->flags1.bits.marauder && !cre->flags1.bits.diplomat && !cre->flags1.bits.merchant &&
-			!cre->flags1.bits.dead && !cre->flags1.bits.forest) 
-		{
-			if (cre->burrows.size() > 0)
-				continue;		// dwarfs assigned to burrows are skipped entirely
-			dwarfs.push_back(cre);
->>>>>>> 78fc850c
-        }
-    }
-
-    int n_dwarfs = dwarfs.size();
-
-    if (n_dwarfs == 0)
-        return CR_OK;
-
-    std::vector<dwarf_info_t> dwarf_info(n_dwarfs);
-
-    // Find total skill and highest skill for each dwarf. More skilled dwarves shouldn't be used for minor tasks.
-
-<<<<<<< HEAD
-    for (int dwarf = 0; dwarf < n_dwarfs; dwarf++)
-    {
-//        assert(dwarfs[dwarf]->status.souls.size() > 0);
-=======
-	for (int dwarf = 0; dwarf < n_dwarfs; dwarf++)
-	{
-		dwarf_info[dwarf].single_labor = -1;
-		 
-//		assert(dwarfs[dwarf]->status.souls.size() > 0);
->>>>>>> 78fc850c
-//      assert fails can cause DF to crash, so don't do that
-
-        if (dwarfs[dwarf]->status.souls.size() <= 0)
-            continue;
-
-        // compute noble penalty
-
-        int noble_penalty = 0;
-
-        df::historical_figure* hf = df::historical_figure::find(dwarfs[dwarf]->hist_figure_id);
-        for (int i = 0; i < hf->entity_links.size(); i++) 
-		{
-            df::histfig_entity_link* hfelink = hf->entity_links.at(i);
-<<<<<<< HEAD
-            if (hfelink->getType() == df::histfig_entity_link_type::POSITION) {
-                df::histfig_entity_link_positionst *epos =
-=======
-            if (hfelink->getType() == df::histfig_entity_link_type::POSITION) 
-			{
-                df::histfig_entity_link_positionst *epos = 
->>>>>>> 78fc850c
-                    (df::histfig_entity_link_positionst*) hfelink;
-                df::historical_entity* entity = df::historical_entity::find(epos->entity_id);
-                if (!entity)
-                    continue;
-                df::entity_position_assignment* assignment = binsearch_in_vector(entity->positions.assignments, epos->assignment_id);
-                if (!assignment)
-                    continue;
-                df::entity_position* position = binsearch_in_vector(entity->positions.own, assignment->position_id);
-                if (!position)
-                    continue;
-
-                for (int n = 0; n < 25; n++)
-                    if (position->responsibilities[n])
-                        noble_penalty += responsibility_penalties[n];
-
-                if (position->responsibilities[df::entity_position_responsibility::HEALTH_MANAGEMENT])
-                    dwarf_info[dwarf].medical = true;
-
-                if (position->responsibilities[df::entity_position_responsibility::TRADE])
-                    dwarf_info[dwarf].trader = true;
-
-            }
-
-        }
-
-<<<<<<< HEAD
-        for (auto s = dwarfs[dwarf]->status.souls[0]->skills.begin(); s != dwarfs[dwarf]->status.souls[0]->skills.end(); s++)
-        {
-            df::job_skill skill = (*s)->id;
-=======
-		dwarf_info[dwarf].noble_penalty = noble_penalty;
-
-		// identify dwarfs who are needed for meetings and mark them for exclusion
-
-		for (int i = 0; i < ui->activities.size(); ++i)
-		{
-			df::activity_info *act = ui->activities[i];
-			if (!act) continue;
-			bool p1 = act->person1 == dwarfs[dwarf];
-			bool p2 = act->person2 == dwarfs[dwarf];
-
-			if (p1 || p2)
-			{
-				dwarf_info[dwarf].diplomacy = true;
-				if (print_debug)
-					out.print("Dwarf %i \"%s\" has a meeting, will be cleared of all labors\n", dwarf, dwarfs[dwarf]->name.first_name.c_str());
-				break;
-			}
-		}
-
-		for (auto s = dwarfs[dwarf]->status.souls[0]->skills.begin(); s != dwarfs[dwarf]->status.souls[0]->skills.end(); s++)
-		{
-			df::job_skill skill = (*s)->id;
->>>>>>> 78fc850c
-
-            df::job_skill_class skill_class = ENUM_ATTR(job_skill, type, skill);
-
-            int skill_level = (*s)->rating;
-            int skill_experience = (*s)->experience;
-
-            // Track total & highest skill among normal/medical skills. (We don't care about personal or social skills.)
-
-            if (skill_class != df::enums::job_skill_class::Normal && skill_class != df::enums::job_skill_class::Medical)
-                continue;
-
-            if (dwarf_info[dwarf].highest_skill < skill_level)
-                dwarf_info[dwarf].highest_skill = skill_level;
-            dwarf_info[dwarf].total_skill += skill_level;
-        }
-    }
-
-    // Calculate a base penalty for using each dwarf for a task he isn't good at.
-
-    for (int dwarf = 0; dwarf < n_dwarfs; dwarf++)
-    {
-        dwarf_info[dwarf].mastery_penalty -= 40 * dwarf_info[dwarf].highest_skill;
-        dwarf_info[dwarf].mastery_penalty -= 10 * dwarf_info[dwarf].total_skill;
-        dwarf_info[dwarf].mastery_penalty -= dwarf_info[dwarf].noble_penalty;
-
-        for (int labor = ENUM_FIRST_ITEM(unit_labor); labor <= ENUM_LAST_ITEM(unit_labor); labor++)
-        {
-            if (labor == df::enums::unit_labor::NONE)
-                continue;
-
-            /*
-            assert(labor >= 0);
-            assert(labor < ARRAY_COUNT(labor_infos));
-            */
-
-            if (labor_infos[labor].is_exclusive && dwarfs[dwarf]->status.labors[labor])
-                dwarf_info[dwarf].mastery_penalty -= 100;
-        }
-    }
-
-    // Find the activity state for each dwarf. It's important to get this right - a dwarf who we think is IDLE but
-    // can't work will gum everything up. In the future I might add code to auto-detect slacker dwarves.
-
-    state_count.clear();
-    state_count.resize(NUM_STATE);
-
-    for (int dwarf = 0; dwarf < n_dwarfs; dwarf++)
-    {
-        bool is_on_break = false;
-
-        for (auto p = dwarfs[dwarf]->status.misc_traits.begin(); p < dwarfs[dwarf]->status.misc_traits.end(); p++)
-        {
-            // 7 / 0x7 = Newly arrived migrant, will not work yet
-            // 17 / 0x11 = On break
-            if ((*p)->id == 0x07 || (*p)->id == 0x11)
-                is_on_break = true;
-        }
-
-        if (dwarfs[dwarf]->profession == df::enums::profession::BABY ||
-            dwarfs[dwarf]->profession == df::enums::profession::CHILD ||
-            dwarfs[dwarf]->profession == df::enums::profession::DRUNK)
-        {
-            dwarf_info[dwarf].state = CHILD;
-        }
-        else if (ENUM_ATTR(profession, military, dwarfs[dwarf]->profession))
-            dwarf_info[dwarf].state = MILITARY;
-        else if (dwarfs[dwarf]->job.current_job == NULL)
-        {
-            if (is_on_break)
-                dwarf_info[dwarf].state = OTHER;
-            else if (dwarfs[dwarf]->specific_refs.size() > 0)
-                dwarf_info[dwarf].state = OTHER;
-            else
-                dwarf_info[dwarf].state = IDLE;
-        }
-        else
-        {
-            int job = dwarfs[dwarf]->job.current_job->job_type;
-
-            /*
-            assert(job >= 0);
-            assert(job < ARRAY_COUNT(dwarf_states));
-            */
-                        if (job >= 0 && job < ARRAY_COUNT(dwarf_states))
-                            dwarf_info[dwarf].state = dwarf_states[job];
-                        else
-                        {
-                            out.print("Dwarf %i \"%s\" has unknown job %i\n", dwarf, dwarfs[dwarf]->name.first_name.c_str(), job);
-                            dwarf_info[dwarf].state = OTHER;
-                        }
-        }
-
-        state_count[dwarf_info[dwarf].state]++;
-
-        if (print_debug)
-            out.print("Dwarf %i \"%s\": penalty %i, state %s\n", dwarf, dwarfs[dwarf]->name.first_name.c_str(), dwarf_info[dwarf].mastery_penalty, state_names[dwarf_info[dwarf].state]);
-    }
-
-<<<<<<< HEAD
-    // Generate labor -> skill mapping
-
-    df::job_skill labor_to_skill[ENUM_LAST_ITEM(unit_labor) + 1];
-    for (int i = 0; i <= ENUM_LAST_ITEM(unit_labor); i++)
-        labor_to_skill[i] = df::enums::job_skill::NONE;
-
-    FOR_ENUM_ITEMS(job_skill, skill)
-    {
-        int labor = ENUM_ATTR(job_skill, labor, skill);
-        if (labor != df::enums::unit_labor::NONE)
-        {
-            /*
-            assert(labor >= 0);
-            assert(labor < ARRAY_COUNT(labor_to_skill));
-            */
-
-            labor_to_skill[labor] = skill;
-        }
-    }
-
-    std::vector<df::unit_labor> labors;
-=======
-	std::vector<df::unit_labor> labors;
->>>>>>> 78fc850c
-
-    FOR_ENUM_ITEMS(unit_labor, labor)
-    {
-        if (labor == df::enums::unit_labor::NONE)
-            continue;
-
-        /*
-        assert(labor >= 0);
-        assert(labor < ARRAY_COUNT(labor_infos));
-        */
-
-        labor_infos[labor].active_dwarfs = 0;
-
-        labors.push_back(labor);
-    }
-    laborinfo_sorter lasorter;
-    std::sort(labors.begin(), labors.end(), lasorter);
-
-    // Handle DISABLED skills (just bookkeeping)
-    for (auto lp = labors.begin(); lp != labors.end(); ++lp)
-    {
-        auto labor = *lp;
-
-        if (labor_infos[labor].mode() != DISABLE)
-            continue;
-
-<<<<<<< HEAD
-        for (int dwarf = 0; dwarf < n_dwarfs; dwarf++)
-        {
-            if (dwarfs[dwarf]->status.labors[labor])
-            {
-                if (labor_infos[labor].is_exclusive)
-                    dwarf_info[dwarf].has_exclusive_labor = true;
-=======
-		for (int dwarf = 0; dwarf < n_dwarfs; dwarf++)
-		{
-			if ((dwarf_info[dwarf].trader && trader_requested) ||
-				dwarf_info[dwarf].diplomacy) 
-			{
-				dwarfs[dwarf]->status.labors[labor] = false;
-			}
-
-			if (dwarfs[dwarf]->status.labors[labor])
-			{
-				if (labor_infos[labor].is_exclusive)
-					dwarf_info[dwarf].has_exclusive_labor = true;
->>>>>>> 78fc850c
-
-                dwarf_info[dwarf].assigned_jobs++;
-            }
-        }
-    }
-
-    // Handle all skills except those marked HAULERS
-
-    for (auto lp = labors.begin(); lp != labors.end(); ++lp)
-    {
-        auto labor = *lp;
-
-        /*
-<<<<<<< HEAD
-        assert(labor >= 0);
-        assert(labor < ARRAY_COUNT(labor_infos));
-        */
-
-        df::job_skill skill = labor_to_skill[labor];
+static void assign_labor(unit_labor::unit_labor labor,
+    int n_dwarfs,
+    std::vector<dwarf_info_t>& dwarf_info,
+    bool trader_requested,
+    std::vector<df::unit *>& dwarfs,
+    bool has_butchers,
+    bool has_fishery,
+    color_ostream& out)
+{
+    df::job_skill skill = labor_to_skill[labor];
 
         if (labor_infos[labor].mode() != AUTOMATIC)
-            continue;
+            return;
 
         int best_dwarf = 0;
         int best_value = -10000;
@@ -1306,6 +768,10 @@
             if (dwarf_info[dwarf].state == CHILD)
                 continue;
             if (dwarf_info[dwarf].state == MILITARY)
+                continue;
+            if (dwarf_info[dwarf].trader && trader_requested)
+                continue;
+            if (dwarf_info[dwarf].diplomacy)
                 continue;
 
             if (labor_infos[labor].is_exclusive && dwarf_info[dwarf].has_exclusive_labor)
@@ -1348,6 +814,10 @@
                 if (labor_infos[labor].is_exclusive)
                     value += 350;
             }
+
+            // bias by happiness
+
+            value += dwarfs[dwarf]->status.happiness;
 
             values[dwarf] = value;
 
@@ -1412,6 +882,8 @@
                 preferred_dwarf = true;
             if (dwarf_info[dwarf].trader && trader_requested)
                 continue;
+            if (dwarf_info[dwarf].diplomacy)
+                continue;
 
             if (labor_infos[labor].active_dwarfs >= min_dwarfs && !preferred_dwarf)
                 continue;
@@ -1429,7 +901,7 @@
             }
 
             if (print_debug)
-                out.print("Dwarf %i \"%s\" assigned %s: value %i\n", dwarf, dwarfs[dwarf]->name.first_name.c_str(), ENUM_KEY_STR(unit_labor, labor).c_str(), values[dwarf]);
+                out.print("Dwarf %i \"%s\" assigned %s: value %i %s %s\n", dwarf, dwarfs[dwarf]->name.first_name.c_str(), ENUM_KEY_STR(unit_labor, labor).c_str(), values[dwarf], dwarf_info[dwarf].trader ? "(trader)" : "", dwarf_info[dwarf].diplomacy ? "(diplomacy)" : "");
 
             if (dwarf_info[dwarf].state == IDLE || dwarf_info[dwarf].state == BUSY)
                 labor_infos[labor].active_dwarfs++;
@@ -1437,59 +909,350 @@
             if (dwarf_info[dwarf].state == IDLE)
                 want_idle_dwarf = false;
         }
-    }
-=======
-		assert(labor >= 0);
-		assert(labor < ARRAY_COUNT(labor_infos));
-		*/
-
-		assign_labor(labor, n_dwarfs, dwarf_info, trader_requested, dwarfs, has_butchers, has_fishery, out);
-	}
->>>>>>> 78fc850c
+}
+
+
+DFhackCExport command_result plugin_onstatechange(color_ostream &out, state_change_event event)
+{
+    switch (event) {
+    case SC_MAP_LOADED:
+        cleanup_state();
+        init_state();
+        break;
+    case SC_MAP_UNLOADED:
+        cleanup_state();
+        break;
+    default:
+        break;
+    }
+
+    return CR_OK;
+}
+
+DFhackCExport command_result plugin_onupdate ( color_ostream &out )
+{
+    static int step_count = 0;
+    // check run conditions
+    if(!world || !world->map.block_index || !enable_autolabor)
+    {
+        // give up if we shouldn't be running'
+        return CR_OK;
+    }
+
+    if (++step_count < 60)
+        return CR_OK;
+    step_count = 0;
+
+    uint32_t race = ui->race_id;
+    uint32_t civ = ui->civ_id;
+
+    std::vector<df::unit *> dwarfs;
+
+    bool has_butchers = false;
+    bool has_fishery = false;
+    bool trader_requested = false;
+
+    for (int i = 0; i < world->buildings.all.size(); ++i)
+    {
+        df::building *build = world->buildings.all[i];
+        auto type = build->getType();
+        if (df::enums::building_type::Workshop == type)
+        {
+            auto subType = build->getSubtype();
+            if (df::enums::workshop_type::Butchers == subType)
+                has_butchers = true;
+            if (df::enums::workshop_type::Fishery == subType)
+                has_fishery = true;
+        }
+        else if (df::enums::building_type::TradeDepot == type)
+        {
+            df::building_tradedepotst* depot = (df::building_tradedepotst*) build;
+            trader_requested = depot->trade_flags.bits.trader_requested;
+            if (print_debug)
+            {
+                if (trader_requested)
+                    out.print("Trade depot found and trader requested, trader will be excluded from all labors.\n");
+                else
+                    out.print("Trade depot found but trader is not requested.\n");
+            }
+        }
+    }
+
+    for (int i = 0; i < world->units.all.size(); ++i)
+    {
+        df::unit* cre = world->units.all[i];
+        if (cre->race == race && cre->civ_id == civ && !cre->flags1.bits.marauder && !cre->flags1.bits.diplomat && !cre->flags1.bits.merchant &&
+            !cre->flags1.bits.dead && !cre->flags1.bits.forest)
+        {
+            if (cre->burrows.size() > 0)
+                continue;        // dwarfs assigned to burrows are skipped entirely
+            dwarfs.push_back(cre);
+        }
+    }
+
+    int n_dwarfs = dwarfs.size();
+
+    if (n_dwarfs == 0)
+        return CR_OK;
+
+    std::vector<dwarf_info_t> dwarf_info(n_dwarfs);
+
+    // Find total skill and highest skill for each dwarf. More skilled dwarves shouldn't be used for minor tasks.
+
+    for (int dwarf = 0; dwarf < n_dwarfs; dwarf++)
+    {
+        dwarf_info[dwarf].single_labor = -1;
+
+//        assert(dwarfs[dwarf]->status.souls.size() > 0);
+//      assert fails can cause DF to crash, so don't do that
+
+        if (dwarfs[dwarf]->status.souls.size() <= 0)
+            continue;
+
+        // compute noble penalty
+
+        int noble_penalty = 0;
+
+        df::historical_figure* hf = df::historical_figure::find(dwarfs[dwarf]->hist_figure_id);
+        for (int i = 0; i < hf->entity_links.size(); i++)
+        {
+            df::histfig_entity_link* hfelink = hf->entity_links.at(i);
+            if (hfelink->getType() == df::histfig_entity_link_type::POSITION)
+            {
+                df::histfig_entity_link_positionst *epos =
+                    (df::histfig_entity_link_positionst*) hfelink;
+                df::historical_entity* entity = df::historical_entity::find(epos->entity_id);
+                if (!entity)
+                    continue;
+                df::entity_position_assignment* assignment = binsearch_in_vector(entity->positions.assignments, epos->assignment_id);
+                if (!assignment)
+                    continue;
+                df::entity_position* position = binsearch_in_vector(entity->positions.own, assignment->position_id);
+                if (!position)
+                    continue;
+
+                for (int n = 0; n < 25; n++)
+                    if (position->responsibilities[n])
+                        noble_penalty += responsibility_penalties[n];
+
+                if (position->responsibilities[df::entity_position_responsibility::HEALTH_MANAGEMENT])
+                    dwarf_info[dwarf].medical = true;
+
+                if (position->responsibilities[df::entity_position_responsibility::TRADE])
+                    dwarf_info[dwarf].trader = true;
+
+            }
+
+        }
+
+        dwarf_info[dwarf].noble_penalty = noble_penalty;
+
+        // identify dwarfs who are needed for meetings and mark them for exclusion
+
+        for (int i = 0; i < ui->activities.size(); ++i)
+        {
+            df::activity_info *act = ui->activities[i];
+            if (!act) continue;
+            bool p1 = act->person1 == dwarfs[dwarf];
+            bool p2 = act->person2 == dwarfs[dwarf];
+
+            if (p1 || p2)
+            {
+                dwarf_info[dwarf].diplomacy = true;
+                if (print_debug)
+                    out.print("Dwarf %i \"%s\" has a meeting, will be cleared of all labors\n", dwarf, dwarfs[dwarf]->name.first_name.c_str());
+                break;
+            }
+        }
+
+        for (auto s = dwarfs[dwarf]->status.souls[0]->skills.begin(); s != dwarfs[dwarf]->status.souls[0]->skills.end(); s++)
+        {
+            df::job_skill skill = (*s)->id;
+
+            df::job_skill_class skill_class = ENUM_ATTR(job_skill, type, skill);
+
+            int skill_level = (*s)->rating;
+            int skill_experience = (*s)->experience;
+
+            // Track total & highest skill among normal/medical skills. (We don't care about personal or social skills.)
+
+            if (skill_class != df::enums::job_skill_class::Normal && skill_class != df::enums::job_skill_class::Medical)
+                continue;
+
+            if (dwarf_info[dwarf].highest_skill < skill_level)
+                dwarf_info[dwarf].highest_skill = skill_level;
+            dwarf_info[dwarf].total_skill += skill_level;
+        }
+    }
+
+    // Calculate a base penalty for using each dwarf for a task he isn't good at.
+
+    for (int dwarf = 0; dwarf < n_dwarfs; dwarf++)
+    {
+        dwarf_info[dwarf].mastery_penalty -= 40 * dwarf_info[dwarf].highest_skill;
+        dwarf_info[dwarf].mastery_penalty -= 10 * dwarf_info[dwarf].total_skill;
+        dwarf_info[dwarf].mastery_penalty -= dwarf_info[dwarf].noble_penalty;
+
+        for (int labor = ENUM_FIRST_ITEM(unit_labor); labor <= ENUM_LAST_ITEM(unit_labor); labor++)
+        {
+            if (labor == df::enums::unit_labor::NONE)
+                continue;
+
+            /*
+            assert(labor >= 0);
+            assert(labor < ARRAY_COUNT(labor_infos));
+            */
+
+            if (labor_infos[labor].is_exclusive && dwarfs[dwarf]->status.labors[labor])
+                dwarf_info[dwarf].mastery_penalty -= 100;
+        }
+    }
+
+    // Find the activity state for each dwarf. It's important to get this right - a dwarf who we think is IDLE but
+    // can't work will gum everything up. In the future I might add code to auto-detect slacker dwarves.
+
+    state_count.clear();
+    state_count.resize(NUM_STATE);
+
+    for (int dwarf = 0; dwarf < n_dwarfs; dwarf++)
+    {
+        bool is_on_break = false;
+
+        for (auto p = dwarfs[dwarf]->status.misc_traits.begin(); p < dwarfs[dwarf]->status.misc_traits.end(); p++)
+        {
+            // 7 / 0x7 = Newly arrived migrant, will not work yet
+            // 17 / 0x11 = On break
+            if ((*p)->id == 0x07 || (*p)->id == 0x11)
+                is_on_break = true;
+        }
+
+        if (dwarfs[dwarf]->profession == df::enums::profession::BABY ||
+            dwarfs[dwarf]->profession == df::enums::profession::CHILD ||
+            dwarfs[dwarf]->profession == df::enums::profession::DRUNK)
+        {
+            dwarf_info[dwarf].state = CHILD;
+        }
+        else if (ENUM_ATTR(profession, military, dwarfs[dwarf]->profession))
+            dwarf_info[dwarf].state = MILITARY;
+        else if (dwarfs[dwarf]->job.current_job == NULL)
+        {
+            if (is_on_break)
+                dwarf_info[dwarf].state = OTHER;
+            else if (dwarfs[dwarf]->specific_refs.size() > 0)
+                dwarf_info[dwarf].state = OTHER;
+            else
+                dwarf_info[dwarf].state = IDLE;
+        }
+        else
+        {
+            int job = dwarfs[dwarf]->job.current_job->job_type;
+
+            /*
+            assert(job >= 0);
+            assert(job < ARRAY_COUNT(dwarf_states));
+            */
+                        if (job >= 0 && job < ARRAY_COUNT(dwarf_states))
+                            dwarf_info[dwarf].state = dwarf_states[job];
+                        else
+                        {
+                            out.print("Dwarf %i \"%s\" has unknown job %i\n", dwarf, dwarfs[dwarf]->name.first_name.c_str(), job);
+                            dwarf_info[dwarf].state = OTHER;
+                        }
+        }
+
+        state_count[dwarf_info[dwarf].state]++;
+
+        if (print_debug)
+            out.print("Dwarf %i \"%s\": penalty %i, state %s\n", dwarf, dwarfs[dwarf]->name.first_name.c_str(), dwarf_info[dwarf].mastery_penalty, state_names[dwarf_info[dwarf].state]);
+    }
+
+    std::vector<df::unit_labor> labors;
+
+    FOR_ENUM_ITEMS(unit_labor, labor)
+    {
+        if (labor == df::enums::unit_labor::NONE)
+            continue;
+
+        /*
+        assert(labor >= 0);
+        assert(labor < ARRAY_COUNT(labor_infos));
+        */
+
+        labor_infos[labor].active_dwarfs = 0;
+
+        labors.push_back(labor);
+    }
+    laborinfo_sorter lasorter;
+    std::sort(labors.begin(), labors.end(), lasorter);
+
+    // Handle DISABLED skills (just bookkeeping)
+    for (auto lp = labors.begin(); lp != labors.end(); ++lp)
+    {
+        auto labor = *lp;
+
+        if (labor_infos[labor].mode() != DISABLE)
+            continue;
+
+        for (int dwarf = 0; dwarf < n_dwarfs; dwarf++)
+        {
+            if ((dwarf_info[dwarf].trader && trader_requested) ||
+                dwarf_info[dwarf].diplomacy)
+            {
+                dwarfs[dwarf]->status.labors[labor] = false;
+            }
+
+            if (dwarfs[dwarf]->status.labors[labor])
+            {
+                if (labor_infos[labor].is_exclusive)
+                    dwarf_info[dwarf].has_exclusive_labor = true;
+
+                dwarf_info[dwarf].assigned_jobs++;
+            }
+        }
+    }
+
+    // Handle all skills except those marked HAULERS
+
+    for (auto lp = labors.begin(); lp != labors.end(); ++lp)
+    {
+        auto labor = *lp;
+
+        /*
+        assert(labor >= 0);
+        assert(labor < ARRAY_COUNT(labor_infos));
+        */
+
+        assign_labor(labor, n_dwarfs, dwarf_info, trader_requested, dwarfs, has_butchers, has_fishery, out);
+    }
 
     // Set about 1/3 of the dwarfs as haulers. The haulers have all HAULER labors enabled. Having a lot of haulers helps
     // make sure that hauling jobs are handled quickly rather than building up.
 
-<<<<<<< HEAD
-    int num_haulers = state_count[IDLE] + state_count[BUSY] / 3;
+    int num_haulers = state_count[IDLE] + state_count[BUSY] * hauler_pct / 100;
+
     if (num_haulers < 1)
         num_haulers = 1;
 
     std::vector<int> hauler_ids;
     for (int dwarf = 0; dwarf < n_dwarfs; dwarf++)
     {
-        if (dwarf_info[dwarf].trader && trader_requested)
+        if ((dwarf_info[dwarf].trader && trader_requested) ||
+            dwarf_info[dwarf].diplomacy)
+        {
+            FOR_ENUM_ITEMS(unit_labor, labor)
+            {
+                if (labor == df::enums::unit_labor::NONE)
+                    continue;
+                if (labor_infos[labor].mode() != HAULERS)
+                    continue;
+                dwarfs[dwarf]->status.labors[labor] = false;
+            }
             continue;
+        }
+
         if (dwarf_info[dwarf].state == IDLE || dwarf_info[dwarf].state == BUSY)
             hauler_ids.push_back(dwarf);
     }
-=======
-	int num_haulers = state_count[IDLE] + state_count[BUSY] * hauler_pct / 100;
-
-	if (num_haulers < 1)
-		num_haulers = 1;
-
-	std::vector<int> hauler_ids;
-	for (int dwarf = 0; dwarf < n_dwarfs; dwarf++)
-	{
-        if ((dwarf_info[dwarf].trader && trader_requested) ||
-			dwarf_info[dwarf].diplomacy)
-		{
-			FOR_ENUM_ITEMS(unit_labor, labor)
-			{
-				if (labor == df::enums::unit_labor::NONE)
-					continue;
-				if (labor_infos[labor].mode() != HAULERS)
-					continue;
-				dwarfs[dwarf]->status.labors[labor] = false;
-			}
-            continue;
-		}
-
-		if (dwarf_info[dwarf].state == IDLE || dwarf_info[dwarf].state == BUSY)
-			hauler_ids.push_back(dwarf);
-	}
->>>>>>> 78fc850c
     dwarfinfo_sorter sorter(dwarf_info);
     // Idle dwarves come first, then we sort from least-skilled to most-skilled.
     std::sort(hauler_ids.begin(), hauler_ids.end(), sorter);
@@ -1599,9 +1362,21 @@
 
         return CR_OK;
     }
-<<<<<<< HEAD
-
-    if (parameters.size() == 2 || parameters.size() == 3) {
+
+    else if (parameters.size() == 2 && parameters[0] == "haulpct")
+    {
+        if (!enable_autolabor)
+        {
+            out << "Error: The plugin is not enabled." << endl;
+            return CR_FAILURE;
+        }
+
+        int pct = atoi (parameters[1].c_str());
+        hauler_pct = pct;
+        return CR_OK;
+    }
+    else if (parameters.size() == 2 || parameters.size() == 3) {
+
         if (!enable_autolabor)
         {
             out << "Error: The plugin is not enabled." << endl;
@@ -1705,7 +1480,8 @@
 
         return CR_OK;
     }
-    else if (parameters.size() == 1 && parameters[0] == "debug") {
+    else if (parameters.size() == 1 && parameters[0] == "debug")
+    {
         if (!enable_autolabor)
         {
             out << "Error: The plugin is not enabled." << endl;
@@ -1717,219 +1493,100 @@
         return CR_OK;
     }
     else
-=======
-	
-	if (!enable_autolabor)
-	{
-		out << "Error: The plugin is not enabled." << endl;
-		return CR_FAILURE;
-	}
-
-	else if (parameters.size() == 2 && parameters[0] == "haulpct") 
-	{
-		int pct = atoi (parameters[1].c_str());
-		hauler_pct = pct;
-		return CR_OK;
-	}
-	else if (parameters.size() == 2 || parameters.size() == 3) {
-		df::enums::unit_labor::unit_labor labor = df::enums::unit_labor::NONE;
-
-		FOR_ENUM_ITEMS(unit_labor, test_labor)
-		{
-			if (parameters[0] == ENUM_KEY_STR(unit_labor, test_labor))
-				labor = test_labor;
-		}
-
-		if (labor == df::enums::unit_labor::NONE)
-		{
-			out.printerr("Could not find labor %s.\n", parameters[0].c_str());
-			return CR_WRONG_USAGE;
-		}
-
-		if (parameters[1] == "haulers")
-		{
-			labor_infos[labor].set_mode(HAULERS);
-			print_labor(labor, out);
-			return CR_OK;
-		}
-		if (parameters[1] == "disable")
-		{
-			labor_infos[labor].set_mode(DISABLE);
-			print_labor(labor, out);
-			return CR_OK;
-		}
-		if (parameters[1] == "reset")
-		{
-			reset_labor(labor);
-			print_labor(labor, out);
-			return CR_OK;
-		}
-
-		int minimum = atoi (parameters[1].c_str());
-		int maximum = 200;
-		if (parameters.size() == 3)
-			maximum = atoi (parameters[2].c_str());
-
-		if (maximum < minimum || maximum < 0 || minimum < 0)
-		{
-			out.printerr("Syntax: autolabor <labor> <minimum> [<maximum>]\n", maximum, minimum);
-			return CR_WRONG_USAGE;
-		}
-
-		labor_infos[labor].set_minimum_dwarfs(minimum);
-		labor_infos[labor].set_maximum_dwarfs(maximum);
-		labor_infos[labor].set_mode(AUTOMATIC);
-		print_labor(labor, out);
-
-		return CR_OK;
-	} 
-	else if (parameters.size() == 1 && parameters[0] == "reset-all") {
-		for (int i = 0; i < labor_infos.size(); i++)
-		{
-			reset_labor((df::enums::unit_labor::unit_labor) i);
-		}
-		out << "All labors reset." << endl;
-		return CR_OK;
-	}
-	else if (parameters.size() == 1 && parameters[0] == "list" || parameters[0] == "status") {
-		if (!enable_autolabor)
-		{
-			out << "autolabor not activated." << endl;
-			return CR_OK;
-		}
-
-		bool need_comma = 0;
-		for (int i = 0; i < NUM_STATE; i++)
-		{
-			if (state_count[i] == 0)
-				continue;
-			if (need_comma)
-				out << ", ";
-			out << state_count[i] << ' ' << state_names[i];
-			need_comma = 1;
-		}
-		out << endl;
-
-		if (parameters[0] == "list")
-		{
-			FOR_ENUM_ITEMS(unit_labor, labor)
-			{
-				if (labor == df::enums::unit_labor::NONE)
-					continue;
-
-				print_labor(labor, out);
-			}
-		}
-
-		return CR_OK;
-	}
-	else if (parameters.size() == 1 && parameters[0] == "debug") 
-	{
-		print_debug = 1;
-
-		return CR_OK;
-	}
-	else
->>>>>>> 78fc850c
     {
         out.print("Automatically assigns labors to dwarves.\n"
             "Activate with 'autolabor 1', deactivate with 'autolabor 0'.\n"
             "Current state: %d.\n", enable_autolabor);
 
-<<<<<<< HEAD
         return CR_OK;
     }
 }
-=======
-		return CR_OK;
-	}
-}
 
 struct StockpileInfo {
-	df::building_stockpilest* sp;
-	int size;
-	int free;
-	int x1, x2, y1, y2, z;
+    df::building_stockpilest* sp;
+    int size;
+    int free;
+    int x1, x2, y1, y2, z;
 
 public:
-	StockpileInfo(df::building_stockpilest *sp_) : sp(sp_) 
-	{
-		MapExtras::MapCache mc;
-
-		z = sp_->z;
-		x1 = sp_->room.x; 
-		x2 = sp_->room.x + sp_->room.width;
-		y1 = sp_->room.y;
-		y2 = sp_->room.y + sp_->room.height;
-		int e = 0;
-		size = 0;
-		free = 0;
-		for (int y = y1; y < y2; y++) 
-			for (int x = x1; x < x2; x++) 
-				if (sp_->room.extents[e++] == 1) 
-				{
-					size++;
-					DFCoord cursor (x,y,z);
-					uint32_t blockX = x / 16;
-					uint32_t tileX = x % 16;
-					uint32_t blockY = y / 16;
-					uint32_t tileY = y % 16;
-					MapExtras::Block * b = mc.BlockAt(cursor/16);
-					if(b && b->is_valid())
-					{
-						auto &block = *b->getRaw();
-						df::tile_occupancy &occ = block.occupancy[tileX][tileY];
-						if (!occ.bits.item)
-							free++;
-					}
-				}
-	}
-
-	bool isFull() { return free == 0; }
-
-	bool canHold(df::item *i) 
-	{
-		return false;
-	}
-	
-	bool inStockpile(df::item *i)
-	{
-		df::item *container = Items::getContainer(i);
-		if (container) 
-			return inStockpile(container);
-
-		if (i->pos.z != z) return false;
-		if (i->pos.x < x1 || i->pos.x >= x2 ||
-			i->pos.y < y1 || i->pos.y >= y2) return false;
-		int e = (i->pos.x - x1) + (i->pos.y - y1) * sp->room.width;
-		return sp->room.extents[e] == 1;
-	}
-
-	int getId() { return sp->id; }
+    StockpileInfo(df::building_stockpilest *sp_) : sp(sp_)
+    {
+        MapExtras::MapCache mc;
+
+        z = sp_->z;
+        x1 = sp_->room.x;
+        x2 = sp_->room.x + sp_->room.width;
+        y1 = sp_->room.y;
+        y2 = sp_->room.y + sp_->room.height;
+        int e = 0;
+        size = 0;
+        free = 0;
+        for (int y = y1; y < y2; y++)
+            for (int x = x1; x < x2; x++)
+                if (sp_->room.extents[e++] == 1)
+                {
+                    size++;
+                    DFCoord cursor (x,y,z);
+                    uint32_t blockX = x / 16;
+                    uint32_t tileX = x % 16;
+                    uint32_t blockY = y / 16;
+                    uint32_t tileY = y % 16;
+                    MapExtras::Block * b = mc.BlockAt(cursor/16);
+                    if(b && b->is_valid())
+                    {
+                        auto &block = *b->getRaw();
+                        df::tile_occupancy &occ = block.occupancy[tileX][tileY];
+                        if (!occ.bits.item)
+                            free++;
+                    }
+                }
+    }
+
+    bool isFull() { return free == 0; }
+
+    bool canHold(df::item *i)
+    {
+        return false;
+    }
+
+    bool inStockpile(df::item *i)
+    {
+        df::item *container = Items::getContainer(i);
+        if (container)
+            return inStockpile(container);
+
+        if (i->pos.z != z) return false;
+        if (i->pos.x < x1 || i->pos.x >= x2 ||
+            i->pos.y < y1 || i->pos.y >= y2) return false;
+        int e = (i->pos.x - x1) + (i->pos.y - y1) * sp->room.width;
+        return sp->room.extents[e] == 1;
+    }
+
+    int getId() { return sp->id; }
 };
 
 static int stockcheck(color_ostream &out, vector <string> & parameters)
 {
-	int count = 0;
-
-	std::vector<StockpileInfo*> stockpiles;
-
-	for (int i = 0; i < world->buildings.all.size(); ++i)
-	{
-		df::building *build = world->buildings.all[i];
-		auto type = build->getType();
-		if (df::enums::building_type::Stockpile == type)
-		{
-			df::building_stockpilest *sp = virtual_cast<df::building_stockpilest>(build);
-			StockpileInfo *spi = new StockpileInfo(sp);
-			stockpiles.push_back(spi);
-		}
-
-	}
-
-	std::vector<df::item*> &items = world->items.other[df::enums::items_other_id::ANY_FREE];
-
-	// Precompute a bitmask with the bad flags
+    int count = 0;
+
+    std::vector<StockpileInfo*> stockpiles;
+
+    for (int i = 0; i < world->buildings.all.size(); ++i)
+    {
+        df::building *build = world->buildings.all[i];
+        auto type = build->getType();
+        if (df::enums::building_type::Stockpile == type)
+        {
+            df::building_stockpilest *sp = virtual_cast<df::building_stockpilest>(build);
+            StockpileInfo *spi = new StockpileInfo(sp);
+            stockpiles.push_back(spi);
+        }
+
+    }
+
+    std::vector<df::item*> &items = world->items.other[df::enums::items_other_id::ANY_FREE];
+
+    // Precompute a bitmask with the bad flags
     df::item_flags bad_flags;
     bad_flags.whole = 0;
 
@@ -1937,30 +1594,30 @@
     F(dump); F(forbid); F(garbage_collect);
     F(hostile); F(on_fire); F(rotten); F(trader);
     F(in_building); F(construction); F(artifact1);
-	F(spider_web); F(owned); F(in_job);
+    F(spider_web); F(owned); F(in_job);
 #undef F
 
     for (size_t i = 0; i < items.size(); i++)
     {
         df::item *item = items[i];
-		if (item->flags.whole & bad_flags.whole)
+        if (item->flags.whole & bad_flags.whole)
             continue;
 
-		// we really only care about MEAT, FISH, FISH_RAW, PLANT, CHEESE, FOOD, and EGG
-
-		df::item_type typ = item->getType();
-		if (typ != df::enums::item_type::MEAT &&
-			typ != df::enums::item_type::FISH &&
-			typ != df::enums::item_type::FISH_RAW &&
-			typ != df::enums::item_type::PLANT &&
-			typ != df::enums::item_type::CHEESE &&
-			typ != df::enums::item_type::FOOD &&
-			typ != df::enums::item_type::EGG)
-			continue;
-
-		df::item *container = 0;
-		df::unit *holder = 0;
-		df::building *building = 0;
+        // we really only care about MEAT, FISH, FISH_RAW, PLANT, CHEESE, FOOD, and EGG
+
+        df::item_type typ = item->getType();
+        if (typ != df::enums::item_type::MEAT &&
+            typ != df::enums::item_type::FISH &&
+            typ != df::enums::item_type::FISH_RAW &&
+            typ != df::enums::item_type::PLANT &&
+            typ != df::enums::item_type::CHEESE &&
+            typ != df::enums::item_type::FOOD &&
+            typ != df::enums::item_type::EGG)
+            continue;
+
+        df::item *container = 0;
+        df::unit *holder = 0;
+        df::building *building = 0;
 
         for (size_t i = 0; i < item->itemrefs.size(); i++)
         {
@@ -1969,82 +1626,81 @@
             switch (ref->getType())
             {
             case general_ref_type::CONTAINED_IN_ITEM:
-				container = ref->getItem();
+                container = ref->getItem();
                 break;
 
             case general_ref_type::UNIT_HOLDER:
-				holder = ref->getUnit();
+                holder = ref->getUnit();
                 break;
 
             case general_ref_type::BUILDING_HOLDER:
-				building = ref->getBuilding();
+                building = ref->getBuilding();
                 break;
 
             default:
                 break;
-			}
-		}
-
-		df::item *nextcontainer = container;
-		df::item *lastcontainer = 0;
-
-		while(nextcontainer) {
-			df::item *thiscontainer = nextcontainer;
-			nextcontainer = 0;
-	        for (size_t i = 0; i < thiscontainer->itemrefs.size(); i++)
-		    {
-			    df::general_ref *ref = thiscontainer->itemrefs[i];
-
-	            switch (ref->getType())
-				{
-	            case general_ref_type::CONTAINED_IN_ITEM:
-					lastcontainer = nextcontainer = ref->getItem();
-			        break;
-
-	            case general_ref_type::UNIT_HOLDER:
-					holder = ref->getUnit();
-			        break;
-
-	            case general_ref_type::BUILDING_HOLDER:
-					building = ref->getBuilding();
-			        break;
+            }
+        }
+
+        df::item *nextcontainer = container;
+        df::item *lastcontainer = 0;
+
+        while(nextcontainer) {
+            df::item *thiscontainer = nextcontainer;
+            nextcontainer = 0;
+            for (size_t i = 0; i < thiscontainer->itemrefs.size(); i++)
+            {
+                df::general_ref *ref = thiscontainer->itemrefs[i];
+
+                switch (ref->getType())
+                {
+                case general_ref_type::CONTAINED_IN_ITEM:
+                    lastcontainer = nextcontainer = ref->getItem();
+                    break;
+
+                case general_ref_type::UNIT_HOLDER:
+                    holder = ref->getUnit();
+                    break;
+
+                case general_ref_type::BUILDING_HOLDER:
+                    building = ref->getBuilding();
+                    break;
 
                 default:
                     break;
-				}
-			}
-		}
-
-		if (holder) 
-			continue; // carried items do not rot as far as i know
-		
-		if (building) {
-			df::building_type btype = building->getType();
-			if (btype == df::enums::building_type::TradeDepot ||
-				btype == df::enums::building_type::Wagon)
-				continue; // items in trade depot or the embark wagon do not rot
-			
-			if (typ == df::enums::item_type::EGG && btype ==df::enums::building_type::NestBox)
-				continue; // eggs in nest box do not rot			
-		}
-
-		int canHoldCount = 0;
-		StockpileInfo *current = 0;
-
-		for (int idx = 0; idx < stockpiles.size(); idx++)
-		{
-			StockpileInfo *spi = stockpiles[idx];
-			if (spi->canHold(item)) canHoldCount++;
-			if (spi->inStockpile(item)) current=spi;
-		}
-
-		if (current) 
-			continue;
-
-		count++;
-
-	}
-
-	return count;
-}
->>>>>>> 78fc850c
+                }
+            }
+        }
+
+        if (holder)
+            continue; // carried items do not rot as far as i know
+
+        if (building) {
+            df::building_type btype = building->getType();
+            if (btype == df::enums::building_type::TradeDepot ||
+                btype == df::enums::building_type::Wagon)
+                continue; // items in trade depot or the embark wagon do not rot
+
+            if (typ == df::enums::item_type::EGG && btype ==df::enums::building_type::NestBox)
+                continue; // eggs in nest box do not rot
+        }
+
+        int canHoldCount = 0;
+        StockpileInfo *current = 0;
+
+        for (int idx = 0; idx < stockpiles.size(); idx++)
+        {
+            StockpileInfo *spi = stockpiles[idx];
+            if (spi->canHold(item)) canHoldCount++;
+            if (spi->inStockpile(item)) current=spi;
+        }
+
+        if (current)
+            continue;
+
+        count++;
+
+    }
+
+    return count;
+}