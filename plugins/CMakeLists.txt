--- conflicted
+++ resolved
@@ -157,11 +157,8 @@
     DFHACK_PLUGIN(mousequery mousequery.cpp)
     DFHACK_PLUGIN(autotrade autotrade.cpp)
     DFHACK_PLUGIN(stocks stocks.cpp)
-<<<<<<< HEAD
     DFHACK_PLUGIN(treefarm treefarm.cpp)
-=======
     DFHACK_PLUGIN(cleanconst cleanconst.cpp)
->>>>>>> 84033bd5
 endif()
 
 
