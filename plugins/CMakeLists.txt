include(Plugins.cmake)

option(BUILD_STONESENSE "Build stonesense (needs a checkout first)." OFF)
if(BUILD_STONESENSE)
    add_subdirectory(stonesense)
endif()

option(BUILD_ISOWORLD "Build isoworld (needs a checkout first)." OFF)
if(BUILD_ISOWORLD)
    add_subdirectory(isoworld)
    if(UNIX)
        if(APPLE)
            # TODO: add an OSX runner script
        else()
        # On linux, copy our version of the df launch script which sets LD_PRELOAD
        install(PROGRAMS ${dfhack_SOURCE_DIR}/package/linux/runisoworld
            DESTINATION .)
        endif()
    endif()
endif()

option(BUILD_DEV_PLUGINS "Build developer plugins." OFF)
if(BUILD_DEV_PLUGINS)
    add_subdirectory(devel)
endif()

option(BUILD_RUBY "Build ruby binding." ON)
if(BUILD_RUBY)
    add_subdirectory(ruby)
endif()

install(DIRECTORY lua/
    DESTINATION ${DFHACK_LUA_DESTINATION}/plugins
    FILES_MATCHING PATTERN "*.lua")
install(DIRECTORY raw/
    DESTINATION ${DFHACK_DATA_DESTINATION}/raw
    FILES_MATCHING PATTERN "*.txt")
install(DIRECTORY raw/
    DESTINATION ${DFHACK_DATA_DESTINATION}/raw
    FILES_MATCHING PATTERN "*.diff")

# Protobuf
file(GLOB PROJECT_PROTOS ${CMAKE_CURRENT_SOURCE_DIR}/proto/*.proto)

string(REPLACE ".proto" ".pb.cc" PROJECT_PROTO_SRCS "${PROJECT_PROTOS}")
string(REPLACE ".proto" ".pb.h" PROJECT_PROTO_HDRS "${PROJECT_PROTOS}")
string(REPLACE "/proto/" "/proto/tmp/" PROJECT_PROTO_TMP_FILES "${PROJECT_PROTO_SRCS};${PROJECT_PROTO_HDRS}")
set_source_files_properties(${PROJECT_PROTO_SRCS} ${PROJECT_PROTO_HDRS}
    PROPERTIES GENERATED TRUE)

# Force a re-gen if any *.pb.* files are missing
# (only runs when cmake is run, but better than nothing)
foreach(file IN LISTS PROJECT_PROTO_SRCS PROJECT_PROTO_HDRS)
    if(NOT EXISTS ${file})
        # message("Resetting generate_proto because '${file}' is missing")
        file(REMOVE ${PROJECT_PROTO_TMP_FILES})
        break()
    endif()
endforeach()

add_custom_command(
    OUTPUT ${PROJECT_PROTO_TMP_FILES}
    COMMAND protoc-bin -I=${dfhack_SOURCE_DIR}/library/proto/
                       -I=${CMAKE_CURRENT_SOURCE_DIR}/proto/
            --cpp_out=${CMAKE_CURRENT_SOURCE_DIR}/proto/tmp/
            ${PROJECT_PROTOS}
    COMMAND ${PERL_EXECUTABLE} ${dfhack_SOURCE_DIR}/depends/copy-if-different.pl
            ${PROJECT_PROTO_TMP_FILES}
            ${CMAKE_CURRENT_SOURCE_DIR}/proto/
    COMMENT "Generating plugin protobufs"
    DEPENDS protoc-bin ${PROJECT_PROTOS}
)
add_custom_target(generate_proto DEPENDS ${PROJECT_PROTO_TMP_FILES})

set_source_files_properties( Brushes.h PROPERTIES HEADER_FILE_ONLY TRUE )

# Plugins
option(BUILD_SUPPORTED "Build the supported plugins (reveal, probe, etc.)." ON)
if(BUILD_SUPPORTED)
    # If you are adding a plugin that you do not intend to commit to the DFHack repo,
    # see instructions for adding "external" plugins at the end of this file.

    dfhack_plugin(3dveins 3dveins.cpp)
    dfhack_plugin(add-spatter add-spatter.cpp)
<<<<<<< HEAD
=======
    # dfhack_plugin(advtools advtools.cpp)
    dfhack_plugin(autobutcher autobutcher.cpp LINK_LIBRARIES lua)
>>>>>>> da50241d
    dfhack_plugin(autochop autochop.cpp)
    dfhack_plugin(autoclothing autoclothing.cpp)
    dfhack_plugin(autodump autodump.cpp)
    dfhack_plugin(autofarm autofarm.cpp)
    dfhack_plugin(autogems autogems.cpp LINK_LIBRARIES jsoncpp_static)
    dfhack_plugin(autohauler autohauler.cpp)
    dfhack_plugin(autolabor autolabor.cpp)
    dfhack_plugin(automaterial automaterial.cpp LINK_LIBRARIES lua)
    dfhack_plugin(automelt automelt.cpp)
    dfhack_plugin(autonestbox autonestbox.cpp LINK_LIBRARIES lua)
    dfhack_plugin(autotrade autotrade.cpp)
    dfhack_plugin(blueprint blueprint.cpp LINK_LIBRARIES lua)
    dfhack_plugin(burrows burrows.cpp LINK_LIBRARIES lua)
    dfhack_plugin(building-hacks building-hacks.cpp LINK_LIBRARIES lua)
    dfhack_plugin(buildingplan buildingplan.cpp buildingplan-planner.cpp buildingplan-rooms.cpp LINK_LIBRARIES lua)
    dfhack_plugin(changeitem changeitem.cpp)
    dfhack_plugin(changelayer changelayer.cpp)
    dfhack_plugin(changevein changevein.cpp)
    dfhack_plugin(cleanconst cleanconst.cpp)
    dfhack_plugin(cleaners cleaners.cpp)
    dfhack_plugin(cleanowned cleanowned.cpp)
    dfhack_plugin(command-prompt command-prompt.cpp)
    dfhack_plugin(confirm confirm.cpp LINK_LIBRARIES lua)
    dfhack_plugin(createitem createitem.cpp)
    dfhack_plugin(cursecheck cursecheck.cpp)
    dfhack_plugin(cxxrandom cxxrandom.cpp LINK_LIBRARIES lua)
    dfhack_plugin(deramp deramp.cpp)
    dfhack_plugin(debug debug.cpp LINK_LIBRARIES jsoncpp_static)
    dfhack_plugin(dig dig.cpp)
    dfhack_plugin(dig-now dig-now.cpp LINK_LIBRARIES lua)
    dfhack_plugin(digFlood digFlood.cpp)
    add_subdirectory(diggingInvaders)
    dfhack_plugin(dwarfvet dwarfvet.cpp)
    dfhack_plugin(dwarfmonitor dwarfmonitor.cpp LINK_LIBRARIES lua)
    add_subdirectory(embark-assistant)
    dfhack_plugin(embark-tools embark-tools.cpp)
    dfhack_plugin(eventful eventful.cpp LINK_LIBRARIES lua)
    dfhack_plugin(fastdwarf fastdwarf.cpp)
    dfhack_plugin(filltraffic filltraffic.cpp)
    dfhack_plugin(fix-unit-occupancy fix-unit-occupancy.cpp)
    dfhack_plugin(fixveins fixveins.cpp)
    dfhack_plugin(flows flows.cpp)
    dfhack_plugin(follow follow.cpp)
    dfhack_plugin(forceequip forceequip.cpp)
    dfhack_plugin(generated-creature-renamer generated-creature-renamer.cpp)
    dfhack_plugin(getplants getplants.cpp)
    dfhack_plugin(hotkeys hotkeys.cpp LINK_LIBRARIES lua)
    dfhack_plugin(infiniteSky infiniteSky.cpp)
    dfhack_plugin(isoworldremote isoworldremote.cpp PROTOBUFS isoworldremote)
    dfhack_plugin(jobutils jobutils.cpp)
    add_subdirectory(labormanager)
    dfhack_plugin(lair lair.cpp)
    dfhack_plugin(liquids liquids.cpp Brushes.h LINK_LIBRARIES lua)
    dfhack_plugin(luasocket luasocket.cpp LINK_LIBRARIES clsocket lua dfhack-tinythread)
    dfhack_plugin(manipulator manipulator.cpp)
    dfhack_plugin(map-render map-render.cpp LINK_LIBRARIES lua)
    dfhack_plugin(misery misery.cpp)
    dfhack_plugin(mode mode.cpp)
    dfhack_plugin(mousequery mousequery.cpp)
    dfhack_plugin(nestboxes nestboxes.cpp)
    dfhack_plugin(orders orders.cpp LINK_LIBRARIES jsoncpp_static)
    dfhack_plugin(pathable pathable.cpp LINK_LIBRARIES lua)
    dfhack_plugin(petcapRemover petcapRemover.cpp)
    dfhack_plugin(plants plants.cpp)
    dfhack_plugin(probe probe.cpp)
    dfhack_plugin(prospector prospector.cpp LINK_LIBRARIES lua)
    dfhack_plugin(power-meter power-meter.cpp LINK_LIBRARIES lua)
    dfhack_plugin(regrass regrass.cpp)
    add_subdirectory(remotefortressreader)
    dfhack_plugin(rename rename.cpp LINK_LIBRARIES lua PROTOBUFS rename)
    add_subdirectory(rendermax)
    dfhack_plugin(resume resume.cpp LINK_LIBRARIES lua)
    dfhack_plugin(reveal reveal.cpp LINK_LIBRARIES lua)
    dfhack_plugin(search search.cpp)
    dfhack_plugin(seedwatch seedwatch.cpp)
    dfhack_plugin(showmood showmood.cpp)
    dfhack_plugin(siege-engine siege-engine.cpp LINK_LIBRARIES lua)
    dfhack_plugin(sort sort.cpp LINK_LIBRARIES lua)
    dfhack_plugin(steam-engine steam-engine.cpp)
    dfhack_plugin(spectate spectate.cpp)
    dfhack_plugin(stockflow stockflow.cpp LINK_LIBRARIES lua)
    add_subdirectory(stockpiles)
    dfhack_plugin(stocks stocks.cpp)
    dfhack_plugin(strangemood strangemood.cpp)
    dfhack_plugin(tailor tailor.cpp)
    dfhack_plugin(tiletypes tiletypes.cpp Brushes.h LINK_LIBRARIES lua)
    dfhack_plugin(title-folder title-folder.cpp)
    dfhack_plugin(title-version title-version.cpp)
    dfhack_plugin(trackstop trackstop.cpp)
    dfhack_plugin(tubefill tubefill.cpp)
    add_subdirectory(tweak)
    dfhack_plugin(workflow workflow.cpp LINK_LIBRARIES lua)
    dfhack_plugin(workNow workNow.cpp)
    dfhack_plugin(xlsxreader xlsxreader.cpp LINK_LIBRARIES lua xlsxio_read_STATIC zip expat)
    dfhack_plugin(zone zone.cpp)

    # If you are adding a plugin that you do not intend to commit to the DFHack repo,
    # see instructions for adding "external" plugins at the end of this file.
endif()

# this is the skeleton plugin. If you want to make your own, make a copy and then change it
option(BUILD_SKELETON "Build the skeleton plugin." OFF)
if(BUILD_SKELETON)
    add_subdirectory(skeleton)
endif()

macro(subdirlist result subdir)
    file(GLOB children ABSOLUTE ${subdir}/ ${subdir}/*/)
    set(dirlist "")
    foreach(child ${children})
        if(IS_DIRECTORY ${child})
            file(RELATIVE_PATH child ${CMAKE_CURRENT_SOURCE_DIR}/${subdir} ${child})
            list(APPEND dirlist ${child})
        endif()
    endforeach()
    set(${result} ${dirlist})
endmacro()

# To add "external" plugins without committing them to the DFHack repo:
#
# 1. run CMake as you normally do (this is only necessary once if
#    `external/CMakeLists.txt` does not exist yet)
# 2. add the plugin to the `external` folder (relative to this file).
#    - for a multi-file plugin, either clone the repository inside of the
#      `external` folder, or add the folder there manually.
#    - for a single-file plugin, simply add the file there.
# 3. add an entry to `external/CMakeLists.txt`:
#    - add_subdirectory() for multi-file plugins in a subdirectory
#    - dfhack_plugin() for single-file plugins
# 4. build DFHack as normal. The plugins you added will be built as well.

if(NOT EXISTS "${CMAKE_CURRENT_SOURCE_DIR}/external/CMakeLists.txt")
    set(content_str
"# Add external plugins here - this file is ignored by git

# Recommended: use add_subdirectory() for folders that you have created within
# this folder, or dfhack_plugin() for single files that you have added here.

# See the end of /plugins/CMakeLists.txt for more details.
")
    subdirlist(SUBDIRS external)
    foreach(subdir ${SUBDIRS})
        set(content_str "${content_str}add_subdirectory(${subdir})\n")
    endforeach()
    file(WRITE "${CMAKE_CURRENT_SOURCE_DIR}/external/CMakeLists.txt" ${content_str})
endif()

add_subdirectory(external)

# for backwards compatibility
if(EXISTS "${CMAKE_CURRENT_SOURCE_DIR}/CMakeLists.custom.txt")
    include("${CMAKE_CURRENT_SOURCE_DIR}/CMakeLists.custom.txt")
endif()<|MERGE_RESOLUTION|>--- conflicted
+++ resolved
@@ -82,11 +82,7 @@
 
     dfhack_plugin(3dveins 3dveins.cpp)
     dfhack_plugin(add-spatter add-spatter.cpp)
-<<<<<<< HEAD
-=======
-    # dfhack_plugin(advtools advtools.cpp)
     dfhack_plugin(autobutcher autobutcher.cpp LINK_LIBRARIES lua)
->>>>>>> da50241d
     dfhack_plugin(autochop autochop.cpp)
     dfhack_plugin(autoclothing autoclothing.cpp)
     dfhack_plugin(autodump autodump.cpp)
