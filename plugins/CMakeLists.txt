INCLUDE(Plugins.cmake)

# Dfusion plugin
IF(UNIX)
    OPTION(BUILD_DFUSION "Build DFusion." OFF)
ELSE()
    OPTION(BUILD_DFUSION "Build DFusion." ON)
ENDIF()
if(BUILD_DFUSION)
    add_subdirectory (Dfusion)
endif()

OPTION(BUILD_STONESENSE "Build stonesense (needs a checkout first)." OFF)
if(BUILD_STONESENSE)
    add_subdirectory (stonesense)
endif()

OPTION(BUILD_DEV_PLUGINS "Build developer plugins." OFF)
if(BUILD_DEV_PLUGINS)
    add_subdirectory (devel)
endif()

#It's dead :<
#OPTION(BUILD_DF2MC "Build DF2MC (needs a checkout first)." OFF)
#if(BUILD_DF2MC)
#    add_subdirectory (df2mc)
#endif()

OPTION(BUILD_MAPEXPORT "Build map exporter." ON)
if (BUILD_MAPEXPORT)
    add_subdirectory (mapexport)
endif()

OPTION(BUILD_DWARFEXPORT "Build dwarf exporter." ON)
if (BUILD_DWARFEXPORT)
    add_subdirectory (dwarfexport)
endif()

OPTION(BUILD_RUBY "Build ruby binding." ON)
if (BUILD_RUBY)
    add_subdirectory (ruby)
endif()

install(DIRECTORY lua/
        DESTINATION ${DFHACK_LUA_DESTINATION}/plugins
        FILES_MATCHING PATTERN "*.lua")
<<<<<<< HEAD
=======
install(DIRECTORY raw/
        DESTINATION ${DFHACK_DATA_DESTINATION}/raw
        FILES_MATCHING PATTERN "*.txt")
install(DIRECTORY raw/
        DESTINATION ${DFHACK_DATA_DESTINATION}/raw
        FILES_MATCHING PATTERN "*.diff")
>>>>>>> a4799a38

# Protobuf
FILE(GLOB PROJECT_PROTOS ${CMAKE_CURRENT_SOURCE_DIR}/proto/*.proto)

STRING(REPLACE ".proto" ".pb.cc" PROJECT_PROTO_SRCS "${PROJECT_PROTOS}")
STRING(REPLACE ".proto" ".pb.h" PROJECT_PROTO_HDRS "${PROJECT_PROTOS}")

ADD_CUSTOM_COMMAND(
    OUTPUT ${PROJECT_PROTO_SRCS} ${PROJECT_PROTO_HDRS}
    COMMAND protoc-bin -I=${dfhack_SOURCE_DIR}/library/proto/
                       -I=${CMAKE_CURRENT_SOURCE_DIR}/proto/
            --cpp_out=${CMAKE_CURRENT_SOURCE_DIR}/proto/
            ${PROJECT_PROTOS}
    DEPENDS protoc-bin ${PROJECT_PROTOS}
)

SET_SOURCE_FILES_PROPERTIES( Brushes.h PROPERTIES HEADER_FILE_ONLY TRUE )

# Plugins
OPTION(BUILD_SUPPORTED "Build the supported plugins (reveal, probe, etc.)." ON)
if (BUILD_SUPPORTED)
    DFHACK_PLUGIN(reveal reveal.cpp)
    DFHACK_PLUGIN(probe probe.cpp)
    # this is a plugin which helps detect cursed creatures (vampires, necromancers, werebeasts, ...)
    DFHACK_PLUGIN(cursecheck cursecheck.cpp)
    # automatically assign labors to dwarves!
    DFHACK_PLUGIN(autolabor autolabor.cpp)
    DFHACK_PLUGIN(dig dig.cpp)
    DFHACK_PLUGIN(drybuckets drybuckets.cpp)
    DFHACK_PLUGIN(getplants getplants.cpp)
    DFHACK_PLUGIN(plants plants.cpp)
    DFHACK_PLUGIN(fastdwarf fastdwarf.cpp)
    DFHACK_PLUGIN(prospector prospector.cpp)
    DFHACK_PLUGIN(cleaners cleaners.cpp)
    DFHACK_PLUGIN(weather weather.cpp)
    DFHACK_PLUGIN(colonies colonies.cpp)
    DFHACK_PLUGIN(mode mode.cpp)
    DFHACK_PLUGIN(liquids liquids.cpp Brushes.h LINK_LIBRARIES lua)
    DFHACK_PLUGIN(tiletypes tiletypes.cpp Brushes.h)
    DFHACK_PLUGIN(tubefill tubefill.cpp)
    DFHACK_PLUGIN(autodump autodump.cpp)
    DFHACK_PLUGIN(cleanowned cleanowned.cpp)
    DFHACK_PLUGIN(deramp deramp.cpp)
    DFHACK_PLUGIN(flows flows.cpp)
    DFHACK_PLUGIN(filltraffic filltraffic.cpp)
    DFHACK_PLUGIN(seedwatch seedwatch.cpp)
    DFHACK_PLUGIN(initflags initflags.cpp)
    DFHACK_PLUGIN(stockpiles stockpiles.cpp)
    DFHACK_PLUGIN(rename rename.cpp LINK_LIBRARIES lua PROTOBUFS rename)
    DFHACK_PLUGIN(jobutils jobutils.cpp)
    DFHACK_PLUGIN(workflow workflow.cpp)
    DFHACK_PLUGIN(showmood showmood.cpp)
    DFHACK_PLUGIN(fixveins fixveins.cpp)
    DFHACK_PLUGIN(fixpositions fixpositions.cpp)
    DFHACK_PLUGIN(follow follow.cpp)
    DFHACK_PLUGIN(changevein changevein.cpp)
    DFHACK_PLUGIN(changelayer changelayer.cpp)
    DFHACK_PLUGIN(changeitem changeitem.cpp)
    DFHACK_PLUGIN(advtools advtools.cpp)
    DFHACK_PLUGIN(tweak tweak.cpp)
    DFHACK_PLUGIN(feature feature.cpp)
    DFHACK_PLUGIN(lair lair.cpp)
    DFHACK_PLUGIN(zone zone.cpp)
    DFHACK_PLUGIN(catsplosion catsplosion.cpp)
    DFHACK_PLUGIN(regrass regrass.cpp)
    DFHACK_PLUGIN(forceequip forceequip.cpp)
    DFHACK_PLUGIN(manipulator manipulator.cpp)
    # this one exports functions to lua
    DFHACK_PLUGIN(burrows burrows.cpp LINK_LIBRARIES lua)
    DFHACK_PLUGIN(sort sort.cpp LINK_LIBRARIES lua)
<<<<<<< HEAD
=======
    DFHACK_PLUGIN(steam-engine steam-engine.cpp)
    DFHACK_PLUGIN(power-meter power-meter.cpp LINK_LIBRARIES lua)
    DFHACK_PLUGIN(siege-engine siege-engine.cpp LINK_LIBRARIES lua)
    DFHACK_PLUGIN(add-spatter add-spatter.cpp)
>>>>>>> a4799a38
    # not yet. busy with other crud again...
    #DFHACK_PLUGIN(versionosd versionosd.cpp)
endif()


# this is the skeleton plugin. If you want to make your own, make a copy and then change it
OPTION(BUILD_SKELETON "Build the skeleton plugin." OFF)
if(BUILD_SKELETON)
    add_subdirectory(skeleton)
endif()<|MERGE_RESOLUTION|>--- conflicted
+++ resolved
@@ -44,15 +44,12 @@
 install(DIRECTORY lua/
         DESTINATION ${DFHACK_LUA_DESTINATION}/plugins
         FILES_MATCHING PATTERN "*.lua")
-<<<<<<< HEAD
-=======
 install(DIRECTORY raw/
         DESTINATION ${DFHACK_DATA_DESTINATION}/raw
         FILES_MATCHING PATTERN "*.txt")
 install(DIRECTORY raw/
         DESTINATION ${DFHACK_DATA_DESTINATION}/raw
         FILES_MATCHING PATTERN "*.diff")
->>>>>>> a4799a38
 
 # Protobuf
 FILE(GLOB PROJECT_PROTOS ${CMAKE_CURRENT_SOURCE_DIR}/proto/*.proto)
@@ -123,13 +120,10 @@
     # this one exports functions to lua
     DFHACK_PLUGIN(burrows burrows.cpp LINK_LIBRARIES lua)
     DFHACK_PLUGIN(sort sort.cpp LINK_LIBRARIES lua)
-<<<<<<< HEAD
-=======
     DFHACK_PLUGIN(steam-engine steam-engine.cpp)
     DFHACK_PLUGIN(power-meter power-meter.cpp LINK_LIBRARIES lua)
     DFHACK_PLUGIN(siege-engine siege-engine.cpp LINK_LIBRARIES lua)
     DFHACK_PLUGIN(add-spatter add-spatter.cpp)
->>>>>>> a4799a38
     # not yet. busy with other crud again...
     #DFHACK_PLUGIN(versionosd versionosd.cpp)
 endif()
