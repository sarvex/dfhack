--- conflicted
+++ resolved
@@ -1492,11 +1492,7 @@
 
         if (unit == worker ||
             unit->job.current_job || !unit->status.labors[unit_labor::SIEGEOPERATE] ||
-<<<<<<< HEAD
-            !Units::isCitizen(unit) /*|| Units::getMiscTrait(unit, misc_trait_type::OnBreak)*/ ||
-=======
             !Units::isCitizen(unit) || Units::getMiscTrait(unit, misc_trait_type::Migrant) ||
->>>>>>> b9130764
             isTired(unit) || !Maps::canWalkBetween(job->pos, unit->pos))
             continue;
 
