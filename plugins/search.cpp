--- conflicted
+++ resolved
@@ -12,10 +12,7 @@
 #include "df/viewscreen_unitlistst.h"
 #include "df/interface_key.h"
 #include "df/interfacest.h"
-<<<<<<< HEAD
-=======
 #include "df/layer_object_listst.h"
->>>>>>> 210c1650
 
 using std::set;
 using std::vector;
@@ -84,14 +81,11 @@
         return true;
     }
 
-<<<<<<< HEAD
-=======
     bool is_valid()
     {
         return valid;
     }
 
->>>>>>> 210c1650
     // A new keystroke is received in a searchable screen
     virtual bool process_input(set<df::interface_key> *input)
     {
@@ -456,11 +450,7 @@
         if (screen != viewscreen && !reset_on_change())
             return false;
 
-<<<<<<< HEAD
-        if (!valid)
-=======
         if (!is_valid())
->>>>>>> 210c1650
         {
             viewscreen = screen;
             search_parent::init(&screen->item_cursor, &screen->items);
@@ -524,11 +514,7 @@
         if (screen != viewscreen && !reset_on_change())
             return false;
 
-<<<<<<< HEAD
-        if (!valid)
-=======
         if (!is_valid())
->>>>>>> 210c1650
         {
             viewscreen = screen;
             search_parent::init(&screen->cursor_pos[viewscreen->page], &screen->units[viewscreen->page], &screen->jobs[viewscreen->page]);
@@ -635,11 +621,7 @@
         if (screen != viewscreen && !reset_on_change())
             return false;
 
-<<<<<<< HEAD
-        if (!valid)
-=======
         if (!is_valid())
->>>>>>> 210c1650
         {
             viewscreen = screen;
             search_parent::init(&screen->trader_cursor, &screen->trader_items, &screen->trader_selected, 'q');
@@ -668,11 +650,7 @@
         if (screen != viewscreen && !reset_on_change())
             return false;
 
-<<<<<<< HEAD
-        if (!valid)
-=======
         if (!is_valid())
->>>>>>> 210c1650
         {
             viewscreen = screen;
             search_parent::init(&screen->broker_cursor, &screen->broker_items, &screen->broker_selected, 'w');
@@ -783,13 +761,9 @@
         !INTERPOSE_HOOK(trade_search_fort_hook, feed).apply() ||
         !INTERPOSE_HOOK(trade_search_fort_hook, render).apply() ||
         !INTERPOSE_HOOK(stocks_search_hook, feed).apply() ||
-<<<<<<< HEAD
-        !INTERPOSE_HOOK(stocks_search_hook, render).apply())
-=======
-        !INTERPOSE_HOOK(stocks_search_hook, render).apply() || 
-        !INTERPOSE_HOOK(stockpile_search_hook, feed).apply() || 
+        !INTERPOSE_HOOK(stocks_search_hook, render).apply() ||
+        !INTERPOSE_HOOK(stockpile_search_hook, feed).apply() ||
         !INTERPOSE_HOOK(stockpile_search_hook, render).apply())
->>>>>>> 210c1650
         out.printerr("Could not insert Search hooks!\n");
 
     return CR_OK;
@@ -818,10 +792,7 @@
         trade_search_merc_hook::module.reset_on_change();
         trade_search_fort_hook::module.reset_on_change();
         stocks_search_hook::module.reset_on_change();
-<<<<<<< HEAD
-=======
         stockpile_search_hook::module.reset_on_change();
->>>>>>> 210c1650
         break;
 
     default:
