DFHack future

<<<<<<< HEAD
  Nothing yet!
    - removebadthoughts: add --dry-run option
=======
  Internals:
    - support for displaying active keybindings properly.
  Notable bugfixes:
    - autobutcher can be re-enabled again after being stopped.
    - stopped Dwarf Manipulator from unmasking vampires.
  Misc improvements:
    - fastdwarf: new mode using debug flags, and some internal consistency fixes.
    - added a small stand-alone utility for applying and removing binary patches.
>>>>>>> 41de37a5

DFHack v0.34.11-r2

  Internals:
    - full support for Mac OS X.
    - a plugin that adds scripting in ruby.
    - support for interposing virtual methods in DF from C++ plugins.
    - support for creating new interface screens from C++ and lua.
    - added various other API functions.
  Notable bugfixes:
    - better terminal reset after exit on linux.
    - seedwatch now works on reclaim.
    - the sort plugin won't crash on cages anymore.
  Misc improvements:
    - autodump: can move items to any walkable tile, not just floors.
    - stripcaged: by default keep armor, new dumparmor option.
    - zone: allow non-domesticated birds in nestboxes.
    - workflow: quality range in constraints.
    - cleanplants: new command to remove rain water from plants.
    - liquids: can paint permaflow, i.e. what makes rivers power water wheels.
    - prospect: pre-embark prospector accounts for caves & magma sea in its estimate.
    - rename: supports renaming stockpiles, workshops, traps, siege engines.
    - fastdwarf: now has an additional option to make dwarves teleport to their destination.
  New commands:
    - misery: multiplies every negative thought gained (2x by default).
    - digtype: designates every tile of the same type of vein on the map for 'digging' (any dig designation).
  New tweaks:
    - tweak stable-cursor: keeps exact cursor position between d/k/t/q/v etc menus.
    - tweak patrol-duty: makes Train orders reduce patrol timer, like the binary patch does.
    - tweak readable-build-plate: fix unreadable truncation in unit pressure plate build ui.
    - tweak stable-temp: fixes bug 6012; may improve FPS by 50-100% on a slow item-heavy fort.
    - tweak fast-heat: speeds up item heating & cooling, thus making stable-temp act faster.
    - tweak fix-dimensions: fixes subtracting small amounts from stacked liquids etc.
    - tweak advmode-contained: fixes UI bug in custom reactions with container inputs in advmode.
    - tweak fast-trade: Shift-Enter for selecting items quckly in Trade and Move to Depot screens.
    - tweak military-stable-assign: Stop rightmost list of military->Positions from jumping to top.
    - tweak military-color-assigned: In same list, color already assigned units in brown & green.
  New scripts:
    - fixnaked: removes thoughts about nakedness.
    - setfps: set FPS cap at runtime, in case you want slow motion or speed-up.
    - siren: wakes up units, stops breaks and parties - but causes bad thoughts.
    - fix/population-cap: run after every migrant wave to prevent exceeding the cap.
    - fix/stable-temp: counts items with temperature updates; does instant one-shot stable-temp.
    - fix/loyaltycascade: fix units allegiance, eg after ordering a dwarf merchant kill.
    - deathcause: shows the circumstances of death for a given body.
    - digfort: designate areas to dig from a csv file.
    - drainaquifer: remove aquifers from the map.
    - growcrops: cheat to make farm crops instantly grow.
    - magmasource: continuously spawn magma from any map tile.
    - removebadthoughts: delete all negative thoughts from your dwarves.
    - slayrace: instakill all units of a given race, optionally with magma.
    - superdwarf: per-creature fastdwarf.
  New GUI scripts:
    - gui/mechanisms: browse mechanism links of the current building.
    - gui/room-list: browse other rooms owned by the unit when assigning one.
    - gui/liquids: a GUI front-end for the liquids plugin.
    - gui/rename: renaming stockpiles, workshops and units via an in-game dialog.
    - gui/power-meter: front-end for the Power Meter plugin.
    - gui/siege-engine: front-end for the Siege Engine plugin.
    - gui/choose-weapons: auto-choose matching weapons in the military equip screen.
  Autolabor plugin:
    - can set nonidle hauler percentage.
    - broker excluded from all labors when needed at depot.
    - likewise, anybody with a scheduled diplomat meeting.
  New Dwarf Manipulator plugin:
    Open the unit list, and press 'l' to access a Dwarf Therapist like UI in the game.
  New Steam Engine plugin:
    Dwarven Water Reactors don't make any sense whatsoever and cause lag, so this may be
    a replacement for those concerned by it. The plugin detects if a workshop with a
    certain name is in the raws used by the current world, and provides the necessary
    behavior. See hack/raw/*_steam_engine.txt for the necessary raw definitions.
    Note: Stuff like animal treadmills might be more period, but absolutely can't be
    done with tools dfhack has access to.
  New Power Meter plugin:
    When activated, implements a pressure plate modification that detects power in gear
    boxes built on the four adjacent N/S/W/E tiles. The gui/power-meter script implements
    the necessary build configuration UI.
  New Siege Engine plugin:
    When enabled and configured via gui/siege-engine, allows aiming siege engines
    at a designated rectangular area with 360 degree fire range and across Z levels;
    this works by rewriting the projectile trajectory immediately after it appears.
    Also supports loading catapults with non-boulder projectiles, taking from a stockpile,
    and restricting operator skill range like with ordinary workshops.
    Disclaimer: not in any way to undermine the future siege update from Toady, but
    the aiming logic of existing engines hasn't been updated since 2D, and is almost
    useless above ground :(. Again, things like making siegers bring their own engines
    is totally out of the scope of dfhack and can only be done by Toady.
  New Add Spatter plugin:
    Detects reactions with certain names in the raws, and changes them from adding
    improvements to adding item contaminants. This allows directly covering items
    with poisons. The added spatters are immune both to water and 'clean items'.
    Intended to give some use to all those giant cave spider poison barrels brought
    by the caravans.
<|MERGE_RESOLUTION|>--- conflicted
+++ resolved
@@ -1,9 +1,5 @@
 DFHack future
 
-<<<<<<< HEAD
-  Nothing yet!
-    - removebadthoughts: add --dry-run option
-=======
   Internals:
     - support for displaying active keybindings properly.
   Notable bugfixes:
@@ -12,7 +8,7 @@
   Misc improvements:
     - fastdwarf: new mode using debug flags, and some internal consistency fixes.
     - added a small stand-alone utility for applying and removing binary patches.
->>>>>>> 41de37a5
+    - removebadthoughts: add --dry-run option
 
 DFHack v0.34.11-r2
 
